--- conflicted
+++ resolved
@@ -11,12 +11,8 @@
 option "cert-pem" c "DTLS certificate" string typestr="filename" optional
 option "cert-key" k "DTLS certificate key" string typestr="filename" optional
 option "cert-pwd" K "DTLS certificate key passphrase (if needed)" string typestr="text" optional
-<<<<<<< HEAD
 option "rec-pubkey" - "Encrypt recordings with public key (if supplied)" string typestr="filename" optional
-option "stun-server" S "STUN server(:port) to use, if needed (e.g., gateway behind NAT, default=none)" string typestr="ip:port" optional
-=======
 option "stun-server" S "STUN server(:port) to use, if needed (e.g., Janus behind NAT, default=none)" string typestr="ip:port" optional
->>>>>>> f88f34fc
 option "nat-1-1" 1 "Public IP to put in all host candidates, assuming a 1:1 NAT is in place (e.g., Amazon EC2 instances, default=none)" string typestr="ip" optional
 option "ice-enforce-list" E "Comma-separated list of the only interfaces to use for ICE gathering; partial strings are supported (e.g., eth0 or eno1,wlan0, default=none)" string typestr="list" optional
 option "ice-ignore-list" X "Comma-separated list of interfaces or IP addresses to ignore for ICE gathering; partial strings are supported (e.g., vmnet8,192.168.0.1,10.0.0.1 or vmnet,192.168., default=vmnet)" string typestr="list" optional

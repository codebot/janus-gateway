--- conflicted
+++ resolved
@@ -332,27 +332,6 @@
 static GAsyncQueue *messages = NULL;
 static janus_videocall_message exit_message;
 
-<<<<<<< HEAD
-=======
-static void janus_videocall_message_free(janus_videocall_message *msg) {
-	if(!msg || msg == &exit_message)
-		return;
-
-	msg->handle = NULL;
-
-	g_free(msg->transaction);
-	msg->transaction = NULL;
-	if(msg->message)
-		json_decref(msg->message);
-	msg->message = NULL;
-	if(msg->jsep)
-		json_decref(msg->jsep);
-	msg->jsep = NULL;
-
-	g_free(msg);
-}
->>>>>>> 47df0af9
-
 typedef struct janus_videocall_session {
 	janus_plugin_session *handle;
 	gchar *username;
@@ -402,12 +381,12 @@
 
 	g_free(msg->transaction);
 	msg->transaction = NULL;
-	g_free(msg->message);
+	if(msg->message)
+		json_decref(msg->message);
 	msg->message = NULL;
-	g_free(msg->sdp_type);
-	msg->sdp_type = NULL;
-	g_free(msg->sdp);
-	msg->sdp = NULL;
+	if(msg->jsep)
+		json_decref(msg->jsep);
+	msg->jsep = NULL;
 
 	g_free(msg);
 }
@@ -598,40 +577,24 @@
 			json_object_set_new(recording, "video", json_string(session->vrc->filename));
 		json_object_set_new(info, "recording", recording);
 	}
-<<<<<<< HEAD
 	json_object_set_new(info, "incall", json_integer(g_atomic_int_get(&session->incall)));
 	json_object_set_new(info, "hangingup", json_integer(g_atomic_int_get(&session->hangingup)));
 	json_object_set_new(info, "destroyed", json_integer(g_atomic_int_get(&session->destroyed)));
-	char *info_text = json_dumps(info, JSON_INDENT(3) | JSON_PRESERVE_ORDER);
-	json_decref(info);
 	janus_refcount_decrease(&session->ref);
-	return info_text;
-=======
-	json_object_set_new(info, "destroyed", json_integer(session->destroyed));
 	return info;
->>>>>>> 47df0af9
 }
 
 struct janus_plugin_result *janus_videocall_handle_message(janus_plugin_session *handle, char *transaction, json_t *message, json_t *jsep) {
 	if(g_atomic_int_get(&stopping) || !g_atomic_int_get(&initialized))
-<<<<<<< HEAD
-		return janus_plugin_result_new(JANUS_PLUGIN_ERROR, g_atomic_int_get(&stopping) ? "Shutting down" : "Plugin not initialized");
+		return janus_plugin_result_new(JANUS_PLUGIN_ERROR, g_atomic_int_get(&stopping) ? "Shutting down" : "Plugin not initialized", NULL);
 	janus_videocall_session *session = (janus_videocall_session *)handle->plugin_handle;
 	if(!session)
-		return janus_plugin_result_new(JANUS_PLUGIN_ERROR, "No session associated with this handle");
+		return janus_plugin_result_new(JANUS_PLUGIN_ERROR, "No session associated with this handle", NULL);
 
 	janus_videocall_message *msg = g_malloc0(sizeof(janus_videocall_message));
-	if(msg == NULL) {
-		JANUS_LOG(LOG_FATAL, "Memory error!\n");
-		return janus_plugin_result_new(JANUS_PLUGIN_ERROR, "Memory error");
-	}
 	/* Increase the reference counter for this session: we'll decrease it after we handle the message */
 	janus_refcount_increase(&session->ref);
 
-=======
-		return janus_plugin_result_new(JANUS_PLUGIN_ERROR, g_atomic_int_get(&stopping) ? "Shutting down" : "Plugin not initialized", NULL);
-	janus_videocall_message *msg = g_malloc0(sizeof(janus_videocall_message));
->>>>>>> 47df0af9
 	msg->handle = handle;
 	msg->transaction = transaction;
 	msg->message = message;
@@ -1011,14 +974,10 @@
 				gateway->close_pc(session->handle);
 			} else {
 				/* Any SDP to handle? if not, something's wrong */
-<<<<<<< HEAD
-				if(!msg->sdp) {
+				if(!msg_sdp) {
 					g_atomic_int_set(&session->incall, 0);
 					janus_refcount_decrease(&peer->ref);
 					janus_mutex_unlock(&sessions_mutex);
-=======
-				if(!msg_sdp) {
->>>>>>> 47df0af9
 					JANUS_LOG(LOG_ERR, "Missing SDP\n");
 					error_code = JANUS_VIDEOCALL_ERROR_MISSING_SDP;
 					g_snprintf(error_cause, 512, "Missing SDP");
@@ -1078,12 +1037,8 @@
 			}
 			janus_refcount_increase(&session->peer->ref);
 			/* Any SDP to handle? if not, something's wrong */
-<<<<<<< HEAD
-			if(!msg->sdp) {
+			if(!msg_sdp) {
 				janus_refcount_decrease(&session->peer->ref);
-=======
-			if(!msg_sdp) {
->>>>>>> 47df0af9
 				JANUS_LOG(LOG_ERR, "Missing SDP\n");
 				error_code = JANUS_VIDEOCALL_ERROR_MISSING_SDP;
 				g_snprintf(error_cause, 512, "Missing SDP");
@@ -1279,15 +1234,8 @@
 				int ret = gateway->push_event(peer->handle, &janus_videocall_plugin, NULL, call, NULL);
 				JANUS_LOG(LOG_VERB, "  >> Pushing event to peer: %d (%s)\n", ret, janus_get_api_error(ret));
 				json_decref(call);
-<<<<<<< HEAD
-				JANUS_LOG(LOG_VERB, "Pushing event to peer: %s\n", call_text);
-				int ret = gateway->push_event(peer->handle, &janus_videocall_plugin, NULL, call_text, NULL, NULL);
-				JANUS_LOG(LOG_VERB, "  >> %d (%s)\n", ret, janus_get_api_error(ret));
-				g_free(call_text);
 				/* Hangup the call on the peer, if it's still up */
 				gateway->close_pc(peer->handle);
-=======
->>>>>>> 47df0af9
 			}
 		} else {
 			JANUS_LOG(LOG_ERR, "Unknown request (%s)\n", request_text);
@@ -1306,16 +1254,8 @@
 		JANUS_LOG(LOG_VERB, "  >> Pushing event: %d (%s)\n", ret, janus_get_api_error(ret));
 		g_free(sdp);
 		json_decref(event);
-<<<<<<< HEAD
-		JANUS_LOG(LOG_VERB, "Pushing event: %s\n", event_text);
-		int ret = gateway->push_event(msg->handle, &janus_videocall_plugin, msg->transaction, event_text, sdp_type, sdp);
-		JANUS_LOG(LOG_VERB, "  >> %d (%s)\n", ret, janus_get_api_error(ret));
-		g_free(event_text);
-		g_free(sdp);
-=======
 		if(jsep)
 			json_decref(jsep);
->>>>>>> 47df0af9
 		janus_videocall_message_free(msg);
 		continue;
 		

/*! \file   janus_videoroom.c
 * \author Lorenzo Miniero <lorenzo@meetecho.com>
 * \copyright GNU General Public License v3
 * \brief  Janus VideoRoom plugin
 * \details  This is a plugin implementing a videoconferencing SFU
 * (Selective Forwarding Unit) for Janus, that is an audio/video router.
 * This means that the plugin implements a virtual conferencing room peers
 * can join and leave at any time. This room is based on a Publish/Subscribe
 * pattern. Each peer can publish his/her own live audio/video feeds: this
 * feed becomes an available stream in the room the other participants can
 * attach to. This means that this plugin allows the realization of several
 * different scenarios, ranging from a simple webinar (one speaker, several
 * watchers) to a fully meshed video conference (each peer sending and
 * receiving to and from all the others).
 *
 * Considering that this plugin allows for several different WebRTC PeerConnections
 * to be on at the same time for the same peer (specifically, each peer
 * potentially has 1 PeerConnection on for publishing and N on for subscriptions
 * from other peers), each peer may need to attach several times to the same
 * plugin for every stream: this means that each peer needs to have at least one
 * handle active for managing its relation with the plugin (joining a room,
 * leaving a room, muting/unmuting, publishing, receiving events), and needs
 * to open a new one each time he/she wants to subscribe to a feed from
 * another publisher participant. The handle used for a subscription,
 * however, would be logically a "slave" to the master one used for
 * managing the room: this means that it cannot be used, for instance,
 * to unmute in the room, as its only purpose would be to provide a
 * context in which creating the recvonly PeerConnection for the
 * subscription to an active publisher participant.
 *
 * \note Work is going on to implement SSRC multiplexing (Unified Plan),
 * meaning that in the future you'll be able to use the same
 * Janus handle/VideoRoom subscriber/PeerConnection to receive multiple
 * publishers at the same time.
 *
 * Rooms to make available are listed in the plugin configuration file.
 * A pre-filled configuration file is provided in \c conf/janus.plugin.videoroom.cfg
 * and includes a demo room for testing. The same plugin is also used
 * dynamically (that is, with rooms created on the fly via API) in the
 * Screen Sharing demo as well.
 *
 * To add more rooms or modify the existing one, you can use the following
 * syntax:
 *
 * \verbatim
[<unique room ID>]
description = This is my awesome room
is_private = yes|no (private rooms don't appear when you do a 'list' request)
secret = <optional password needed for manipulating (e.g. destroying) the room>
pin = <optional password needed for joining the room>
require_pvtid = yes|no (whether subscriptions are required to provide a valid
             a valid private_id to associate with a publisher, default=no)
publishers = <max number of concurrent senders> (e.g., 6 for a video
             conference or 1 for a webinar, default=3)
bitrate = <max video bitrate for senders> (e.g., 128000)
fir_freq = <send a FIR to publishers every fir_freq seconds> (0=disable)
audiocodec = opus|g722|pcmu|pcma|isac32|isac16 (audio codec to force on publishers, default=opus
			can be a comma separated list in order of preference, e.g., opus,pcmu)
videocodec = vp8|vp9|h264 (video codec to force on publishers, default=vp8
			can be a comma separated list in order of preference, e.g., vp9,vp8,h264)
video_svc = yes|no (whether SVC support must be enabled; works only for VP9, default=no)
audiolevel_ext = yes|no (whether the ssrc-audio-level RTP extension must be
	negotiated/used or not for new publishers, default=yes)
audiolevel_event = yes|no (whether to emit event to other users or not)
audio_active_packets = 100 (number of packets with audio level, default=100, 2 seconds)
audio_level_average = 25 (average value of audio level, 127=muted, 0='too loud', default=25)
videoorient_ext = yes|no (whether the video-orientation RTP extension must be
	negotiated/used or not for new publishers, default=yes)
playoutdelay_ext = yes|no (whether the playout-delay RTP extension must be
	negotiated/used or not for new publishers, default=yes)
transport_wide_cc_ext = yes|no (whether the transport wide CC RTP extension must be
	negotiated/used or not for new publishers, default=no note that this currently
	doesn't work correctly when the publisher is doing simulcasting)
record = true|false (whether this room should be recorded, default=false)
rec_dir = <folder where recordings should be stored, when enabled>
notify_joining = true|false (optional, whether to notify all participants when a new
            participant joins the room. The Videoroom plugin by design only notifies
            new feeds (publishers), and enabling this may result extra notification
            traffic. This flag is particularly useful when enabled with \c require_pvtid
            for admin to manage listening only participants. default=false)
\endverbatim
 *
 * Note that recording will work with all codecs except iSAC.
 *
 * \section sfuapi Video Room API
 *
 * The Video Room API supports several requests, some of which are
 * synchronous and some asynchronous. There are some situations, though,
 * (invalid JSON, invalid request) which will always result in a
 * synchronous error response even for asynchronous requests. 
 *
 * \c create , \c destroy , \c edit , \c exists, \c list, \c allowed, \c kick and
 * and \c listparticipants are synchronous requests, which means you'll
 * get a response directly within the context of the transaction.
 * \c create allows you to create a new video room dynamically, as an
 * alternative to using the configuration file; \c edit allows you to
 * dynamically edit some room properties (e.g., the PIN); \c destroy removes a
 * video room and destroys it, kicking all the users out as part of the
 * process; \c exists allows you to check whether a specific video room
 * exists; finally, \c list lists all the available rooms, while \c
 * listparticipants lists all the active (as in currentòy publishing
 * something) participants of a specific room and their details.
 *
 * The \c join , \c joinandconfigure , \c configure , \c publish ,
 * \c unpublish , \c start , \c pause , \c switch and \c leave
 * requests instead are all asynchronous, which
 * means you'll get a notification about their success or failure in
 * an event. \c join allows you to join a specific video room, specifying
 * whether that specific PeerConnection will be used for publishing or
 * watching; \c configure can be used to modify some of the participation
 * settings (e.g., bitrate cap); \c joinandconfigure combines the previous
 * two requests in a single one (just for publishers); \c publish can be
 * used to start sending media to broadcast to the other participants,
 * while \c unpublish does the opposite; \c start allows you to start
 * receiving media from a publisher you've subscribed to previously by
 * means of a \c join , while \c pause pauses the delivery of the media;
 * the \c switch request can be used to change the source of the media
 * flowing over a specific PeerConnection (e.g., I was watching Alice,
 * I want to watch Bob now) without having to create a new handle for
 * that; \c finally, \c leave allows you to leave a video room for good
 * (or, in the case of viewers, definitely closes a subscription).
 *
 * \c create can be used to create a new video room, and has to be
 * formatted as follows:
 *
\verbatim
{
	"request" : "create",
	"room" : <unique numeric ID, optional, chosen by plugin if missing>,
	"permanent" : <true|false, whether the room should be saved in the config file, default false>,
	"description" : "<pretty name of the room, optional>",
	"secret" : "<password required to edit/destroy the room, optional>",
	"pin" : "<password required to join the room, optional>",
	"is_private" : <true|false, whether the room should appear in a list request>,
	"allowed" : [ array of string tokens users can use to join this room, optional],
	...
}
\endverbatim
 *
 * For the sake of brevity, not all of the available settings are listed
 * here. You can refer to the name of the properties in the configuration
 * file as a reference, as the ones used to programmatically create a new
 * room are exactly the same.
 *
 * A successful creation procedure will result in a \c created response:
 *
\verbatim
{
	"videoroom" : "created",
	"room" : <unique numeric ID>,
	"permanent" : <true if saved to config file, false if not>
}
\endverbatim
 *
 * If you requested a permanent room but a \c false value is returned
 * instead, good chances are that there are permission problems.
 *
 * An error instead (and the same applies to all other requests, so this
 * won't be repeated) would provide both an error code and a more verbose
 * description of the cause of the issue:
 *
\verbatim
{
	"videoroom" : "event",
	"error_code" : <numeric ID, check Macros below>,
	"error" : "<error description as a string>"
}
\endverbatim
 *
 * Notice that, in general, all users can create rooms. If you want to
 * limit this functionality, you can configure an admin \c admin_key in
 * the plugin settings. When configured, only "create" requests that
 * include the correct \c admin_key value in an "admin_key" property
 * will succeed, and will be rejected otherwise.
 *
 * Once a room has been created, you can still edit some (but not all)
 * of its properties using the \c edit request. This allows you to modify
 * the room description, secret, pin and whether it's private or not: you
 * won't be able to modify other more static properties, like the room ID,
 * the sampling rate, the extensions-related stuff and so on. If you're
 * interested in changing the ACL, instead, check the \c allowed message.
 * An \c edit request has to be formatted as follows:
 *
\verbatim
{
	"request" : "edit",
	"room" : <unique numeric ID of the room to edit>,
	"secret" : "<room secret, mandatory if configured>",
	"new_description" : "<new pretty name of the room, optional>",
	"new_secret" : "<new password required to edit/destroy the room, optional>",
	"new_pin" : "<new password required to join the room, optional>",
	"new_is_private" : <true|false, whether the room should appear in a list request>,
	"new_require_pvtid" : <true|false, whether the room should require private_id from subscribers>,
	"new_bitrate" : <new bitrate cap to force on all publishers (except those with custom overrides)>,
	"new_fir_freq" : <new period for regular PLI keyframe requests to publishers>,
	"new_publishers" : <new cap on the number of concurrent active WebRTC publishers>,
	"permanent" : <true|false, whether the room should be also removed from the config file, default false>
}
\endverbatim
 *
 * A successful edit procedure will result in an \c edited response:
 *
\verbatim
{
	"videoroom" : "edited",
	"room" : <unique numeric ID>
}
\endverbatim
 *
 * On the other hand, \c destroy can be used to destroy an existing video
 * room, whether created dynamically or statically, and has to be
 * formatted as follows:
 *
\verbatim
{
	"request" : "destroy",
	"room" : <unique numeric ID of the room to destroy>,
	"secret" : "<room secret, mandatory if configured>",
	"permanent" : <true|false, whether the room should be also removed from the config file, default false>
}
\endverbatim
 *
 * A successful destruction procedure will result in a \c destroyed response:
 *
\verbatim
{
	"videoroom" : "destroyed",
	"room" : <unique numeric ID>
}
\endverbatim
 *
 * This will also result in a \c destroyed event being sent to all the
 * participants in the video room, which will look like this:
 *
\verbatim
{
	"videoroom" : "destroyed",
	"room" : <unique numeric ID of the destroyed room>
}
\endverbatim
 *
 * You can check whether a room exists using the \c exists request,
 * which has to be formatted as follows:
 *
\verbatim
{
	"request" : "exists",
	"room" : <unique numeric ID of the room to check>
}
\endverbatim
 *
 * A successful request will result in a \c success response:
 *
\verbatim
{
	"videoroom" : "success",
	"room" : <unique numeric ID>,
	"exists" : <true|false>
}
\endverbatim
 *
 * You can configure whether to check tokens or add/remove people who can join
 * a room using the \c allowed request, which has to be formatted as follows:
 *
\verbatim
{
	"request" : "allowed",
	"secret" : "<room secret, mandatory if configured>",
	"action" : "enable|disable|add|remove",
	"room" : <unique numeric ID of the room to update>,
	"allowed" : [
		// Array of strings (tokens users might pass in "join", only for add|remove)
	]
}
\endverbatim
 *
 * A successful request will result in a \c success response:
 *
\verbatim
{
	"videoroom" : "success",
	"room" : <unique numeric ID>,
	"allowed" : [
		// Updated, complete, list of allowed tokens (only for enable|add|remove)
	]
}
\endverbatim
 *
 * If you're the administrator of a room (that is, you created it and have access
 * to the secret) you can kick participants using the \c kick request. Notice
 * that this only kicks the user out of the room, but does not prevent them from
 * re-joining: to ban them, you need to first remove them from the list of
 * authorized users (see \c allowed request) and then \c kick them. The \c kick
 * request has to be formatted as follows:
 *
\verbatim
{
	"request" : "kick",
	"secret" : "<room secret, mandatory if configured>",
	"room" : <unique numeric ID of the room>,
	"id" : <unique numeric ID of the participant to kick>
}
\endverbatim
 *
 * A successful request will result in a \c success response:
 *
\verbatim
{
	"videoroom" : "success",
}
\endverbatim
 *
 * To get a list of the available rooms (excluded those configured or
 * created as private rooms) you can make use of the \c list request,
 * which has to be formatted as follows:
 *
\verbatim
{
	"request" : "list"
}
\endverbatim
 *
 * A successful request will produce a list of rooms in a \c success response:
 *
\verbatim
{
	"videoroom" : "success",
	"rooms" : [		// Array of room objects
		{	// Room #1
			"room" : <unique numeric ID>,
			"description" : "<Name of the room>",
			"pin_required" : <true|false, whether a PIN is required to join this room>,
			"max_publishers" : <how many publishers can actually publish via WebRTC at the same time>,
			"bitrate" : <bitrate cap that should be forced (via REMB) on all publishers by default>,
			"fir_freq" : <how often a keyframe request is sent via PLI/FIR to active publishers>,
			"audiocodec" : "<comma separated list of allowed audio codecs>",
			"videocodec" : "<comma separated list of allowed video codecs>",
			"record" : <true|false, whether the room is being recorded>,
			"record_dir" : "<if recording, the path where the .mjr files are being saved>",
			"num_participants" : <count of the participants (publishers, active or not; not subscribers)>
		},
		// Other rooms
	]
}
\endverbatim
 *
 * To get a list of the participants in a specific room, instead, you
 * can make use of the \c listparticipants request, which has to be
 * formatted as follows:
 *
\verbatim
{
	"request" : "listparticipants",
	"room" : <unique numeric ID of the room>
}
\endverbatim
 *
 * A successful request will produce a list of participants in a
 * \c participants response:
 *
\verbatim
{
	"videoroom" : "participants",
	"room" : <unique numeric ID of the room>,
	"participants" : [		// Array of participant objects
		{	// Participant #1
			"id" : <unique numeric ID of the participant>,
			"display" : "<display name of the participant, if any; optional>",
			"talking" : <true|false, whether user is talking or not (only if audio levels are used)>,
			"internal_audio_ssrc" : <audio SSRC used internally for this active publisher>,
			"internal_video_ssrc" : <video SSRC used internally for this active publisher>
		},
		// Other participants
	]
}
\endverbatim
 *
 * This covers almost all the synchronous requests. All the asynchronous requests,
 * plus a couple of additional synchronous requests we'll cover later, refer
 * to participants instead, namely on how they can publish, subscribe, or
 * more in general manage the media streams they may be sending or receiving.
 *
 * Considering the different nature of publishers and subscribers in the room,
 * and more importantly how you establish PeerConnections in the respective
 * cases, their API requests are addressed in separate subsections.
 *
 * \subsection vroompub VideoRoom Publishers
 *
 * In a VideoRoom, publishers are those participant handles that are able
 * (although may choose not to, more on this later) publish media in the
 * room, and as such become feeds that you can subscribe to.
 *
 * To specify a handle will be associated with a publisher, you must use
 * the \c join request with \c ptype set to \c publisher (note that, as it
 * will be explained later, you can also use \c joinandconfigure for the
 * purpose). The exact syntax of the request is the following:
 *
\verbatim
{
	"request" : "join",
	"ptype" : "publisher",
	"room" : <unique ID of the room to join>,
	"id" : <unique ID to register for the publisher; optional, will be chosen by the plugin if missing>,
	"display" : "<display name for the publisher; optional>",
	"token" : "<invitation token, in case the room has an ACL; optional>"
}
\endverbatim
 *
 * This will add the user to the list of participants in the room, although
 * in a non-active role for the time being. Anyway, this participation
 * allows the user to receive notifications about several aspects of the
 * room on the related handle (including streams as they become available
 * and go away). As such, it can be used even just as a way to get
 * notifications in a room, without the need of ever actually publishing
 * any stream at all (which explains why the "publisher" role may actually
 * be a bit confusing in this context). 
 *
 * A successful \c join will result in a \c joined event, which will contain
 * a list of the currently active (as in publishing via WebRTC) publishers:
 *
\verbatim
{
	"videoroom" : "joined",
	"room" : <room ID>,
	"description" : <description of the room, if available>,
	"id" : <unique ID of the participant>,
	"private_id" : <a different unique ID associated to the participant; meant to be private>,
	"publishers" : [
		{
			"id" : <unique ID of active publisher #1>,
			"display" : "<display name of active publisher #1, if any>",
			"audio_codec" : "<audio codec used by active publisher #1, if any>",
			"video_codec" : "<video codec used by active publisher #1, if any>",
			"talking" : <true|false, whether the publisher is talking or not (only if audio levels are used)>,
		},
		// Other active publishers
	]
}
\endverbatim
 *
 * Notice that the publishers list will of course be empty if no one is
 * currently active in the room. For what concerns the \c private_id
 * property, it is meant to be used by the user when they create subscriptions,
 * so that the plugin can associate subscriber handles (which are typically
 * anonymous) to a specific participant; they're usually optional, unless
 * required by the room configuration.
 *
 * As explained, with a simple \c join you're not an active publisher (there
 * is no WebRTC PeerConnection yet), which means that by default your presence
 * is not notified to other participants. In fact, the publish/subscribe nature
 * of the plugin implies that by default only active publishers are notified,
 * to allow participants to subscribe to existing feeds: notifying all joins/leaves,
 * even those related to who will just lurk, may be overly verbose and chatty,
 * especially in large rooms. Anyway, rooms can be configured to notify those
 * as well, if the \c notify_joining property is set to true: in that case,
 * regular joins will be notified too, in an event formatted like this:
 *
\verbatim
{
	"videoroom" : "event",
	"room" : <room ID>,
	"joining" : {
		"id" : <unique ID of the new participant>,
		"display" : "<display name of the new participant, if any>"
	}
}
\endverbatim
 *
 * If you're interested in publishing media within a room, you can do that
 * with a \c publish request. This request MUST be accompanied by a JSEP
 * SDP offer to negotiate a new PeerConnection. The plugin will match it
 * to the room configuration (e.g., to make sure the codecs you negotiated
 * are allowed in the room), and will reply with a JSEP SDP answer to
 * close the circle and complete the setup of the PeerConnection. As soon
 * as the PeerConnection has been establisher, the publisher will become
 * active, and a new active feed other participants can subscribe to.
 *
 * The syntax of a \c publish request is the following:
 *
\verbatim
{
	"request" : "publish",
	"audio" : <true|false, depending on whether or not audio should be relayed; true by default>,
	"video" : <true|false, depending on whether or not video should be relayed; true by default>,
	"data" : <true|false, depending on whether or not data should be relayed; true by default>,
	"audiocodec" : "<audio codec to prefer among the negotiated ones; optional>",
	"videocodec" : "<video codec to prefer among the negotiated ones; optional>",
	"bitrate" : <bitrate cap to return via REMB; optional, overrides the global room value if present>,
	"record" : <true|false, whether this publisher should be recorded or not; optional>,
	"filename" : "<if recording, the base path/file to use for the recording files; optional>",
	"display" : "<new display name to use in the room; optional>"
}
\endverbatim
 *
 * As anticipated, since this is supposed to be accompanied by a JSEP SDP
 * offer describing the publisher's media streams, the plugin will negotiate
 * and prepare a matching JSEP SDP answer. If successful, a \c configured
 * event will be sent back, formatted like this:
 *
\verbatim
{
	"videoroom" : "event",
	"configured" : "ok"
}
\endverbatim
 * 
 * This event will be accompanied by the prepared JSEP SDP answer.
 *
 * Notice that you can also use \c configure as a request instead of
 * \c publish to start publishing. The two are functionally equivalent
 * for publishing, but from a semantic perspective \c publish is the
 * right message to send when publishing. The \c configure request, as
 * it will be clearer later, can also be used to update some properties
 * of the publisher session: in this case the \c publish request can NOT
 * be used, as it can only be invoked to publish, and will fail if you're
 * already publishing something.
 *
 * As an additional note, notice that you can also join and publish in
 * a single request, which is useful in case you're not interested in
 * first join as a passive attendee and only later publish something,
 * but want to publish something right away. In this case you can use
 * the \c joinandconfigure request, which as you can imagine combines
 * the properties of both \c join and \c publish in a single request:
 * the response to a \c joinandconfigure will be a \c joined event, and
 * will again be accompanied by a JSEP SDP answer as usual.
 *
 * However you decided to publish something, as soon as the PeerConnection
 * setup succeeds and the publisher becomes active, an event is sent to
 * all the participants in the room with information on the new feed.
 * The event must contain an array with a single element, and be formatted like this:
 *
\verbatim
{
	"videoroom" : "event",
	"room" : <room ID>,
	"publishers" : [
		{
			"id" : <unique ID of the new publisher>,
			"display" : "<display name of the new publisher, if any>",
			"audio_codec" : "<audio codec used the new publisher, if any>",
			"video_codec" : "<video codec used by the new publisher, if any>",
			"talking" : <true|false, whether the publisher is talking or not (only if audio levels are used)>,
		}
	]
}
\endverbatim
 * 
 * To stop publishing and tear down the related PeerConnection, you can
 * use the \c unpublish request, which requires no arguments as the context
 * is implicit:
 *
\verbatim
{
	"request" : "unpublish"
}
\endverbatim
 *
 * This will have the plugin tear down the PeerConnection, and remove the
 * publisher from the list of active streams. If successful, the response
 * will look like this:
 *
\verbatim
{
	"videoroom" : "event",
	"unpublished" : "ok"
}
\endverbatim
 *
 * As soon as the PeerConnection is gone, all the other participants will
 * also be notified about the fact that the stream is no longer available: 
 *
\verbatim
{
	"videoroom" : "event",
	"room" : <room ID>,
	"unpublished" : <unique ID of the publisher who unpublished>
}
\endverbatim
 *
 * Notice that the same event will also be sent whenever the publisher
 * feed disappears for reasons other than an explicit \c unpublish , e.g.,
 * because the handle was closed or the user lost their connection.
 * Besides, notice that you can publish and unpublish multiple times
 * within the context of the same publisher handle.
 *
 * As anticipated above, you can use a request called \c configure to
 * tweak some of the properties of an active publisher session. This
 * request must be formatted as follows:
 *
\verbatim
{
	"request" : "configure",
	"audio" : <true|false, depending on whether or not audio should be relayed; true by default>,
	"video" : <true|false, depending on whether or not video should be relayed; true by default>,
	"data" : <true|false, depending on whether or not data should be relayed; true by default>,
	"bitrate" : <bitrate cap to return via REMB; optional, overrides the global room value if present>,
	"record" : <true|false, whether this publisher should be recorded or not; optional>,
	"filename" : "<if recording, the base path/file to use for the recording files; optional>",
	"display" : "<new display name to use in the room; optional>"
}
\endverbatim
 *
 * As you can see, it's basically the same properties as those listed for
 * \c publish . This is why both requests can be used to start publishing,
 * as even in that case you configure some of the settings. If successful,
 * a \c configured event will be sent back as before, formatted like this:
 *
\verbatim
{
	"videoroom" : "event",
	"configured" : "ok"
}
\endverbatim
 *
 * An interesting feature VideoRoom publisher can take advantage of is
 * RTP forwarding. In fact, while the main purpose of this plugin is
 * getting media from WebRTC sources (publishers) and relaying it to
 * WebRTC destinations (subscribers), there are actually several use
 * cases and scenarios for making this media available to external,
 * notnecessarily WebRTC-compliant, components. These components may
 * benefit from having access to the RTP media sent by a publisher, e.g.,
 * for media processing, external recording, transcoding to other
 * technologies via other applications, scalability purposes or
 * whatever else makes sense in this context. This is made possible by
 * a request called \c rtp_forward which, as the name suggests, simply
 * forwards in real-time the media sent by a publisher via RTP (plain
 * or encrypted) to a remote backend.
 *
 * You can add a new RTP forwarder for an existing publisher using the
 * \c rtp_forward request, which has to be formatted as follows:
 *
\verbatim
{
	"request" : "rtp_forward",
	"room" : <unique numeric ID of the room the publisher is in>,
	"publisher_id" : <unique numeric ID of the publisher to relay externally>,
	"host" : "<host address to forward the RTP and data packets to>",
	"audio_port" : <port to forward the audio RTP packets to>,
	"audio_ssrc" : <audio SSRC to use to use when streaming; optional>,
	"audio_ptype" : <audio payload type to use when streaming; optional>,
	"video_port" : <port to forward the video RTP packets to>,
	"video_ssrc" : <video SSRC to use to use when streaming; optional>,
	"video_ptype" : <video payload type to use when streaming; optional>,
	"video_port_2" : <if simulcasting or doing VP9-SVC, port to forward the video RTP packets from the second substream/layer to>,
	"video_ssrc_2" : <if simulcasting or doing VP9-SVC, video SSRC to use to use the second substream/layer; optional>,
	"video_ptype_2" : <if simulcasting or doing VP9-SVC, video payload type to use the second substream/layer; optional>,
	"video_port_3" : <if simulcasting or doing VP9-SVC, port to forward the video RTP packets from the third substream/layer to>,
	"video_ssrc_3" : <if simulcasting or doing VP9-SVC, video SSRC to use to use the third substream/layer; optional>,
	"video_ptype_3" : <if simulcasting or doing VP9-SVC, video payload type to use the third substream/layer; optional>,
	"data_port" : <port to forward the datachannel messages to>,
	"srtp_suite" : <length of authentication tag (32 or 80); optional>,
	"srtp_crypto" : "<key to use as crypto (base64 encoded key as in SDES); optional>"
}
\endverbatim
 *
 * A successful request will result in an \c rtp_forward response, containing
 * the relevant info associated to the new forwarder(s):
 *
\verbatim
{
	"videoroom" : "rtp_forward",
	"room" : <unique numeric ID, same as request>,
	"publisher_id" : <unique numeric ID, same as request>,
	"rtp_stream" : {
		"host" : "<host this forwarder is streaming to, same as request>",
		"audio" : <audio port, same as request if configured>,
		"audio_stream_id" : <unique numeric ID assigned to the audio RTP forwarder, if any>,
		"video" : <video port, same as request if configured>,
		"video_stream_id" : <unique numeric ID assigned to the main video RTP forwarder, if any>,
		"video_2" : <second video port, same as request if configured>,
		"video_stream_id_2" : <unique numeric ID assigned to the second video RTP forwarder, if any>,
		"video_3" : <third video port, same as request if configured>,
		"video_stream_id_3" : <unique numeric ID assigned to the third video RTP forwarder, if any>,
		"data" : <data port, same as request if configured>,
		"data_stream_id" : <unique numeric ID assigned to datachannel messages forwarder, if any>
	}
}
\endverbatim
 *
 * To stop a previously created RTP forwarder and stop it, you can use
 * the \c stop_rtp_forward request, which has to be formatted as follows:
 *
\verbatim
{
	"request" : "stop_rtp_forward",
	"room" : <unique numeric ID of the room the publisher is in>,
	"publisher_id" : <unique numeric ID of the publisher to update>,
	"stream_id" : <unique numeric ID of the RTP forwarder>
}
\endverbatim
 *
 * A successful request will result in a \c stop_rtp_forward response:
 *
\verbatim
{
	"videoroom" : "stop_rtp_forward",
	"room" : <unique numeric ID, same as request>,
	"publisher_id" : <unique numeric ID, same as request>,
	"stream_id" : <unique numeric ID, same as request>
}
\endverbatim
 *
 * To get a list of all the forwarders in a specific room, instead, you
 * can make use of the \c listforwarders request, which has to be
 * formatted as follows:
 *
\verbatim
{
	"request" : "listforwarders",
	"room" : <unique numeric ID of the room>,
	"secret" : "<room secret; mandatory if configured>"
}
\endverbatim
 *
 * A successful request will produce a list of RTP forwarders in a
 * \c forwarders response:
 *
\verbatim
{
	"videoroom" : "forwarders",
	"room" : <unique numeric ID of the room>,
	"rtp_forwarders" : [		// Array of publishers with RTP forwarders
		{	// Publisher #1
			"publisher_id" : <unique numeric ID of publisher #1>,
			"rtp_forwarders" : [		// Array of RTP forwarders
				{	// RTP forwarder #1
					"audio_stream_id" : <unique numeric ID assigned to this audio RTP forwarder, if any>,
					"video_stream_id" : <unique numeric ID assigned to this video RTP forwarder, if any>,
					"data_stream_id" : <unique numeric ID assigned to this datachannel messages forwarder, if any>
					"ip" : "<IP this forwarder is streaming to>",
					"port" : <port this forwarder is streaming to>,
					"ssrc" : <SSRC this forwarder is using, if any>,
					"pt" : <payload type this forwarder is using, if any>,
					"substream" : <video substream this video forwarder is relaying, if any>,
					"srtp" : <true|false, whether the RTP stream is encrypted>
				},
				// Other forwarders for this publisher
			],
		},
		// Other publishers
	]
}
\endverbatim * 
 * 
 * To conclude, you can leave a room you previously joined as publisher
 * using the \c leave request. This will also implicitly unpublish you
 * if you were an active publisher in the room. The \c leave request
 * looks like follows:
 *
\verbatim
{
	"request" : "leave"
}
\endverbatim
 *
 * If successful, the response will look like this:
 *
\verbatim
{
	"videoroom" : "event",
	"leaving" : "ok"
}
\endverbatim
 *
 * Other participants will receive a different event depending on whether
 * you were currently an active publisher ("unpublished") or simply
 * lurking ("leaving"):
 *
\verbatim
{
	"videoroom" : "event",
	"room" : <room ID>,
	"leaving|unpublished" : <unique ID of the publisher who left>
}
\endverbatim
 *
 * \subsection vroomsub VideoRoom Subscribers
 *
 * In a VideoRoom, subscribers are NOT participants, but simply handles
 * that will be used exclusively to receive media from a specific publisher
 * in the room. Since they're not participants per se, they're basically
 * streams that can be (and typically are) associated to publisher handles
 * as the ones we introduced in the previous section, whether active or not.
 * In fact, the typical use case is publishers being notified about new
 * participants becoming active in the room, and as a result new subscriber
 * sessions being created to receive their media streams; as soon as the
 * publisher goes away, the subscriber handle is removed as well. As such,
 * these subscriber sessions are dependent on feedback obtained by
 * publishers, and can't exist on their own, unless you feed them the
 * right info out of band.
 *
 * To specify a handle will be associated with a subscriber, you must use
 * the \c join request with \c ptype set to \c subscriber and specify which
 * feed to subscribe to. The exact syntax of the request is the following:
 *
\verbatim
{
	"request" : "join",
	"ptype" : "subscriber",
	"room" : <unique ID of the room to subscribe in>,
	"feed" : <unique ID of the publisher to subscribe to; mandatory>,
	"private_id" : <unique ID of the publisher that originated this request; optional, unless mandated by the room configuration>,
	"close_pc" : <true|false, depending on whether or not the PeerConnection should be automatically closed when the publisher leaves; true by default>,
	"audio" : <true|false, depending on whether or not audio should be relayed; true by default>,
	"video" : <true|false, depending on whether or not video should be relayed; true by default>,
	"data" : <true|false, depending on whether or not data should be relayed; true by default>,
	"offer_audio" : <true|false; whether or not audio should be negotiated; true by default if the publisher has audio>,
	"offer_video" : <true|false; whether or not video should be negotiated; true by default if the publisher has video>,
	"offer_data" : <true|false; whether or not datachannels should be negotiated; true by default if the publisher has datachannels>
}
\endverbatim
 *
 * As you can see, it's just a matter of specifying the ID of the publisher to
 * subscribe to and, if needed, your own \c private_id (if mandated by the room).
 * The \c offer_audio , \c offer_video and \c offer_data are
 * also particularly interesting, though, as they allow you to only subscribe
 * to a subset of the mountpoint media. By default, in fact, this \c join
 * request will result in the plugin preparing a new SDP offer trying to
 * negotiate all the media streams made available by the publisher; in case
 * the subscriber knows they don't support one of the mountpoint codecs, though
 * (e.g., the video in the mountpoint is VP8, but they only support H.264),
 * or are not interested in getting all the media (e.g., they're ok with
 * just audio and not video, or don't have enough bandwidth for both),
 * they can use those properties to shape the SDP offer to their needs.
 *
 * As anticipated, if successful this request will generate a new JSEP SDP
 * offer, which will accompany an \c attached event:
 *
\verbatim
{
	"videoroom" : "attached",
	"room" : <room ID>,
	"feed" : <publisher ID>,
	"display" : "<the display name of the publisher, if any>"
}
\endverbatim
 *
 * At this stage, to complete the setup of the PeerConnection the subscriber is
 * supposed to send a JSEP SDP answer back to the plugin. This is done
 * by means of a \c start request, which in this case MUST be associated
 * with a JSEP SDP answer but otherwise requires no arguments:
 *
\verbatim
{
	"request" : "start"
}
\endverbatim
 *
 * If successful this request returns a \c started event:
 *
\verbatim
{
	"videoroom" : "event",
	"started" : "ok"
}
\endverbatim
 *
 * Once this is done, all that's needed is waiting for the WebRTC PeerConnection
 * establishment to succeed. As soon as that happens, the Streaming plugin
 * can start relaying media from the mountpoint the viewer subscribed to
 * to the viewer themselves.
 *
 * Notice that the same exact steps we just went through (\c watch request,
 * followed by JSEP offer by the plugin, followed by \c start request with
 * JSEP answer by the viewer) is what you also use when renegotiations are
 * needed, e.g., for the purpose of ICE restarts.
 *
 * As a subscriber, you can temporarily pause and resume the whole media delivery
 * with a \c pause and, again, \c start request (in this case without any JSEP
 * SDP answer attached). Neither expect other arguments, as the context
 * is implicitly derived from the handle they're sent on:
 *
\verbatim
{
	"request" : "pause"
}
\endverbatim
 *
\verbatim
{
	"request" : "start"
}
\endverbatim
 *
 * Unsurprisingly, they just result in, respectively, \c paused and
 * \c started events:
 *
\verbatim
{
	"videoroom" : "event",
	"paused" : "ok"
}
\endverbatim
 *
\verbatim
{
	"videoroom" : "event",
	"started" : "ok"
}
\endverbatim
 *
 * For more drill-down manipulations of a subscription, a \c configure
 * request can be used instead. This request allows subscribers to dynamically
 * change some properties associated to their media subscription, e.g.,
 * in terms of what should and should not be sent at a specific time. A
 * \c configure request must be formatted as follows:
 *
\verbatim
{
	"request" : "configure",
	"audio" : <true|false, depending on whether audio should be relayed or not; optional>,
	"video" : <true|false, depending on whether video should be relayed or not; optional>,
	"data" : <true|false, depending on whether datachannel messages should be relayed or not; optional>,
	"substream" : <substream to receive (0-2), in case simulcasting is enabled; optional>,
	"temporal" : <temporal layers to receive (0-2), in case simulcasting is enabled; optional>,
	"spatial_layer" : <spatial layer to receive (0-1), in case VP9-SVC is enabled; optional>,
	"temporal_layer" : <temporal layers to receive (0-2), in case VP9-SVC is enabled; optional>
}
\endverbatim
 *
 * As you can see, the \c audio , \c video and \c data properties can be
 * used as a media-level pause/resume functionality, whereas \c pause
 * and \c start simply pause and resume all streams at the same time.
 * The \c substream and \c temporal properties, instead, only make sense
 * when the mountpoint is configured with video simulcasting support, and
 * as such the viewer is interested in receiving a specific substream
 * or temporal layer, rather than any other of the available ones.
 * The \c spatial_layer and \c temporal_layer have exactly the same meaning,
 * but within the context of VP9-SVC publishers, and will have no effect
 * on subscriptions associated to regular publishers.
 *
 * Another interesting feature that subscribers can take advantage of is the
 * so-called publisher "switching". Basically, when subscribed to a specific
 * publisher and receiving media from them, you can at any time "switch"
 * to a different publisher, and as such start receiving media from that
 * other mountpoint instead. Think of it as changing channel on a TV: you
 * keep on using the same PeerConnection, the plugin simply changes the
 * source of the media transparently. Of course, while powerful and effective
 * this request has some limitations. First of all, it switches both audio
 * and video, meaning you can't just switch video and keep the audio from
 * the previous publisher, for instance; besides, the two publishers
 * must have the same media configuration, that is, use the same codecs,
 * the same payload types, etc. In fact, since the same PeerConnection is
 * used for this feature, switching to a publisher with a different
 * configuration might result in media incompatible with the PeerConnection
 * setup being relayed to the subscriber, and as such in no audio/video being
 * played. That said, a \c switch request must be formatted like this:
 *
\verbatim
{
	"request" : "switch",
	"feed" : <unique ID of the new publisher to switch to; mandatory>,
	"audio" : <true|false, depending on whether audio should be relayed or not; optional>,
	"video" : <true|false, depending on whether video should be relayed or not; optional>,
	"data" : <true|false, depending on whether datachannel messages should be relayed or not; optional>
}
\endverbatim
 *
 * If successful, you'll be unsubscribed from the previous publisher,
 * and subscribed to the new publisher instead. The event to confirm
 * the switch was successful will look like this:
 *
\verbatim
{
	"videoroom" : "event",
	"switched" : "ok",
	"room" : <room ID>,
	"id" : <unique ID of the new publisher>
}
\endverbatim
 *
 * Finally, to stop the subscription to the mountpoint and tear down the
 * related PeerConnection, you can use the \c leave request. Since context
 * is implicit, no other argument is required:
 *
\verbatim
{
	"request" : "leave"
}
\endverbatim
 *
 * If successful, the plugin will attempt to tear down the PeerConnection,
 * and will send back a \c left event:
 *
\verbatim
{
	"videoroom" : "event",
	"left" : "ok",
}
\endverbatim
 *
 *
 *
 *
 *
 *
 * \ingroup plugins
 * \ref plugins
 */

#include "plugin.h"

#include <jansson.h>

#include "../debug.h"
#include "../apierror.h"
#include "../config.h"
#include "../mutex.h"
#include "../rtp.h"
#include "../rtpsrtp.h"
#include "../rtcp.h"
#include "../record.h"
#include "../sdp-utils.h"
#include "../utils.h"
#include <sys/types.h>
#include <sys/socket.h>


/* Plugin information */
#define JANUS_VIDEOROOM_VERSION			9
#define JANUS_VIDEOROOM_VERSION_STRING	"0.0.9"
#define JANUS_VIDEOROOM_DESCRIPTION		"This is a plugin implementing a videoconferencing SFU (Selective Forwarding Unit) for Janus, that is an audio/video router."
#define JANUS_VIDEOROOM_NAME			"JANUS VideoRoom plugin"
#define JANUS_VIDEOROOM_AUTHOR			"Meetecho s.r.l."
#define JANUS_VIDEOROOM_PACKAGE			"janus.plugin.videoroom"

/* Plugin methods */
janus_plugin *create(void);
int janus_videoroom_init(janus_callbacks *callback, const char *config_path);
void janus_videoroom_destroy(void);
int janus_videoroom_get_api_compatibility(void);
int janus_videoroom_get_version(void);
const char *janus_videoroom_get_version_string(void);
const char *janus_videoroom_get_description(void);
const char *janus_videoroom_get_name(void);
const char *janus_videoroom_get_author(void);
const char *janus_videoroom_get_package(void);
void janus_videoroom_create_session(janus_plugin_session *handle, int *error);
struct janus_plugin_result *janus_videoroom_handle_message(janus_plugin_session *handle, char *transaction, json_t *message, json_t *jsep);
void janus_videoroom_setup_media(janus_plugin_session *handle);
void janus_videoroom_incoming_rtp(janus_plugin_session *handle, int video, char *buf, int len);
void janus_videoroom_incoming_rtcp(janus_plugin_session *handle, int video, char *buf, int len);
void janus_videoroom_incoming_data(janus_plugin_session *handle, char *buf, int len);
void janus_videoroom_slow_link(janus_plugin_session *handle, int uplink, int video);
void janus_videoroom_hangup_media(janus_plugin_session *handle);
void janus_videoroom_destroy_session(janus_plugin_session *handle, int *error);
json_t *janus_videoroom_query_session(janus_plugin_session *handle);

/* Plugin setup */
static janus_plugin janus_videoroom_plugin =
	JANUS_PLUGIN_INIT (
		.init = janus_videoroom_init,
		.destroy = janus_videoroom_destroy,

		.get_api_compatibility = janus_videoroom_get_api_compatibility,
		.get_version = janus_videoroom_get_version,
		.get_version_string = janus_videoroom_get_version_string,
		.get_description = janus_videoroom_get_description,
		.get_name = janus_videoroom_get_name,
		.get_author = janus_videoroom_get_author,
		.get_package = janus_videoroom_get_package,
		
		.create_session = janus_videoroom_create_session,
		.handle_message = janus_videoroom_handle_message,
		.setup_media = janus_videoroom_setup_media,
		.incoming_rtp = janus_videoroom_incoming_rtp,
		.incoming_rtcp = janus_videoroom_incoming_rtcp,
		.incoming_data = janus_videoroom_incoming_data,
		.slow_link = janus_videoroom_slow_link,
		.hangup_media = janus_videoroom_hangup_media,
		.destroy_session = janus_videoroom_destroy_session,
		.query_session = janus_videoroom_query_session,
	);

/* Plugin creator */
janus_plugin *create(void) {
	JANUS_LOG(LOG_VERB, "%s created!\n", JANUS_VIDEOROOM_NAME);
	return &janus_videoroom_plugin;
}

/* Parameter validation */
static struct janus_json_parameter request_parameters[] = {
	{"request", JSON_STRING, JANUS_JSON_PARAM_REQUIRED}
};
static struct janus_json_parameter adminkey_parameters[] = {
	{"admin_key", JSON_STRING, JANUS_JSON_PARAM_REQUIRED}
};
static struct janus_json_parameter create_parameters[] = {
	{"room", JSON_INTEGER, JANUS_JSON_PARAM_POSITIVE},
	{"description", JSON_STRING, 0},
	{"is_private", JANUS_JSON_BOOL, 0},
	{"allowed", JSON_ARRAY, 0},
	{"secret", JSON_STRING, 0},
	{"pin", JSON_STRING, 0},
	{"require_pvtid", JANUS_JSON_BOOL, 0},
	{"bitrate", JSON_INTEGER, JANUS_JSON_PARAM_POSITIVE},
	{"fir_freq", JSON_INTEGER, JANUS_JSON_PARAM_POSITIVE},
	{"publishers", JSON_INTEGER, JANUS_JSON_PARAM_POSITIVE},
	{"audiocodec", JSON_STRING, 0},
	{"videocodec", JSON_STRING, 0},
	{"video_svc", JANUS_JSON_BOOL, 0},
	{"audiolevel_ext", JANUS_JSON_BOOL, 0},
	{"audiolevel_event", JANUS_JSON_BOOL, 0},
	{"audio_active_packets", JSON_INTEGER, JANUS_JSON_PARAM_POSITIVE},
	{"audio_level_average", JSON_INTEGER, JANUS_JSON_PARAM_POSITIVE},
	{"videoorient_ext", JANUS_JSON_BOOL, 0},
	{"playoutdelay_ext", JANUS_JSON_BOOL, 0},
	{"transport_wide_cc_ext", JANUS_JSON_BOOL, 0},
	{"record", JANUS_JSON_BOOL, 0},
	{"rec_dir", JSON_STRING, 0},
	{"permanent", JANUS_JSON_BOOL, 0},
	{"notify_joining", JANUS_JSON_BOOL, 0},
};
static struct janus_json_parameter edit_parameters[] = {
	{"room", JSON_INTEGER, JANUS_JSON_PARAM_REQUIRED | JANUS_JSON_PARAM_POSITIVE},
	{"secret", JSON_STRING, 0},
	{"new_description", JSON_STRING, 0},
	{"new_is_private", JANUS_JSON_BOOL, 0},
	{"new_secret", JSON_STRING, 0},
	{"new_pin", JSON_STRING, 0},
	{"new_require_pvtid", JANUS_JSON_BOOL, 0},
	{"new_bitrate", JSON_INTEGER, JANUS_JSON_PARAM_POSITIVE},
	{"new_fir_freq", JSON_INTEGER, JANUS_JSON_PARAM_POSITIVE},
	{"new_publishers", JSON_INTEGER, JANUS_JSON_PARAM_POSITIVE},
	{"permanent", JANUS_JSON_BOOL, 0}
};
static struct janus_json_parameter room_parameters[] = {
	{"room", JSON_INTEGER, JANUS_JSON_PARAM_REQUIRED | JANUS_JSON_PARAM_POSITIVE}
};
static struct janus_json_parameter destroy_parameters[] = {
	{"room", JSON_INTEGER, JANUS_JSON_PARAM_REQUIRED | JANUS_JSON_PARAM_POSITIVE},
	{"permanent", JANUS_JSON_BOOL, 0}
};
static struct janus_json_parameter allowed_parameters[] = {
	{"room", JSON_INTEGER, JANUS_JSON_PARAM_REQUIRED | JANUS_JSON_PARAM_POSITIVE},
	{"secret", JSON_STRING, 0},
	{"action", JSON_STRING, JANUS_JSON_PARAM_REQUIRED},
	{"allowed", JSON_ARRAY, 0}
};
static struct janus_json_parameter kick_parameters[] = {
	{"room", JSON_INTEGER, JANUS_JSON_PARAM_REQUIRED | JANUS_JSON_PARAM_POSITIVE},
	{"secret", JSON_STRING, 0},
	{"id", JSON_INTEGER, JANUS_JSON_PARAM_REQUIRED | JANUS_JSON_PARAM_POSITIVE}
};
static struct janus_json_parameter join_parameters[] = {
	{"room", JSON_INTEGER, JANUS_JSON_PARAM_REQUIRED | JANUS_JSON_PARAM_POSITIVE},
	{"ptype", JSON_STRING, JANUS_JSON_PARAM_REQUIRED},
	{"audio", JANUS_JSON_BOOL, 0},
	{"video", JANUS_JSON_BOOL, 0},
	{"data", JANUS_JSON_BOOL, 0},
	{"bitrate", JSON_INTEGER, JANUS_JSON_PARAM_POSITIVE},
	{"record", JANUS_JSON_BOOL, 0},
	{"filename", JSON_STRING, 0},
	{"token", JSON_STRING, 0}
};
static struct janus_json_parameter publish_parameters[] = {
	{"audio", JANUS_JSON_BOOL, 0},
	{"audiocodec", JSON_STRING, 0},
	{"video", JANUS_JSON_BOOL, 0},
	{"videocodec", JSON_STRING, 0},
	{"data", JANUS_JSON_BOOL, 0},
	{"bitrate", JSON_INTEGER, JANUS_JSON_PARAM_POSITIVE},
	{"record", JANUS_JSON_BOOL, 0},
	{"filename", JSON_STRING, 0},
	{"display", JSON_STRING, 0},
	/* The following are just to force a renegotiation and/or an ICE restart */
	{"update", JANUS_JSON_BOOL, 0},
	{"restart", JANUS_JSON_BOOL, 0}
};
static struct janus_json_parameter rtp_forward_parameters[] = {
	{"room", JSON_INTEGER, JANUS_JSON_PARAM_REQUIRED | JANUS_JSON_PARAM_POSITIVE},
	{"publisher_id", JSON_INTEGER, JANUS_JSON_PARAM_REQUIRED | JANUS_JSON_PARAM_POSITIVE},
	{"video_port", JSON_INTEGER, JANUS_JSON_PARAM_POSITIVE},
	{"video_ssrc", JSON_INTEGER, JANUS_JSON_PARAM_POSITIVE},
	{"video_pt", JSON_INTEGER, JANUS_JSON_PARAM_POSITIVE},
	{"video_port_2", JSON_INTEGER, JANUS_JSON_PARAM_POSITIVE},
	{"video_ssrc_2", JSON_INTEGER, JANUS_JSON_PARAM_POSITIVE},
	{"video_pt_2", JSON_INTEGER, JANUS_JSON_PARAM_POSITIVE},
	{"video_port_3", JSON_INTEGER, JANUS_JSON_PARAM_POSITIVE},
	{"video_ssrc_3", JSON_INTEGER, JANUS_JSON_PARAM_POSITIVE},
	{"video_pt_3", JSON_INTEGER, JANUS_JSON_PARAM_POSITIVE},
	{"audio_port", JSON_INTEGER, JANUS_JSON_PARAM_POSITIVE},
	{"audio_ssrc", JSON_INTEGER, JANUS_JSON_PARAM_POSITIVE},
	{"audio_pt", JSON_INTEGER, JANUS_JSON_PARAM_POSITIVE},
	{"data_port", JSON_INTEGER, JANUS_JSON_PARAM_POSITIVE},
	{"host", JSON_STRING, JANUS_JSON_PARAM_REQUIRED},
	{"srtp_suite", JSON_INTEGER, JANUS_JSON_PARAM_POSITIVE},
	{"srtp_crypto", JSON_STRING, 0}
};
static struct janus_json_parameter stop_rtp_forward_parameters[] = {
	{"room", JSON_INTEGER, JANUS_JSON_PARAM_REQUIRED | JANUS_JSON_PARAM_POSITIVE},
	{"publisher_id", JSON_INTEGER, JANUS_JSON_PARAM_REQUIRED | JANUS_JSON_PARAM_POSITIVE},
	{"stream_id", JSON_INTEGER, JANUS_JSON_PARAM_REQUIRED | JANUS_JSON_PARAM_POSITIVE}
};
static struct janus_json_parameter publisher_parameters[] = {
	{"id", JSON_INTEGER, JANUS_JSON_PARAM_POSITIVE},
	{"display", JSON_STRING, 0}
};
static struct janus_json_parameter configure_parameters[] = {
	{"audio", JANUS_JSON_BOOL, 0},
	{"video", JANUS_JSON_BOOL, 0},
	{"data", JANUS_JSON_BOOL, 0},
	/* For VP8 simulcast */
	{"substream", JSON_INTEGER, JANUS_JSON_PARAM_POSITIVE},
	{"temporal", JSON_INTEGER, JANUS_JSON_PARAM_POSITIVE},
	/* For VP9 SVC */
	{"spatial_layer", JSON_INTEGER, JANUS_JSON_PARAM_POSITIVE},
	{"temporal_layer", JSON_INTEGER, JANUS_JSON_PARAM_POSITIVE},
	/* This dictates whether simulcast/SVC layers should be
	 * changed dynamically according to the incoming REMB */
	{"autochange", JANUS_JSON_BOOL, 0},
	/* The following is to handle a renegotiation */
	{"update", JANUS_JSON_BOOL, 0},
};
static struct janus_json_parameter subscriber_parameters[] = {
	{"feed", JSON_INTEGER, JANUS_JSON_PARAM_REQUIRED | JANUS_JSON_PARAM_POSITIVE},
	{"private_id", JSON_INTEGER, JANUS_JSON_PARAM_POSITIVE},
	{"close_pc", JANUS_JSON_BOOL, 0},
	{"audio", JANUS_JSON_BOOL, 0},
	{"video", JANUS_JSON_BOOL, 0},
	{"data", JANUS_JSON_BOOL, 0},
	{"offer_audio", JANUS_JSON_BOOL, 0},
	{"offer_video", JANUS_JSON_BOOL, 0},
	{"offer_data", JANUS_JSON_BOOL, 0},
	/* This dictates whether simulcast/SVC layers should be
	 * changed dynamically according to the incoming REMB */
	{"autochange", JANUS_JSON_BOOL, 0}
};

/* Static configuration instance */
static janus_config *config = NULL;
static const char *config_folder = NULL;
static janus_mutex config_mutex = JANUS_MUTEX_INITIALIZER;

/* Useful stuff */
static volatile gint initialized = 0, stopping = 0;
static gboolean notify_events = TRUE;
static janus_callbacks *gateway = NULL;
static GThread *handler_thread;
static void *janus_videoroom_handler(void *data);
static void janus_videoroom_relay_rtp_packet(gpointer data, gpointer user_data);
static void janus_videoroom_relay_data_packet(gpointer data, gpointer user_data);
static void janus_videoroom_hangup_media_internal(janus_plugin_session *handle);

typedef enum janus_videoroom_p_type {
	janus_videoroom_p_type_none = 0,
	janus_videoroom_p_type_subscriber,			/* Generic subscriber */
	janus_videoroom_p_type_publisher,			/* Participant (for receiving events) and optionally publisher */
} janus_videoroom_p_type;

typedef struct janus_videoroom_message {
	janus_plugin_session *handle;
	char *transaction;
	json_t *message;
	json_t *jsep;
} janus_videoroom_message;
static GAsyncQueue *messages = NULL;
static janus_videoroom_message exit_message;


typedef struct janus_videoroom {
	guint64 room_id;			/* Unique room ID */
	gchar *room_name;			/* Room description */
	gchar *room_secret;			/* Secret needed to manipulate (e.g., destroy) this room */
	gchar *room_pin;			/* Password needed to join this room, if any */
	gboolean is_private;		/* Whether this room is 'private' (as in hidden) or not */
	gboolean require_pvtid;		/* Whether subscriptions in this room require a private_id */
	int max_publishers;			/* Maximum number of concurrent publishers */
	uint32_t bitrate;			/* Global bitrate limit */
	uint16_t fir_freq;			/* Regular FIR frequency (0=disabled) */
	janus_audiocodec acodec[3];	/* Audio codec(s) to force on publishers */
	janus_videocodec vcodec[3];	/* Video codec(s) to force on publishers */
	gboolean do_svc;			/* Whether SVC must be done for video (note: only available for VP9 right now) */
	gboolean audiolevel_ext;	/* Whether the ssrc-audio-level extension must be negotiated or not for new publishers */
	gboolean audiolevel_event;	/* Whether to emit event to other users about audiolevel */
	int audio_active_packets;	/* Amount of packets with audio level for checkup */
	int audio_level_average;	/* Average audio level */
	gboolean videoorient_ext;	/* Whether the video-orientation extension must be negotiated or not for new publishers */
	gboolean playoutdelay_ext;	/* Whether the playout-delay extension must be negotiated or not for new publishers */
	gboolean transport_wide_cc_ext;	/* Whether the transport wide cc extension must be negotiated or not for new publishers */
	gboolean record;			/* Whether the feeds from publishers in this room should be recorded */
	char *rec_dir;				/* Where to save the recordings of this room, if enabled */
	GHashTable *participants;	/* Map of potential publishers (we get subscribers from them) */
	GHashTable *private_ids;	/* Map of existing private IDs */
	volatile gint destroyed;	/* Whether this room has been destroyed */
	gboolean check_allowed;		/* Whether to check tokens when participants join (see below) */
	GHashTable *allowed;		/* Map of participants (as tokens) allowed to join */
	gboolean notify_joining;	/* Whether an event is sent to notify all participants if a new participant joins the room */
	janus_mutex mutex;			/* Mutex to lock this room instance */
	janus_refcount ref;			/* Reference counter for this room */
} janus_videoroom;
static GHashTable *rooms;
static janus_mutex rooms_mutex = JANUS_MUTEX_INITIALIZER;
static char *admin_key = NULL;

typedef struct janus_videoroom_session {
	janus_plugin_session *handle;
	gint64 sdp_sessid;
	gint64 sdp_version;
	janus_videoroom_p_type participant_type;
	gpointer participant;
	gboolean started;
	gboolean stopping;
	volatile gint hangingup;
	volatile gint destroyed;
	janus_mutex mutex;
	janus_refcount ref;
} janus_videoroom_session;
static GHashTable *sessions;
static janus_mutex sessions_mutex = JANUS_MUTEX_INITIALIZER;

/* A host whose ports gets streamed RTP packets of the corresponding type */
typedef struct janus_videoroom_srtp_context janus_videoroom_srtp_context;
typedef struct janus_videoroom_rtp_forwarder {
	gboolean is_video;
	gboolean is_data;
	uint32_t ssrc;
	int payload_type;
	int substream;
	struct sockaddr_in serv_addr;
	/* Only needed for SRTP forwarders */
	gboolean is_srtp;
	janus_videoroom_srtp_context *srtp_ctx;
} janus_videoroom_rtp_forwarder;
/* SRTP encryption may be needed, and potentially shared */
struct janus_videoroom_srtp_context {
	GHashTable *contexts;
	char *id;
	srtp_t ctx;
	srtp_policy_t policy;
	char sbuf[1500];
	int slen;
	/* Keep track of how many forwarders are using this context */
	uint8_t count;
};

typedef struct janus_videoroom_publisher {
	janus_videoroom_session *session;
	janus_videoroom *room;	/* Room */
	guint64 room_id;	/* Unique room ID */
	guint64 user_id;	/* Unique ID in the room */
	guint32 pvt_id;		/* This is sent to the publisher for mapping purposes, but shouldn't be shared with others */
	gchar *display;		/* Display name (just for fun) */
	gchar *sdp;			/* The SDP this publisher negotiated, if any */
	gboolean audio, video, data;		/* Whether audio, video and/or data is going to be sent by this publisher */
	janus_audiocodec acodec;	/* Audio codec this publisher is using */
	janus_videocodec vcodec;	/* Video codec this publisher is using */
	guint32 audio_pt;		/* Audio payload type (Opus) */
	guint32 video_pt;		/* Video payload type (depends on room configuration) */
	guint32 audio_ssrc;		/* Audio SSRC of this publisher */
	guint32 video_ssrc;		/* Video SSRC of this publisher */
	gboolean simulcast;		/* Whether this publisher is simulcasting */
	gboolean vp9svc;		/* Whether this publisher is VP9 SVC */
	uint32_t ssrc[3];		/* Only needed in case VP8 simulcasting is involved */
	int rtpmapid_extmap_id;	/* Only needed in case Firefox's RID-based simulcasting is involved */
	char *rid[3];			/* Only needed in case Firefox's RID-based simulcasting is involved */
	uint32_t tlrates[3][3];	/* Apparent bitrate of incoming video streams for each temporal layer (useful for automatic switches) */
	uint32_t slrates[3];	/* Apparent bitrate of incoming video streams for each spatial layer (useful for automatic switches) */
	uint32_t tmprates[3][3];/* Same as above, but temporary value we use for calculations */
	gint64 rate_latest;		/* Time we latest updated the rates */
	guint8 audio_level_extmap_id;		/* Audio level extmap ID */
	guint8 video_orient_extmap_id;		/* Video orientation extmap ID */
	guint8 playout_delay_extmap_id;		/* Playout delay extmap ID */
	guint8 transport_wide_cc_extmap_id; /* Transport wide cc extmap ID */
	gboolean audio_active;
	gboolean video_active;
	int audio_dBov_level;		/* Value in dBov of the audio level (last value from extension) */
	int audio_active_packets;	/* Participant's number of audio packets to accumulate */
	int audio_dBov_sum;			/* Participant's accumulated dBov value for audio level*/
	gboolean talking;			/* Whether this participant is currently talking (uses audio levels extension) */
	gboolean data_active;
	gboolean firefox;	/* We send Firefox users a different kind of FIR */
	uint32_t bitrate;
	gint64 remb_startup;/* Incremental changes on REMB to reach the target at startup */
	gint64 remb_latest;	/* Time of latest sent REMB (to avoid flooding) */
	gint64 fir_latest;      /* Time of latest sent FIR (to avoid flooding) */
	gint fir_seq;		/* FIR sequence number */
	gboolean recording_active;	/* Whether this publisher has to be recorded or not */
	gchar *recording_base;	/* Base name for the recording (e.g., /path/to/filename, will generate /path/to/filename-audio.mjr and/or /path/to/filename-video.mjr */
	janus_recorder *arc;	/* The Janus recorder instance for this publisher's audio, if enabled */
	janus_recorder *vrc;	/* The Janus recorder instance for this user's video, if enabled */
	janus_recorder *drc;	/* The Janus recorder instance for this publisher's data, if enabled */
	janus_mutex rec_mutex;	/* Mutex to protect the recorders from race conditions */
	GSList *subscribers;	/* Subscriptions to this publisher (who's watching this publisher)  */
	GSList *subscriptions;	/* Subscriptions this publisher has created (who this publisher is watching) */
	janus_mutex subscribers_mutex;
	GHashTable *rtp_forwarders;
	GHashTable *srtp_contexts;
	janus_mutex rtp_forwarders_mutex;
	int udp_sock; /* The udp socket on which to forward rtp packets */
	gboolean kicked;	/* Whether this participant has been kicked */
	volatile gint destroyed;
	janus_refcount ref;
} janus_videoroom_publisher;
static void janus_videoroom_rtp_forwarder_free_helper(gpointer data);
static void janus_videoroom_srtp_context_free_helper(gpointer data);
static guint32 janus_videoroom_rtp_forwarder_add_helper(janus_videoroom_publisher *p,
	const gchar* host, int port, int pt, uint32_t ssrc,
	int srtp_suite, const char *srtp_crypto,
	int substream, gboolean is_video, gboolean is_data);

typedef struct janus_videoroom_subscriber {
	janus_videoroom_session *session;
	janus_videoroom *room;	/* Room */
	guint64 room_id;		/* Unique room ID */
	janus_videoroom_publisher *feed;	/* Participant this subscriber is subscribed to */
	gboolean close_pc;		/* Whether we should automatically close the PeerConnection when the publisher goes away */
	guint32 pvt_id;			/* Private ID of the participant that is subscribing (if available/provided) */
	janus_sdp *sdp;			/* Offer we sent this listener (may be updated within renegotiations) */
	janus_rtp_switching_context context;	/* Needed in case there are publisher switches on this subscriber */
	int substream;			/* Which VP8 simulcast substream we should forward, in case the publisher is simulcasting */
	int substream_target;	/* As above, but to handle transitions (e.g., wait for keyframe) */
	int templayer;			/* Which VP8 simulcast temporal layer we should forward, in case the publisher is simulcasting */
	int templayer_target;	/* As above, but to handle transitions (e.g., wait for keyframe) */
	gint64 last_relayed;	/* When we relayed the last packet (used to detect when substreams become unavailable) */
	gboolean autochange;	/* Whether simulcast/SVC layer changes should happen automatically, depending on REMB */
	janus_vp8_simulcast_context simulcast_context;
	gboolean audio, video, data;		/* Whether audio, video and/or data must be sent to this subscriber */
	/* As above, but can't change dynamically (says whether something was negotiated at all in SDP) */
	gboolean audio_offered, video_offered, data_offered;
	gboolean paused;
	gboolean kicked;	/* Whether this subscription belongs to a participant that has been kicked */
	/* The following are only relevant if we're doing VP9 SVC, and are not to be confused with VP8
	 * simulcast, which has similar info (substream/templayer) but in a completely different context */
	int spatial_layer, target_spatial_layer;
	int temporal_layer, target_temporal_layer;
	volatile gint destroyed;
	janus_refcount ref;
} janus_videoroom_subscriber;

typedef struct janus_videoroom_rtp_relay_packet {
	janus_rtp_header *data;
	gint length;
	gboolean is_video;
	uint32_t ssrc[3];
	uint32_t timestamp;
	uint16_t seq_number;
	/* The following are only relevant if we're doing VP9 SVC*/
	gboolean svc;
	int spatial_layer;
	int temporal_layer;
	uint8_t pbit, dbit, ubit, bbit, ebit;
} janus_videoroom_rtp_relay_packet;


/* Freeing stuff */
static void janus_videoroom_subscriber_destroy(janus_videoroom_subscriber *s) {
	if(s && g_atomic_int_compare_and_exchange(&s->destroyed, 0, 1))
		janus_refcount_decrease(&s->ref);
}

static void janus_videoroom_subscriber_free(const janus_refcount *s_ref) {
	janus_videoroom_subscriber *s = janus_refcount_containerof(s_ref, janus_videoroom_subscriber, ref);
	/* This subscriber can be destroyed, free all the resources */
	janus_sdp_destroy(s->sdp);
	g_free(s);
}

static void janus_videoroom_publisher_dereference(janus_videoroom_publisher *p) {
	/* This is used by g_pointer_clear and g_hash_table_new_full so that NULL is only possible if that was inserted into the hash table. */
	janus_refcount_decrease(&p->ref);
}

static void janus_videoroom_publisher_dereference_nodebug(janus_videoroom_publisher *p) {
	janus_refcount_decrease_nodebug(&p->ref);
}

static void janus_videoroom_publisher_destroy(janus_videoroom_publisher *p) {
	if(p && g_atomic_int_compare_and_exchange(&p->destroyed, 0, 1))
		janus_refcount_decrease(&p->ref);
}

static void janus_videoroom_publisher_free(const janus_refcount *p_ref) {
	janus_videoroom_publisher *p = janus_refcount_containerof(p_ref, janus_videoroom_publisher, ref);
	g_free(p->display);
	p->display = NULL;
	g_free(p->sdp);
	p->sdp = NULL;
	g_free(p->recording_base);
	p->recording_base = NULL;
	janus_recorder_destroy(p->arc);
	janus_recorder_destroy(p->vrc);
	janus_recorder_destroy(p->drc);

	if(p->udp_sock > 0)
		close(p->udp_sock);
	g_hash_table_destroy(p->rtp_forwarders);
	p->rtp_forwarders = NULL;
	g_hash_table_destroy(p->srtp_contexts);
	p->srtp_contexts = NULL;
	g_slist_free(p->subscribers);

	janus_mutex_destroy(&p->subscribers_mutex);
	janus_mutex_destroy(&p->rtp_forwarders_mutex);
	g_free(p);
}

static void janus_videoroom_session_destroy(janus_videoroom_session *session) {
	if(session && g_atomic_int_compare_and_exchange(&session->destroyed, 0, 1))
		janus_refcount_decrease(&session->ref);
}

static void janus_videoroom_session_free(const janus_refcount *session_ref) {
	janus_videoroom_session *session = janus_refcount_containerof(session_ref, janus_videoroom_session, ref);
	/* Remove the reference to the core plugin session */
	janus_refcount_decrease(&session->handle->ref);
	/* This session can be destroyed, free all the resources */
	janus_mutex_destroy(&session->mutex);
	g_free(session);
}

static void janus_videoroom_room_dereference(janus_videoroom *room) {
	janus_refcount_decrease(&room->ref);
}

static void janus_videoroom_room_destroy(janus_videoroom *room) {
	if(room && g_atomic_int_compare_and_exchange(&room->destroyed, 0, 1))
		janus_refcount_decrease(&room->ref);
}

static void janus_videoroom_room_free(const janus_refcount *room_ref) {
	janus_videoroom *room = janus_refcount_containerof(room_ref, janus_videoroom, ref);
	/* This room can be destroyed, free all the resources */
	g_free(room->room_name);
	g_free(room->room_secret);
	g_free(room->room_pin);
	g_free(room->rec_dir);
	g_hash_table_destroy(room->participants);
	g_hash_table_destroy(room->private_ids);
	g_hash_table_destroy(room->allowed);
	g_free(room);
}

static void janus_videoroom_message_free(janus_videoroom_message *msg) {
	if(!msg || msg == &exit_message)
		return;

	if(msg->handle && msg->handle->plugin_handle) {
		janus_videoroom_session *session = (janus_videoroom_session *)msg->handle->plugin_handle;
		janus_refcount_decrease(&session->ref);
	}
	msg->handle = NULL;

	g_free(msg->transaction);
	msg->transaction = NULL;
	if(msg->message)
		json_decref(msg->message);
	msg->message = NULL;
	if(msg->jsep)
		json_decref(msg->jsep);
	msg->jsep = NULL;

	g_free(msg);
}

static void janus_videoroom_codecstr(janus_videoroom *videoroom, char *audio_codecs, char *video_codecs, int str_len, const char *split) {
	if (audio_codecs) {
		audio_codecs[0] = 0;
		g_snprintf(audio_codecs, str_len, "%s", janus_audiocodec_name(videoroom->acodec[0]));
		if (videoroom->acodec[1] != JANUS_AUDIOCODEC_NONE) {
			g_strlcat(audio_codecs, split, str_len);
			g_strlcat(audio_codecs, janus_audiocodec_name(videoroom->acodec[1]), str_len);
		}
		if (videoroom->acodec[2] != JANUS_AUDIOCODEC_NONE) {
			g_strlcat(audio_codecs, split, str_len);
			g_strlcat(audio_codecs, janus_audiocodec_name(videoroom->acodec[2]), str_len);
		}
	}
	if (video_codecs) {
		video_codecs[0] = 0;
		g_snprintf(video_codecs, str_len, "%s", janus_videocodec_name(videoroom->vcodec[0]));
		if (videoroom->vcodec[1] != JANUS_VIDEOCODEC_NONE) {
			g_strlcat(video_codecs, split, str_len);
			g_strlcat(video_codecs, janus_videocodec_name(videoroom->vcodec[1]), str_len);
		}
		if (videoroom->vcodec[2] != JANUS_VIDEOCODEC_NONE) {
			g_strlcat(video_codecs, split, str_len);
			g_strlcat(video_codecs, janus_videocodec_name(videoroom->vcodec[2]), str_len);
		}
	}
}

static void janus_videoroom_reqfir(janus_videoroom_publisher *publisher, const char *reason) {
	/* Send a FIR */
	char buf[20];
	janus_rtcp_fir((char *)&buf, 20, &publisher->fir_seq);
	JANUS_LOG(LOG_VERB, "%s sending FIR to %"SCNu64" (%s)\n", reason, publisher->user_id, publisher->display ? publisher->display : "??");
	gateway->relay_rtcp(publisher->session->handle, 1, buf, 20);
	/* Send a PLI too, just in case... */
	janus_rtcp_pli((char *)&buf, 12);
	JANUS_LOG(LOG_VERB, "%s sending PLI to %"SCNu64" (%s)\n", reason, publisher->user_id, publisher->display ? publisher->display : "??");
	gateway->relay_rtcp(publisher->session->handle, 1, buf, 12);
	/* Update the time of when we last sent a keyframe request */
	publisher->fir_latest = janus_get_monotonic_time();
}

/* Error codes */
#define JANUS_VIDEOROOM_ERROR_UNKNOWN_ERROR		499
#define JANUS_VIDEOROOM_ERROR_NO_MESSAGE		421
#define JANUS_VIDEOROOM_ERROR_INVALID_JSON		422
#define JANUS_VIDEOROOM_ERROR_INVALID_REQUEST	423
#define JANUS_VIDEOROOM_ERROR_JOIN_FIRST		424
#define JANUS_VIDEOROOM_ERROR_ALREADY_JOINED	425
#define JANUS_VIDEOROOM_ERROR_NO_SUCH_ROOM		426
#define JANUS_VIDEOROOM_ERROR_ROOM_EXISTS		427
#define JANUS_VIDEOROOM_ERROR_NO_SUCH_FEED		428
#define JANUS_VIDEOROOM_ERROR_MISSING_ELEMENT	429
#define JANUS_VIDEOROOM_ERROR_INVALID_ELEMENT	430
#define JANUS_VIDEOROOM_ERROR_INVALID_SDP_TYPE	431
#define JANUS_VIDEOROOM_ERROR_PUBLISHERS_FULL	432
#define JANUS_VIDEOROOM_ERROR_UNAUTHORIZED		433
#define JANUS_VIDEOROOM_ERROR_ALREADY_PUBLISHED	434
#define JANUS_VIDEOROOM_ERROR_NOT_PUBLISHED		435
#define JANUS_VIDEOROOM_ERROR_ID_EXISTS			436
#define JANUS_VIDEOROOM_ERROR_INVALID_SDP		437


static guint32 janus_videoroom_rtp_forwarder_add_helper(janus_videoroom_publisher *p,
		const gchar *host, int port, int pt, uint32_t ssrc,
		int srtp_suite, const char *srtp_crypto,
		int substream, gboolean is_video, gboolean is_data) {
	if(!p || !host) {
		return 0;
	}
	janus_mutex_lock(&p->rtp_forwarders_mutex);
	janus_videoroom_rtp_forwarder *forward = g_malloc0(sizeof(janus_videoroom_rtp_forwarder));
	/* First of all, let's check if we need to setup an SRTP forwarder */
	if(!is_data && srtp_suite > 0 && srtp_crypto != NULL) {
		/* First of all, let's check if there's already an RTP forwarder with
		 * the same SRTP context: make sure SSRC and pt are the same too */
		char media[10] = {0};
		if(!is_video) {
			g_sprintf(media, "audio");
		} else if(is_video) {
			g_sprintf(media, "video%d", substream);
		}
		char srtp_id[256] = {0};
		g_snprintf(srtp_id, 255, "%s-%s-%"SCNu32"-%d", srtp_crypto, media, ssrc, pt);
		JANUS_LOG(LOG_VERB, "SRTP context ID: %s\n", srtp_id);
		janus_videoroom_srtp_context *srtp_ctx = g_hash_table_lookup(p->srtp_contexts, srtp_id);
		if(srtp_ctx != NULL) {
			JANUS_LOG(LOG_VERB, "  -- Reusing existing SRTP context\n");
			srtp_ctx->count++;
			forward->srtp_ctx = srtp_ctx;
		} else {
			/* Nope, base64 decode the crypto string and set it as a new SRTP context */
			JANUS_LOG(LOG_VERB, "  -- Creating new SRTP context\n");
			srtp_ctx = g_malloc0(sizeof(janus_videoroom_srtp_context));
			gsize len = 0;
			guchar *decoded = g_base64_decode(srtp_crypto, &len);
			if(len < SRTP_MASTER_LENGTH) {
				janus_mutex_unlock(&p->rtp_forwarders_mutex);
				JANUS_LOG(LOG_ERR, "Invalid SRTP crypto (%s)\n", srtp_crypto);
				g_free(decoded);
				g_free(srtp_ctx);
				g_free(forward);
				return 0;
			}
			/* Set SRTP policy */
			srtp_policy_t *policy = &srtp_ctx->policy;
			srtp_crypto_policy_set_rtp_default(&(policy->rtp));
			if(srtp_suite == 32) {
				srtp_crypto_policy_set_aes_cm_128_hmac_sha1_32(&(policy->rtp));
			} else if(srtp_suite == 80) {
				srtp_crypto_policy_set_aes_cm_128_hmac_sha1_80(&(policy->rtp));
			}
			policy->ssrc.type = ssrc_any_inbound;
			policy->key = decoded;
			policy->next = NULL;
			/* Create SRTP context */
			srtp_err_status_t res = srtp_create(&srtp_ctx->ctx, policy);
			if(res != srtp_err_status_ok) {
				/* Something went wrong... */
				janus_mutex_unlock(&p->rtp_forwarders_mutex);
				JANUS_LOG(LOG_ERR, "Error creating forwarder SRTP session: %d (%s)\n", res, janus_srtp_error_str(res));
				g_free(decoded);
				policy->key = NULL;
				g_free(srtp_ctx);
				g_free(forward);
				return 0;
			}
			srtp_ctx->contexts = p->srtp_contexts;
			srtp_ctx->id = g_strdup(srtp_id);
			srtp_ctx->count = 1;
			g_hash_table_insert(p->srtp_contexts, srtp_ctx->id, srtp_ctx);
			forward->srtp_ctx = srtp_ctx;
		}
		forward->is_srtp = TRUE;
	}
	forward->is_video = is_video;
	forward->payload_type = pt;
	forward->ssrc = ssrc;
	forward->substream = substream;
	forward->is_data = is_data;
	forward->serv_addr.sin_family = AF_INET;
	inet_pton(AF_INET, host, &(forward->serv_addr.sin_addr));
	forward->serv_addr.sin_port = htons(port);
	guint32 stream_id = janus_random_uint32();
	while(g_hash_table_lookup(p->rtp_forwarders, GUINT_TO_POINTER(stream_id)) != NULL) {
		stream_id = janus_random_uint32();
	}
	g_hash_table_insert(p->rtp_forwarders, GUINT_TO_POINTER(stream_id), forward);
	janus_mutex_unlock(&p->rtp_forwarders_mutex);
	JANUS_LOG(LOG_VERB, "Added %s/%d rtp_forward to participant %"SCNu64" host: %s:%d stream_id: %"SCNu32"\n",
		is_data ? "data" : (is_video ? "video" : "audio"), substream, p->user_id, host, port, stream_id);
	return stream_id;
}

static void janus_videoroom_rtp_forwarder_free_helper(gpointer data) {
	if(data) {
		janus_videoroom_rtp_forwarder *forward = (janus_videoroom_rtp_forwarder *)data;
		if(forward) {
			if(forward->is_srtp && forward->srtp_ctx) {
				forward->srtp_ctx->count--;
				if(forward->srtp_ctx->count == 0 && forward->srtp_ctx->contexts != NULL)
					g_hash_table_remove(forward->srtp_ctx->contexts, forward->srtp_ctx->id);
			}
			g_free(forward);
			forward = NULL;
		}
	}
}

static void janus_videoroom_srtp_context_free_helper(gpointer data) {
	if(data) {
		janus_videoroom_srtp_context *srtp_ctx = (janus_videoroom_srtp_context *)data;
		if(srtp_ctx) {
			g_free(srtp_ctx->id);
			srtp_dealloc(srtp_ctx->ctx);
			g_free(srtp_ctx->policy.key);
			g_free(srtp_ctx);
			srtp_ctx = NULL;
		}
	}
}


/* Plugin implementation */
int janus_videoroom_init(janus_callbacks *callback, const char *config_path) {
	if(g_atomic_int_get(&stopping)) {
		/* Still stopping from before */
		return -1;
	}
	if(callback == NULL || config_path == NULL) {
		/* Invalid arguments */
		return -1;
	}

	/* Read configuration */
	char filename[255];
	g_snprintf(filename, 255, "%s/%s.cfg", config_path, JANUS_VIDEOROOM_PACKAGE);
	JANUS_LOG(LOG_VERB, "Configuration file: %s\n", filename);
	config = janus_config_parse(filename);
	config_folder = config_path;
	if(config != NULL)
		janus_config_print(config);

	rooms = g_hash_table_new_full(g_int64_hash, g_int64_equal,
		(GDestroyNotify)g_free, (GDestroyNotify) janus_videoroom_room_destroy);
	sessions = g_hash_table_new_full(NULL, NULL, NULL, (GDestroyNotify)janus_videoroom_session_destroy);

	messages = g_async_queue_new_full((GDestroyNotify) janus_videoroom_message_free);

	/* This is the callback we'll need to invoke to contact the gateway */
	gateway = callback;

	/* Parse configuration to populate the rooms list */
	if(config != NULL) {
		/* Any admin key to limit who can "create"? */
		janus_config_item *key = janus_config_get_item_drilldown(config, "general", "admin_key");
		if(key != NULL && key->value != NULL)
			admin_key = g_strdup(key->value);
		janus_config_item *events = janus_config_get_item_drilldown(config, "general", "events");
		if(events != NULL && events->value != NULL)
			notify_events = janus_is_true(events->value);
		if(!notify_events && callback->events_is_enabled()) {
			JANUS_LOG(LOG_WARN, "Notification of events to handlers disabled for %s\n", JANUS_VIDEOROOM_NAME);
		}
		/* Iterate on all rooms */
		GList *cl = janus_config_get_categories(config);
		while(cl != NULL) {
			janus_config_category *cat = (janus_config_category *)cl->data;
			if(cat->name == NULL || !strcasecmp(cat->name, "general")) {
				cl = cl->next;
				continue;
			}
			JANUS_LOG(LOG_VERB, "Adding video room '%s'\n", cat->name);
			janus_config_item *desc = janus_config_get_item(cat, "description");
			janus_config_item *priv = janus_config_get_item(cat, "is_private");
			janus_config_item *secret = janus_config_get_item(cat, "secret");
			janus_config_item *pin = janus_config_get_item(cat, "pin");
			janus_config_item *req_pvtid = janus_config_get_item(cat, "require_pvtid");
			janus_config_item *bitrate = janus_config_get_item(cat, "bitrate");
			janus_config_item *maxp = janus_config_get_item(cat, "publishers");
			janus_config_item *firfreq = janus_config_get_item(cat, "fir_freq");
			janus_config_item *audiocodec = janus_config_get_item(cat, "audiocodec");
			janus_config_item *videocodec = janus_config_get_item(cat, "videocodec");
			janus_config_item *svc = janus_config_get_item(cat, "video_svc");
			janus_config_item *audiolevel_ext = janus_config_get_item(cat, "audiolevel_ext");
			janus_config_item *audiolevel_event = janus_config_get_item(cat, "audiolevel_event");
			janus_config_item *audio_active_packets = janus_config_get_item(cat, "audio_active_packets");
			janus_config_item *audio_level_average = janus_config_get_item(cat, "audio_level_average");
			janus_config_item *videoorient_ext = janus_config_get_item(cat, "videoorient_ext");
			janus_config_item *playoutdelay_ext = janus_config_get_item(cat, "playoutdelay_ext");
			janus_config_item *transport_wide_cc_ext = janus_config_get_item(cat, "transport_wide_cc_ext");
			janus_config_item *notify_joining = janus_config_get_item(cat, "notify_joining");
			janus_config_item *record = janus_config_get_item(cat, "record");
			janus_config_item *rec_dir = janus_config_get_item(cat, "rec_dir");
			/* Create the video room */
			janus_videoroom *videoroom = g_malloc0(sizeof(janus_videoroom));
			videoroom->room_id = g_ascii_strtoull(cat->name, NULL, 0);
			char *description = NULL;
			if(desc != NULL && desc->value != NULL && strlen(desc->value) > 0)
				description = g_strdup(desc->value);
			else
				description = g_strdup(cat->name);
			videoroom->room_name = description;
			if(secret != NULL && secret->value != NULL) {
				videoroom->room_secret = g_strdup(secret->value);
			}
			if(pin != NULL && pin->value != NULL) {
				videoroom->room_pin = g_strdup(pin->value);
			}
			videoroom->is_private = priv && priv->value && janus_is_true(priv->value);
			videoroom->require_pvtid = req_pvtid && req_pvtid->value && janus_is_true(req_pvtid->value);
			videoroom->max_publishers = 3;	/* FIXME How should we choose a default? */
			if(maxp != NULL && maxp->value != NULL)
				videoroom->max_publishers = atol(maxp->value);
			if(videoroom->max_publishers < 0)
				videoroom->max_publishers = 3;	/* FIXME How should we choose a default? */
			videoroom->bitrate = 0;
			if(bitrate != NULL && bitrate->value != NULL)
				videoroom->bitrate = atol(bitrate->value);
			if(videoroom->bitrate > 0 && videoroom->bitrate < 64000)
				videoroom->bitrate = 64000;	/* Don't go below 64k */
			videoroom->fir_freq = 0;
			if(firfreq != NULL && firfreq->value != NULL)
				videoroom->fir_freq = atol(firfreq->value);
			/* By default, we force Opus as the only audio codec */
			videoroom->acodec[0] = JANUS_AUDIOCODEC_OPUS;
			videoroom->acodec[1] = JANUS_AUDIOCODEC_NONE;
			videoroom->acodec[2] = JANUS_AUDIOCODEC_NONE;
			/* Check if we're forcing a different single codec, or allowing more than one */
			if(audiocodec && audiocodec->value) {
				gchar **list = g_strsplit(audiocodec->value, ",", 4);
				gchar *codec = list[0];
				if(codec != NULL) {
					int i=0;
					while(codec != NULL) {
						if(i == 3) {
							JANUS_LOG(LOG_WARN, "Ignoring extra audio codecs: %s\n", codec);
							break;
						}
						if(strlen(codec) > 0)
							videoroom->acodec[i] = janus_audiocodec_from_name(codec);
						i++;
						codec = list[i];
					}
				}
				g_clear_pointer(&list, g_strfreev);
			}
			/* By default, we force VP8 as the only video codec */
			videoroom->vcodec[0] = JANUS_VIDEOCODEC_VP8;
			videoroom->vcodec[1] = JANUS_VIDEOCODEC_NONE;
			videoroom->vcodec[2] = JANUS_VIDEOCODEC_NONE;
			/* Check if we're forcing a different single codec, or allowing more than one */
			if(videocodec && videocodec->value) {
				gchar **list = g_strsplit(videocodec->value, ",", 4);
				gchar *codec = list[0];
				if(codec != NULL) {
					int i=0;
					while(codec != NULL) {
						if(i == 3) {
							JANUS_LOG(LOG_WARN, "Ignoring extra video codecs: %s\n", codec);
							break;
						}
						if(strlen(codec) > 0)
							videoroom->vcodec[i] = janus_videocodec_from_name(codec);
						i++;
						codec = list[i];
					}
				}
				g_clear_pointer(&list, g_strfreev);
			}
			if(svc && svc->value && janus_is_true(svc->value)) {
				if(videoroom->vcodec[0] == JANUS_VIDEOCODEC_VP9 &&
						videoroom->vcodec[1] == JANUS_VIDEOCODEC_NONE &&
						videoroom->vcodec[2] == JANUS_VIDEOCODEC_NONE) {
					videoroom->do_svc = TRUE;
				} else {
					JANUS_LOG(LOG_WARN, "SVC is only supported, in an experimental way, for VP9 only rooms: disabling it...\n");
				}
			}
			videoroom->audiolevel_ext = TRUE;
			if(audiolevel_ext != NULL && audiolevel_ext->value != NULL)
				videoroom->audiolevel_ext = janus_is_true(audiolevel_ext->value);
			videoroom->audiolevel_event = FALSE;
			if(audiolevel_event != NULL && audiolevel_event->value != NULL)
				videoroom->audiolevel_event = janus_is_true(audiolevel_event->value);
			if(videoroom->audiolevel_event) {
				videoroom->audio_active_packets = 100;
				if(audio_active_packets != NULL && audio_active_packets->value != NULL){
					if(atoi(audio_active_packets->value) > 0) {
						videoroom->audio_active_packets = atoi(audio_active_packets->value);
					} else {
						JANUS_LOG(LOG_WARN, "Invalid audio_active_packets value, using default: %d\n", videoroom->audio_active_packets);
					}
				}
				videoroom->audio_level_average = 25;
				if(audio_level_average != NULL && audio_level_average->value != NULL) {
					if(atoi(audio_level_average->value) > 0) {
						videoroom->audio_level_average = atoi(audio_level_average->value);
					} else {
						JANUS_LOG(LOG_WARN, "Invalid audio_level_average value provided, using default: %d\n", videoroom->audio_level_average);
					}
				}
			}
			videoroom->videoorient_ext = TRUE;
			if(videoorient_ext != NULL && videoorient_ext->value != NULL)
				videoroom->videoorient_ext = janus_is_true(videoorient_ext->value);
			videoroom->playoutdelay_ext = TRUE;
			if(playoutdelay_ext != NULL && playoutdelay_ext->value != NULL)
				videoroom->playoutdelay_ext = janus_is_true(playoutdelay_ext->value);
			videoroom->transport_wide_cc_ext = FALSE;
			if(transport_wide_cc_ext != NULL && transport_wide_cc_ext->value != NULL)
				videoroom->transport_wide_cc_ext = janus_is_true(transport_wide_cc_ext->value);
			if(record && record->value) {
				videoroom->record = janus_is_true(record->value);
			}
			if(rec_dir && rec_dir->value) {
				videoroom->rec_dir = g_strdup(rec_dir->value);
			}
			/* By default, the videoroom plugin does not notify about participants simply joining the room.
			   It only notifies when the participant actually starts publishing media. */
			videoroom->notify_joining = FALSE;
			if(notify_joining != NULL && notify_joining->value != NULL)
				videoroom->notify_joining = janus_is_true(notify_joining->value);
			g_atomic_int_set(&videoroom->destroyed, 0);
			janus_mutex_init(&videoroom->mutex);
			janus_refcount_init(&videoroom->ref, janus_videoroom_room_free);
			videoroom->participants = g_hash_table_new_full(g_int64_hash, g_int64_equal, (GDestroyNotify)g_free, (GDestroyNotify)janus_videoroom_publisher_dereference);
			videoroom->private_ids = g_hash_table_new(NULL, NULL);
			videoroom->check_allowed = FALSE;	/* Static rooms can't have an "allowed" list yet, no hooks to the configuration file */
			videoroom->allowed = g_hash_table_new_full(g_str_hash, g_str_equal, (GDestroyNotify)g_free, NULL);
			janus_mutex_lock(&rooms_mutex);
			g_hash_table_insert(rooms, janus_uint64_dup(videoroom->room_id), videoroom);
			janus_mutex_unlock(&rooms_mutex);
			/* Compute a list of the supported codecs for the summary */
			char audio_codecs[100], video_codecs[100];
			janus_videoroom_codecstr(videoroom, audio_codecs, video_codecs, sizeof(audio_codecs), "|");
			JANUS_LOG(LOG_VERB, "Created videoroom: %"SCNu64" (%s, %s, %s/%s codecs, secret: %s, pin: %s, pvtid: %s)\n",
				videoroom->room_id, videoroom->room_name,
				videoroom->is_private ? "private" : "public",
				audio_codecs, video_codecs,
				videoroom->room_secret ? videoroom->room_secret : "no secret",
				videoroom->room_pin ? videoroom->room_pin : "no pin",
				videoroom->require_pvtid ? "required" : "optional");
			if(videoroom->record) {
				JANUS_LOG(LOG_VERB, "  -- Room is going to be recorded in %s\n", videoroom->rec_dir ? videoroom->rec_dir : "the current folder");
			}
			cl = cl->next;
		}
		/* Done: we keep the configuration file open in case we get a "create" or "destroy" with permanent=true */
	}

	/* Show available rooms */
	janus_mutex_lock(&rooms_mutex);
	GHashTableIter iter;
	gpointer value;
	g_hash_table_iter_init(&iter, rooms);
	while (g_hash_table_iter_next(&iter, NULL, &value)) {
		janus_videoroom *vr = value;
		/* Compute a list of the supported codecs for the summary */
		char audio_codecs[100], video_codecs[100];
		janus_videoroom_codecstr(vr, audio_codecs, video_codecs, sizeof(audio_codecs), "|");
		JANUS_LOG(LOG_VERB, "  ::: [%"SCNu64"][%s] %"SCNu32", max %d publishers, FIR frequency of %d seconds, %s audio codec(s), %s video codec(s)\n",
			vr->room_id, vr->room_name, vr->bitrate, vr->max_publishers, vr->fir_freq,
			audio_codecs, video_codecs);
	}
	janus_mutex_unlock(&rooms_mutex);

	g_atomic_int_set(&initialized, 1);

	/* Launch the thread that will handle incoming messages */
	GError *error = NULL;
	handler_thread = g_thread_try_new("videoroom handler", janus_videoroom_handler, NULL, &error);
	if(error != NULL) {
		g_atomic_int_set(&initialized, 0);
		JANUS_LOG(LOG_ERR, "Got error %d (%s) trying to launch the VideoRoom handler thread...\n", error->code, error->message ? error->message : "??");
		janus_config_destroy(config);
		return -1;
	}
	JANUS_LOG(LOG_INFO, "%s initialized!\n", JANUS_VIDEOROOM_NAME);
	return 0;
}

void janus_videoroom_destroy(void) {
	if(!g_atomic_int_get(&initialized))
		return;
	g_atomic_int_set(&stopping, 1);

	g_async_queue_push(messages, &exit_message);
	if(handler_thread != NULL) {
		g_thread_join(handler_thread);
		handler_thread = NULL;
	}

	/* FIXME We should destroy the sessions cleanly */
	janus_mutex_lock(&sessions_mutex);
	g_hash_table_destroy(sessions);
	janus_mutex_unlock(&sessions_mutex);

	janus_mutex_lock(&rooms_mutex);
	g_hash_table_destroy(rooms);
	janus_mutex_unlock(&rooms_mutex);

	g_async_queue_unref(messages);
	messages = NULL;

	janus_config_destroy(config);
	g_free(admin_key);

	g_atomic_int_set(&initialized, 0);
	g_atomic_int_set(&stopping, 0);
	JANUS_LOG(LOG_INFO, "%s destroyed!\n", JANUS_VIDEOROOM_NAME);
}

int janus_videoroom_get_api_compatibility(void) {
	/* Important! This is what your plugin MUST always return: don't lie here or bad things will happen */
	return JANUS_PLUGIN_API_VERSION;
}

int janus_videoroom_get_version(void) {
	return JANUS_VIDEOROOM_VERSION;
}

const char *janus_videoroom_get_version_string(void) {
	return JANUS_VIDEOROOM_VERSION_STRING;
}

const char *janus_videoroom_get_description(void) {
	return JANUS_VIDEOROOM_DESCRIPTION;
}

const char *janus_videoroom_get_name(void) {
	return JANUS_VIDEOROOM_NAME;
}

const char *janus_videoroom_get_author(void) {
	return JANUS_VIDEOROOM_AUTHOR;
}

const char *janus_videoroom_get_package(void) {
	return JANUS_VIDEOROOM_PACKAGE;
}

static janus_videoroom_session *janus_videoroom_lookup_session(janus_plugin_session *handle) {
	janus_videoroom_session *session = NULL;
	if (g_hash_table_contains(sessions, handle)) {
		session = (janus_videoroom_session *)handle->plugin_handle;
	}
	return session;
}

void janus_videoroom_create_session(janus_plugin_session *handle, int *error) {
	if(g_atomic_int_get(&stopping) || !g_atomic_int_get(&initialized)) {
		*error = -1;
		return;
	}	
	janus_videoroom_session *session = g_malloc0(sizeof(janus_videoroom_session));
	session->handle = handle;
	session->participant_type = janus_videoroom_p_type_none;
	session->participant = NULL;
	g_atomic_int_set(&session->hangingup, 0);
	g_atomic_int_set(&session->destroyed, 0);
	handle->plugin_handle = session;
	janus_mutex_init(&session->mutex);
	janus_refcount_init(&session->ref, janus_videoroom_session_free);

	janus_mutex_lock(&sessions_mutex);
	g_hash_table_insert(sessions, handle, session);
	janus_mutex_unlock(&sessions_mutex);

	return;
}

static janus_videoroom_publisher *janus_videoroom_session_get_publisher(janus_videoroom_session *session) {
	janus_mutex_lock(&session->mutex);
	janus_videoroom_publisher *publisher = (janus_videoroom_publisher *)session->participant;
	if(publisher)
		janus_refcount_increase(&publisher->ref);
	janus_mutex_unlock(&session->mutex);
	return publisher;
}

static janus_videoroom_publisher *janus_videoroom_session_get_publisher_nodebug(janus_videoroom_session *session) {
	janus_mutex_lock(&session->mutex);
	janus_videoroom_publisher *publisher = (janus_videoroom_publisher *)session->participant;
	if(publisher)
		janus_refcount_increase_nodebug(&publisher->ref);
	janus_mutex_unlock(&session->mutex);
	return publisher;
}

static void janus_videoroom_notify_participants(janus_videoroom_publisher *participant, json_t *msg) {
	/* participant->room->mutex has to be locked. */
	if(participant->room == NULL)
		return;
	GHashTableIter iter;
	gpointer value;
	g_hash_table_iter_init(&iter, participant->room->participants);
	while (participant->room && !g_atomic_int_get(&participant->room->destroyed) && g_hash_table_iter_next(&iter, NULL, &value)) {
		janus_videoroom_publisher *p = value;
		if(p && p->session && p != participant) {
			JANUS_LOG(LOG_VERB, "Notifying participant %"SCNu64" (%s)\n", p->user_id, p->display ? p->display : "??");
			int ret = gateway->push_event(p->session->handle, &janus_videoroom_plugin, NULL, msg, NULL);
			JANUS_LOG(LOG_VERB, "  >> %d (%s)\n", ret, janus_get_api_error(ret));
		}
	}
}

static void janus_videoroom_participant_joining(janus_videoroom_publisher *p) {
	/* we need to check if the room still exists, may have been destroyed already */
	if(p->room == NULL)
		return;
	if(!g_atomic_int_get(&p->room->destroyed) && p->room->notify_joining) {
		json_t *event = json_object();
		json_t *user = json_object();
		json_object_set_new(user, "id", json_integer(p->user_id));
		if (p->display) {
			json_object_set_new(user, "display", json_string(p->display));
		}
		json_object_set_new(event, "videoroom", json_string("event"));
		json_object_set_new(event, "room", json_integer(p->room_id));
		json_object_set_new(event, "joining", user);
		janus_videoroom_notify_participants(p, event);
		/* user gets deref-ed by the owner event */
		json_decref(event);
	}
}

static void janus_videoroom_leave_or_unpublish(janus_videoroom_publisher *participant, gboolean is_leaving, gboolean kicked) {
	/* we need to check if the room still exists, may have been destroyed already */
	if(participant->room == NULL)
		return;
	janus_mutex_lock(&rooms_mutex);
	if (!g_hash_table_lookup(rooms, &participant->room_id)) {
		JANUS_LOG(LOG_ERR, "No such room (%"SCNu64")\n", participant->room_id);
		janus_mutex_unlock(&rooms_mutex);
		return;
	}
	janus_mutex_unlock(&rooms_mutex);
	if(!participant->room || g_atomic_int_get(&participant->room->destroyed))
		return;
	json_t *event = json_object();
	json_object_set_new(event, "videoroom", json_string("event"));
	json_object_set_new(event, "room", json_integer(participant->room_id));
	json_object_set_new(event, is_leaving ? (kicked ? "kicked" : "leaving") : "unpublished",
		json_integer(participant->user_id));
	janus_mutex_lock(&participant->room->mutex);
	janus_videoroom_notify_participants(participant, event);
	if(is_leaving) {
		g_hash_table_remove(participant->room->participants, &participant->user_id);
		g_hash_table_remove(participant->room->private_ids, GUINT_TO_POINTER(participant->pvt_id));
	}
	janus_mutex_unlock(&participant->room->mutex);
	json_decref(event);
}

void janus_videoroom_destroy_session(janus_plugin_session *handle, int *error) {
	if(g_atomic_int_get(&stopping) || !g_atomic_int_get(&initialized)) {
		*error = -1;
		return;
	}
	janus_mutex_lock(&sessions_mutex);
	janus_videoroom_session *session = janus_videoroom_lookup_session(handle);
	if(!session) {
		janus_mutex_unlock(&sessions_mutex);
		JANUS_LOG(LOG_ERR, "No VideoRoom session associated with this handle...\n");
		*error = -2;
		return;
	}
	if(g_atomic_int_get(&session->destroyed)) {
		janus_mutex_unlock(&sessions_mutex);
		JANUS_LOG(LOG_WARN, "VideoRoom session already marked as destroyed...\n");
		return;
	}
	/* Cleaning up and removing the session is done in a lazy way */
	if(!g_atomic_int_get(&session->destroyed)) {
		/* Any related WebRTC PeerConnection is not available anymore either */
		janus_videoroom_hangup_media_internal(handle);
		if(session->participant_type == janus_videoroom_p_type_publisher) {
			/* Get rid of publisher */
			janus_mutex_lock(&session->mutex);
			janus_videoroom_publisher *p = (janus_videoroom_publisher *)session->participant;
			if(p)
				janus_refcount_increase(&p->ref);
			session->participant = NULL;
			janus_mutex_unlock(&session->mutex);
			if(p && p->room) {
				janus_videoroom_leave_or_unpublish(p, TRUE, FALSE);
				/* Don't clear p->room.  Another thread calls janus_videoroom_leave_or_unpublish,
					 too, and there is no mutex to protect this change. */
				g_clear_pointer(&p->room, janus_videoroom_room_dereference);
			}
			janus_videoroom_publisher_destroy(p);
			if(p)
				janus_refcount_decrease(&p->ref);
		} else if(session->participant_type == janus_videoroom_p_type_subscriber) {
			janus_videoroom_subscriber *s = (janus_videoroom_subscriber *)session->participant;
			session->participant = NULL;
			if(s->room) {
				janus_refcount_decrease(&s->room->ref);
			}
			janus_videoroom_subscriber_destroy(s);
		}
		g_hash_table_remove(sessions, handle);
	}
	janus_mutex_unlock(&sessions_mutex);
	return;
}

json_t *janus_videoroom_query_session(janus_plugin_session *handle) {
	if(g_atomic_int_get(&stopping) || !g_atomic_int_get(&initialized)) {
		return NULL;
	}	
	janus_mutex_lock(&sessions_mutex);
	janus_videoroom_session *session = janus_videoroom_lookup_session(handle);
	if(!session) {
		janus_mutex_unlock(&sessions_mutex);
		JANUS_LOG(LOG_ERR, "No session associated with this handle...\n");
		return NULL;
	}
	janus_refcount_increase(&session->ref);
	janus_mutex_unlock(&sessions_mutex);
	/* Show the participant/room info, if any */
	json_t *info = json_object();
	if(session->participant) {
		if(session->participant_type == janus_videoroom_p_type_none) {
			json_object_set_new(info, "type", json_string("none"));
		} else if(session->participant_type == janus_videoroom_p_type_publisher) {
			json_object_set_new(info, "type", json_string("publisher"));
			janus_videoroom_publisher *participant = janus_videoroom_session_get_publisher(session);
			if(participant && participant->room) {
				janus_videoroom *room = participant->room; 
				json_object_set_new(info, "room", room ? json_integer(room->room_id) : NULL);
				json_object_set_new(info, "id", json_integer(participant->user_id));
				json_object_set_new(info, "private_id", json_integer(participant->pvt_id));
				if(participant->display)
					json_object_set_new(info, "display", json_string(participant->display));
				if(participant->subscribers)
					json_object_set_new(info, "viewers", json_integer(g_slist_length(participant->subscribers)));
				json_t *media = json_object();
				json_object_set_new(media, "audio", participant->audio ? json_true() : json_false());
				if(participant->audio)
					json_object_set_new(media, "audio_codec", json_string(janus_audiocodec_name(participant->acodec)));
				json_object_set_new(media, "video", participant->video ? json_true() : json_false());
				if(participant->video)
					json_object_set_new(media, "video_codec", json_string(janus_videocodec_name(participant->vcodec)));
				json_object_set_new(media, "data", participant->data ? json_true() : json_false());
				json_object_set_new(info, "media", media);
				json_object_set_new(info, "bitrate", json_integer(participant->bitrate));
				json_object_set_new(info, "simulcast", participant->simulcast ? json_true() : json_false());
				json_object_set_new(info, "vp9-svc", participant->vp9svc ? json_true() : json_false());
				if(participant->arc || participant->vrc || participant->drc) {
					json_t *recording = json_object();
					if(participant->arc && participant->arc->filename)
						json_object_set_new(recording, "audio", json_string(participant->arc->filename));
					if(participant->vrc && participant->vrc->filename)
						json_object_set_new(recording, "video", json_string(participant->vrc->filename));
					if(participant->drc && participant->drc->filename)
						json_object_set_new(recording, "data", json_string(participant->drc->filename));
					json_object_set_new(info, "recording", recording);
				}
				if(participant->audio_level_extmap_id > 0) {
					json_object_set_new(info, "audio-level-dBov", json_integer(participant->audio_dBov_level));
					json_object_set_new(info, "talking", participant->talking ? json_true() : json_false());
				}
				json_t *rates = json_object();
				if(!participant->simulcast && !participant->vp9svc) {
					/* Easy enough: single video stream, no layers */
					json_object_set_new(rates, "video-0", json_integer(participant->slrates[0]));
				} else {
					char name[10];
					memset(name, 0, sizeof(name));
					int i=0, j=0;
					for(i=0; i<3; i++) {
						if(participant->vp9svc && i > 1)
							break;
						g_snprintf(name, sizeof(name), "video-%d", i);
						json_object_set_new(rates, name, json_integer(participant->slrates[i]));
						json_t *tl = json_array();
						for(j=0; j<3; j++) {
							json_array_append_new(tl, json_integer(participant->tlrates[i][j]));
						}
						g_snprintf(name, sizeof(name), "tlayers-%d", i);
						json_object_set_new(rates, name, tl);
					}
				}
				json_object_set_new(info, "rates", rates);
				janus_refcount_decrease(&participant->ref);
			}
		} else if(session->participant_type == janus_videoroom_p_type_subscriber) {
			json_object_set_new(info, "type", json_string("subscriber"));
			janus_videoroom_subscriber *participant = (janus_videoroom_subscriber *)session->participant;
			if(participant && participant->room) {
				janus_videoroom_publisher *feed = (janus_videoroom_publisher *)participant->feed;
				if(feed && feed->room) {
					janus_videoroom *room = feed->room; 
					json_object_set_new(info, "room", room ? json_integer(room->room_id) : NULL);
					json_object_set_new(info, "private_id", json_integer(participant->pvt_id));
					json_object_set_new(info, "feed_id", json_integer(feed->user_id));
					if(feed->display)
						json_object_set_new(info, "feed_display", json_string(feed->display));
				}
				json_t *media = json_object();
				json_object_set_new(media, "audio", participant->audio ? json_true() : json_false());
				json_object_set_new(media, "audio-offered", participant->audio_offered ? json_true() : json_false());
				json_object_set_new(media, "video", participant->video ? json_true() : json_false());
				json_object_set_new(media, "video-offered", participant->video_offered ? json_true() : json_false());
				json_object_set_new(media, "data", participant->data ? json_true() : json_false());
				json_object_set_new(media, "data-offered", participant->data_offered ? json_true() : json_false());
				if(feed && feed->simulcast) {
					json_t *simulcast = json_object();
					json_object_set_new(simulcast, "substream", json_integer(participant->substream));
					json_object_set_new(simulcast, "substream-target", json_integer(participant->substream_target));
					json_object_set_new(simulcast, "temporal-layer", json_integer(participant->templayer));
					json_object_set_new(simulcast, "temporal-layer-target", json_integer(participant->templayer_target));
					json_object_set_new(simulcast, "autochange", participant->autochange ? json_true() : json_false());
					json_object_set_new(info, "simulcast", simulcast);
				}
				json_object_set_new(info, "media", media);
				if(feed && feed->vp9svc) {
					json_t *svc = json_object();
					json_object_set_new(svc, "spatial-layer", json_integer(participant->spatial_layer));
					json_object_set_new(svc, "target-spatial-layer", json_integer(participant->target_spatial_layer));
					json_object_set_new(svc, "temporal-layer", json_integer(participant->temporal_layer));
					json_object_set_new(svc, "target-temporal-layer", json_integer(participant->target_temporal_layer));
					json_object_set_new(svc, "autochange", participant->autochange ? json_true() : json_false());
					json_object_set_new(info, "svc", svc);
				}
			}
		}
	}
	json_object_set_new(info, "hangingup", json_integer(g_atomic_int_get(&session->hangingup)));
	json_object_set_new(info, "destroyed", json_integer(g_atomic_int_get(&session->destroyed)));
	janus_refcount_decrease(&session->ref);
	return info;
}

static int janus_videoroom_access_room(json_t *root, gboolean check_modify, gboolean check_join, janus_videoroom **videoroom, char *error_cause, int error_cause_size) {
	/* rooms_mutex has to be locked */
	int error_code = 0;
	json_t *room = json_object_get(root, "room");
	guint64 room_id = json_integer_value(room);
	*videoroom = g_hash_table_lookup(rooms, &room_id);
	if(*videoroom == NULL) {
		JANUS_LOG(LOG_ERR, "No such room (%"SCNu64")\n", room_id);
		error_code = JANUS_VIDEOROOM_ERROR_NO_SUCH_ROOM;
		if(error_cause)
			g_snprintf(error_cause, error_cause_size, "No such room (%"SCNu64")", room_id);
		return error_code;
	}
	if((*videoroom)->destroyed) {
		JANUS_LOG(LOG_ERR, "No such room (%"SCNu64")\n", room_id);
		error_code = JANUS_VIDEOROOM_ERROR_NO_SUCH_ROOM;
		if(error_cause)
			g_snprintf(error_cause, error_cause_size, "No such room (%"SCNu64")", room_id);
		return error_code;
	}
	if(check_modify) {
		char error_cause2[100];
		JANUS_CHECK_SECRET((*videoroom)->room_secret, root, "secret", error_code, error_cause2,
			JANUS_VIDEOROOM_ERROR_MISSING_ELEMENT, JANUS_VIDEOROOM_ERROR_INVALID_ELEMENT, JANUS_VIDEOROOM_ERROR_UNAUTHORIZED);
		if(error_code != 0) {
			g_strlcpy(error_cause, error_cause2, error_cause_size);
			return error_code;
		}
	}
	if(check_join) {
		char error_cause2[100];
		/* signed tokens bypass pin validation */
		json_t *token = json_object_get(root, "token");
		if(token) {
			char room_descriptor[26];
			g_snprintf(room_descriptor, sizeof(room_descriptor), "room=%"SCNu64, room_id);
			if(gateway->auth_signature_contains(&janus_videoroom_plugin, json_string_value(token), room_descriptor))
				return 0;
		}
		JANUS_CHECK_SECRET((*videoroom)->room_pin, root, "pin", error_code, error_cause2,
			JANUS_VIDEOROOM_ERROR_MISSING_ELEMENT, JANUS_VIDEOROOM_ERROR_INVALID_ELEMENT, JANUS_VIDEOROOM_ERROR_UNAUTHORIZED);
		if(error_code != 0) {
			g_strlcpy(error_cause, error_cause2, error_cause_size);
			return error_code;
		}
	}
	return 0;
}

struct janus_plugin_result *janus_videoroom_handle_message(janus_plugin_session *handle, char *transaction, json_t *message, json_t *jsep) {
	if(g_atomic_int_get(&stopping) || !g_atomic_int_get(&initialized))
		return janus_plugin_result_new(JANUS_PLUGIN_ERROR, g_atomic_int_get(&stopping) ? "Shutting down" : "Plugin not initialized", NULL);

	/* Pre-parse the message */
	int error_code = 0;
	char error_cause[512];
	json_t *root = message;
	json_t *response = NULL;

	janus_mutex_lock(&sessions_mutex);
	janus_videoroom_session *session = janus_videoroom_lookup_session(handle);
	if(!session) {
		JANUS_LOG(LOG_ERR, "No session associated with this handle...\n");
		error_code = JANUS_VIDEOROOM_ERROR_UNKNOWN_ERROR;
		g_snprintf(error_cause, 512, "%s", "session associated with this handle...");
		goto plugin_response;
	}
	/* Increase the reference counter for this session: we'll decrease it after we handle the message */
	janus_refcount_increase(&session->ref);
	janus_mutex_unlock(&sessions_mutex);
	if(g_atomic_int_get(&session->destroyed)) {
		JANUS_LOG(LOG_ERR, "Session has already been marked as destroyed...\n");
		error_code = JANUS_VIDEOROOM_ERROR_UNKNOWN_ERROR;
		g_snprintf(error_cause, 512, "%s", "Session has already been marked as destroyed...");
		goto plugin_response;
	}

	if(message == NULL) {
		JANUS_LOG(LOG_ERR, "No message??\n");
		error_code = JANUS_VIDEOROOM_ERROR_NO_MESSAGE;
		g_snprintf(error_cause, 512, "%s", "No message??");
		goto plugin_response;
	}
	if(!json_is_object(root)) {
		JANUS_LOG(LOG_ERR, "JSON error: not an object\n");
		error_code = JANUS_VIDEOROOM_ERROR_INVALID_JSON;
		g_snprintf(error_cause, 512, "JSON error: not an object");
		goto plugin_response;
	}
	/* Get the request first */
	JANUS_VALIDATE_JSON_OBJECT(root, request_parameters,
		error_code, error_cause, TRUE,
		JANUS_VIDEOROOM_ERROR_MISSING_ELEMENT, JANUS_VIDEOROOM_ERROR_INVALID_ELEMENT);
	if(error_code != 0)
		goto plugin_response;
	json_t *request = json_object_get(root, "request");
	/* Some requests ('create', 'destroy', 'exists', 'list') can be handled synchronously */
	const char *request_text = json_string_value(request);
	if(!strcasecmp(request_text, "create")) {
		/* Create a new videoroom */
		JANUS_LOG(LOG_VERB, "Creating a new videoroom\n");
		JANUS_VALIDATE_JSON_OBJECT(root, create_parameters,
			error_code, error_cause, TRUE,
			JANUS_VIDEOROOM_ERROR_MISSING_ELEMENT, JANUS_VIDEOROOM_ERROR_INVALID_ELEMENT);
		if(error_code != 0)
			goto plugin_response;
		if(admin_key != NULL) {
			/* An admin key was specified: make sure it was provided, and that it's valid */
			JANUS_VALIDATE_JSON_OBJECT(root, adminkey_parameters,
				error_code, error_cause, TRUE,
				JANUS_VIDEOROOM_ERROR_MISSING_ELEMENT, JANUS_VIDEOROOM_ERROR_INVALID_ELEMENT);
			if(error_code != 0)
				goto plugin_response;
			JANUS_CHECK_SECRET(admin_key, root, "admin_key", error_code, error_cause,
				JANUS_VIDEOROOM_ERROR_MISSING_ELEMENT, JANUS_VIDEOROOM_ERROR_INVALID_ELEMENT, JANUS_VIDEOROOM_ERROR_UNAUTHORIZED);
			if(error_code != 0)
				goto plugin_response;
		}
		json_t *desc = json_object_get(root, "description");
		json_t *is_private = json_object_get(root, "is_private");
		json_t *req_pvtid = json_object_get(root, "require_pvtid");
		json_t *secret = json_object_get(root, "secret");
		json_t *pin = json_object_get(root, "pin");
		json_t *bitrate = json_object_get(root, "bitrate");
		json_t *fir_freq = json_object_get(root, "fir_freq");
		json_t *publishers = json_object_get(root, "publishers");
		json_t *allowed = json_object_get(root, "allowed");
		json_t *audiocodec = json_object_get(root, "audiocodec");
		if(audiocodec) {
			const char *audiocodec_value = json_string_value(audiocodec);
			gchar **list = g_strsplit(audiocodec_value, ",", 4);
			gchar *codec = list[0];
			if(codec != NULL) {
				int i=0;
				while(codec != NULL) {
					if(i == 3) {
						break;
					}
					if(strlen(codec) == 0 || JANUS_AUDIOCODEC_NONE == janus_audiocodec_from_name(codec)) {
						JANUS_LOG(LOG_ERR, "Invalid element (audiocodec can only be or contain opus, isac32, isac16, pcmu, pcma or g722)\n");
						error_code = JANUS_VIDEOROOM_ERROR_INVALID_ELEMENT;
						g_snprintf(error_cause, 512, "Invalid element (audiocodec can only be or contain opus, isac32, isac16, pcmu, pcma or g722)");
						goto plugin_response;
					}
					i++;
					codec = list[i];
				}
			}
			g_clear_pointer(&list, g_strfreev);
		}
		json_t *videocodec = json_object_get(root, "videocodec");
		if(videocodec) {
			const char *videocodec_value = json_string_value(videocodec);
			gchar **list = g_strsplit(videocodec_value, ",", 4);
			gchar *codec = list[0];
			if(codec != NULL) {
				int i=0;
				while(codec != NULL) {
					if(i == 3) {
						break;
					}
					if(strlen(codec) == 0 || JANUS_VIDEOCODEC_NONE == janus_videocodec_from_name(codec)) {
						JANUS_LOG(LOG_ERR, "Invalid element (videocodec can only be or contain vp8, vp9 or h264)\n");
						error_code = JANUS_VIDEOROOM_ERROR_INVALID_ELEMENT;
						g_snprintf(error_cause, 512, "Invalid element (videocodec can only be or contain vp8, vp9 or h264)");
						goto plugin_response;
					}
					i++;
					codec = list[i];
				}
			}
			g_clear_pointer(&list, g_strfreev);
		}
		json_t *svc = json_object_get(root, "video_svc");
		json_t *audiolevel_ext = json_object_get(root, "audiolevel_ext");
		json_t *audiolevel_event = json_object_get(root, "audiolevel_event");
		json_t *audio_active_packets = json_object_get(root, "audio_active_packets");
		json_t *audio_level_average = json_object_get(root, "audio_level_average");
		json_t *videoorient_ext = json_object_get(root, "videoorient_ext");
		json_t *playoutdelay_ext = json_object_get(root, "playoutdelay_ext");
		json_t *transport_wide_cc_ext = json_object_get(root, "transport_wide_cc_ext");
		json_t *notify_joining = json_object_get(root, "notify_joining");
		json_t *record = json_object_get(root, "record");
		json_t *rec_dir = json_object_get(root, "rec_dir");
		json_t *permanent = json_object_get(root, "permanent");
		if(allowed) {
			/* Make sure the "allowed" array only contains strings */
			gboolean ok = TRUE;
			if(json_array_size(allowed) > 0) {
				size_t i = 0;
				for(i=0; i<json_array_size(allowed); i++) {
					json_t *a = json_array_get(allowed, i);
					if(!a || !json_is_string(a)) {
						ok = FALSE;
						break;
					}
				}
			}
			if(!ok) {
				JANUS_LOG(LOG_ERR, "Invalid element in the allowed array (not a string)\n");
				error_code = JANUS_VIDEOROOM_ERROR_INVALID_ELEMENT;
				g_snprintf(error_cause, 512, "Invalid element in the allowed array (not a string)");
				goto plugin_response;
			}
		}
		gboolean save = permanent ? json_is_true(permanent) : FALSE;
		if(save && config == NULL) {
			JANUS_LOG(LOG_ERR, "No configuration file, can't create permanent room\n");
			error_code = JANUS_VIDEOROOM_ERROR_UNKNOWN_ERROR;
			g_snprintf(error_cause, 512, "No configuration file, can't create permanent room");
			goto plugin_response;
		}
		guint64 room_id = 0;
		json_t *room = json_object_get(root, "room");
		if(room) {
			room_id = json_integer_value(room);
			if(room_id == 0) {
				JANUS_LOG(LOG_WARN, "Desired room ID is 0, which is not allowed... picking random ID instead\n");
			}
		}
		janus_mutex_lock(&rooms_mutex);
		if(room_id > 0) {
			/* Let's make sure the room doesn't exist already */
			if(g_hash_table_lookup(rooms, &room_id) != NULL) {
				/* It does... */
				janus_mutex_unlock(&rooms_mutex);
				JANUS_LOG(LOG_ERR, "Room %"SCNu64" already exists!\n", room_id);
				error_code = JANUS_VIDEOROOM_ERROR_ROOM_EXISTS;
				g_snprintf(error_cause, 512, "Room %"SCNu64" already exists", room_id);
				goto plugin_response;
			}
		}
		/* Create the room */
		janus_videoroom *videoroom = g_malloc0(sizeof(janus_videoroom));
		/* Generate a random ID */
		if(room_id == 0) {
			while(room_id == 0) {
				room_id = janus_random_uint64();
				if(g_hash_table_lookup(rooms, &room_id) != NULL) {
					/* Room ID already taken, try another one */
					room_id = 0;
				}
			}
		}
		videoroom->room_id = room_id;
		char *description = NULL;
		if(desc != NULL && strlen(json_string_value(desc)) > 0) {
			description = g_strdup(json_string_value(desc));
		} else {
			char roomname[255];
			g_snprintf(roomname, 255, "Room %"SCNu64"", videoroom->room_id);
			description = g_strdup(roomname);
		}
		videoroom->room_name = description;
		videoroom->is_private = is_private ? json_is_true(is_private) : FALSE;
		videoroom->require_pvtid = req_pvtid ? json_is_true(req_pvtid) : FALSE;
		if(secret)
			videoroom->room_secret = g_strdup(json_string_value(secret));
		if(pin)
			videoroom->room_pin = g_strdup(json_string_value(pin));
		videoroom->max_publishers = 3;	/* FIXME How should we choose a default? */
		if(publishers)
			videoroom->max_publishers = json_integer_value(publishers);
		if(videoroom->max_publishers < 0)
			videoroom->max_publishers = 3;	/* FIXME How should we choose a default? */
		videoroom->bitrate = 0;
		if(bitrate)
			videoroom->bitrate = json_integer_value(bitrate);
		if(videoroom->bitrate > 0 && videoroom->bitrate < 64000)
			videoroom->bitrate = 64000;	/* Don't go below 64k */
		videoroom->fir_freq = 0;
		if(fir_freq)
			videoroom->fir_freq = json_integer_value(fir_freq);
		/* By default, we force Opus as the only audio codec */
		videoroom->acodec[0] = JANUS_AUDIOCODEC_OPUS;
		videoroom->acodec[1] = JANUS_AUDIOCODEC_NONE;
		videoroom->acodec[2] = JANUS_AUDIOCODEC_NONE;
		/* Check if we're forcing a different single codec, or allowing more than one */
		if(audiocodec) {
			const char *audiocodec_value = json_string_value(audiocodec);
			gchar **list = g_strsplit(audiocodec_value, ",", 4);
			gchar *codec = list[0];
			if(codec != NULL) {
				int i=0;
				while(codec != NULL) {
					if(i == 3) {
						JANUS_LOG(LOG_WARN, "Ignoring extra audio codecs: %s\n", codec);
						break;
					}
					if(strlen(codec) > 0)
						videoroom->acodec[i] = janus_audiocodec_from_name(codec);
					i++;
					codec = list[i];
				}
			}
			g_clear_pointer(&list, g_strfreev);
		}
		/* By default, we force VP8 as the only video codec */
		videoroom->vcodec[0] = JANUS_VIDEOCODEC_VP8;
		videoroom->vcodec[1] = JANUS_VIDEOCODEC_NONE;
		videoroom->vcodec[2] = JANUS_VIDEOCODEC_NONE;
		/* Check if we're forcing a different single codec, or allowing more than one */
		if(videocodec) {
			const char *videocodec_value = json_string_value(videocodec);
			gchar **list = g_strsplit(videocodec_value, ",", 4);
			gchar *codec = list[0];
			if(codec != NULL) {
				int i=0;
				while(codec != NULL) {
					if(i == 3) {
						JANUS_LOG(LOG_WARN, "Ignoring extra video codecs: %s\n", codec);
						break;
					}
					if(strlen(codec) > 0)
						videoroom->vcodec[i] = janus_videocodec_from_name(codec);
					i++;
					codec = list[i];
				}
			}
			g_clear_pointer(&list, g_strfreev);
		}
		if(svc && json_is_true(svc)) {
			if(videoroom->vcodec[0] == JANUS_VIDEOCODEC_VP9 &&
					videoroom->vcodec[1] == JANUS_VIDEOCODEC_NONE &&
					videoroom->vcodec[2] == JANUS_VIDEOCODEC_NONE) {
				videoroom->do_svc = TRUE;
			} else {
				JANUS_LOG(LOG_WARN, "SVC is only supported, in an experimental way, for VP9 only rooms: disabling it...\n");
			}
		}
		videoroom->audiolevel_ext = audiolevel_ext ? json_is_true(audiolevel_ext) : TRUE;
		videoroom->audiolevel_event = audiolevel_event ? json_is_true(audiolevel_event) : FALSE;
		if(videoroom->audiolevel_event) {
			videoroom->audio_active_packets = 100;
			if(json_integer_value(audio_active_packets) > 0) {
				videoroom->audio_active_packets = json_integer_value(audio_active_packets);
			} else {
				JANUS_LOG(LOG_WARN, "Invalid audio_active_packets value provided, using default: %d\n", videoroom->audio_active_packets);
			}
			videoroom->audio_level_average = 25;
			if(json_integer_value(audio_level_average) > 0) {
				videoroom->audio_level_average = json_integer_value(audio_level_average);
			} else {
				JANUS_LOG(LOG_WARN, "Invalid audio_level_average value provided, using default: %d\n", videoroom->audio_level_average);
			}
		}
		videoroom->videoorient_ext = videoorient_ext ? json_is_true(videoorient_ext) : TRUE;
		videoroom->playoutdelay_ext = playoutdelay_ext ? json_is_true(playoutdelay_ext) : TRUE;
		videoroom->transport_wide_cc_ext = transport_wide_cc_ext ? json_is_true(transport_wide_cc_ext) : FALSE;
		/* By default, the videoroom plugin does not notify about participants simply joining the room.
		   It only notifies when the participant actually starts publishing media. */
		videoroom->notify_joining = notify_joining ? json_is_true(notify_joining) : FALSE;
		if(record) {
			videoroom->record = json_is_true(record);
		}
		if(rec_dir) {
			videoroom->rec_dir = g_strdup(json_string_value(rec_dir));
		}
		g_atomic_int_set(&videoroom->destroyed, 0);
		janus_mutex_init(&videoroom->mutex);
		janus_refcount_init(&videoroom->ref, janus_videoroom_room_free);
		videoroom->participants = g_hash_table_new_full(g_int64_hash, g_int64_equal, (GDestroyNotify)g_free, NULL);
		videoroom->private_ids = g_hash_table_new(NULL, NULL);
		videoroom->allowed = g_hash_table_new_full(g_str_hash, g_str_equal, (GDestroyNotify)g_free, NULL);
		if(allowed != NULL) {
			/* Populate the "allowed" list as an ACL for people trying to join */
			if(json_array_size(allowed) > 0) {
				size_t i = 0;
				for(i=0; i<json_array_size(allowed); i++) {
					const char *token = json_string_value(json_array_get(allowed, i));
					if(!g_hash_table_lookup(videoroom->allowed, token))
						g_hash_table_insert(videoroom->allowed, g_strdup(token), GINT_TO_POINTER(TRUE));
				}
			}
			videoroom->check_allowed = TRUE;
		}
		/* Compute a list of the supported codecs for the summary */
		char audio_codecs[100], video_codecs[100];
		janus_videoroom_codecstr(videoroom, audio_codecs, video_codecs, sizeof(audio_codecs), "|");
		JANUS_LOG(LOG_VERB, "Created videoroom: %"SCNu64" (%s, %s, %s/%s codecs, secret: %s, pin: %s, pvtid: %s)\n",
			videoroom->room_id, videoroom->room_name,
			videoroom->is_private ? "private" : "public",
			audio_codecs, video_codecs,
			videoroom->room_secret ? videoroom->room_secret : "no secret",
			videoroom->room_pin ? videoroom->room_pin : "no pin",
			videoroom->require_pvtid ? "required" : "optional");
		if(videoroom->record) {
			JANUS_LOG(LOG_VERB, "  -- Room is going to be recorded in %s\n", videoroom->rec_dir ? videoroom->rec_dir : "the current folder");
		}
		if(save) {
			/* This room is permanent: save to the configuration file too
			 * FIXME: We should check if anything fails... */
			JANUS_LOG(LOG_VERB, "Saving room %"SCNu64" permanently in config file\n", videoroom->room_id);
			janus_mutex_lock(&config_mutex);
			char cat[BUFSIZ], value[BUFSIZ];
			/* The room ID is the category */
			g_snprintf(cat, BUFSIZ, "%"SCNu64, videoroom->room_id);
			janus_config_add_category(config, cat);
			/* Now for the values */
			janus_config_add_item(config, cat, "description", videoroom->room_name);
			if(videoroom->is_private)
				janus_config_add_item(config, cat, "is_private", "yes");
			if(videoroom->require_pvtid)
				janus_config_add_item(config, cat, "require_pvtid", "yes");
			g_snprintf(value, BUFSIZ, "%"SCNu32, videoroom->bitrate);
			janus_config_add_item(config, cat, "bitrate", value);
			g_snprintf(value, BUFSIZ, "%d", videoroom->max_publishers);
			janus_config_add_item(config, cat, "publishers", value);
			if(videoroom->fir_freq) {
				g_snprintf(value, BUFSIZ, "%"SCNu16, videoroom->fir_freq);
				janus_config_add_item(config, cat, "fir_freq", value);
			}
			char video_codecs[100];
			char audio_codecs[100];
			janus_videoroom_codecstr(videoroom, audio_codecs, video_codecs, sizeof(audio_codecs), ",");
			janus_config_add_item(config, cat, "audiocodec", audio_codecs);
			janus_config_add_item(config, cat, "videocodec", video_codecs);
			if(videoroom->do_svc)
				janus_config_add_item(config, cat, "video_svc", "yes");
			if(videoroom->room_secret)
				janus_config_add_item(config, cat, "secret", videoroom->room_secret);
			if(videoroom->room_pin)
				janus_config_add_item(config, cat, "pin", videoroom->room_pin);
			if(videoroom->audiolevel_ext) {
				janus_config_add_item(config, cat, "audiolevel_ext", "yes");
				if(videoroom->audiolevel_event)
					janus_config_add_item(config, cat, "audiolevel_event", "yes");
				if(videoroom->audio_active_packets > 0) {
					g_snprintf(value, BUFSIZ, "%d", videoroom->audio_active_packets);
					janus_config_add_item(config, cat, "audio_active_packets", value);
				}
				if(videoroom->audio_level_average > 0) {
					g_snprintf(value, BUFSIZ, "%d", videoroom->audio_level_average);
					janus_config_add_item(config, cat, "audio_level_average", value);
				}
			}
			if(videoroom->videoorient_ext)
				janus_config_add_item(config, cat, "videoorient_ext", "yes");
			if(videoroom->playoutdelay_ext)
				janus_config_add_item(config, cat, "playoutdelay_ext", "yes");
			if(videoroom->transport_wide_cc_ext)
				janus_config_add_item(config, cat, "transport_wide_cc_ext", "yes");
			if(videoroom->notify_joining)
				janus_config_add_item(config, cat, "notify_joining", "yes");
			if(videoroom->record)
				janus_config_add_item(config, cat, "record", "yes");
			if(videoroom->rec_dir)
				janus_config_add_item(config, cat, "rec_dir", videoroom->rec_dir);
			/* Save modified configuration */
			if(janus_config_save(config, config_folder, JANUS_VIDEOROOM_PACKAGE) < 0)
				save = FALSE;	/* This will notify the user the room is not permanent */
			janus_mutex_unlock(&config_mutex);
		}

		g_hash_table_insert(rooms, janus_uint64_dup(videoroom->room_id), videoroom);
		/* Show updated rooms list */
		GHashTableIter iter;
		gpointer value;
		g_hash_table_iter_init(&iter, rooms);
		while (g_hash_table_iter_next(&iter, NULL, &value)) {
			janus_videoroom *vr = value;
			JANUS_LOG(LOG_VERB, "  ::: [%"SCNu64"][%s] %"SCNu32", max %d publishers, FIR frequency of %d seconds\n", vr->room_id, vr->room_name, vr->bitrate, vr->max_publishers, vr->fir_freq);
		}
		janus_mutex_unlock(&rooms_mutex);
		/* Send info back */
		response = json_object();
		json_object_set_new(response, "videoroom", json_string("created"));
		json_object_set_new(response, "room", json_integer(videoroom->room_id));
		json_object_set_new(response, "permanent", save ? json_true() : json_false());
		/* Also notify event handlers */
		if(notify_events && gateway->events_is_enabled()) {
			json_t *info = json_object();
			json_object_set_new(info, "event", json_string("created"));
			json_object_set_new(info, "room", json_integer(videoroom->room_id));
			gateway->notify_event(&janus_videoroom_plugin, session->handle, info);
		}
		goto plugin_response;
	} else if(!strcasecmp(request_text, "edit")) {
		/* Edit the properties for an existing videoroom */
		JANUS_LOG(LOG_VERB, "Attempt to edit the properties of an existing videoroom room\n");
		JANUS_VALIDATE_JSON_OBJECT(root, edit_parameters,
			error_code, error_cause, TRUE,
			JANUS_VIDEOROOM_ERROR_MISSING_ELEMENT, JANUS_VIDEOROOM_ERROR_INVALID_ELEMENT);
		if(error_code != 0)
			goto plugin_response;
		/* We only allow for a limited set of properties to be edited */
		json_t *desc = json_object_get(root, "new_description");
		json_t *is_private = json_object_get(root, "new_is_private");
		json_t *req_pvtid = json_object_get(root, "new_require_pvtid");
		json_t *secret = json_object_get(root, "new_secret");
		json_t *pin = json_object_get(root, "new_pin");
		json_t *bitrate = json_object_get(root, "new_bitrate");
		json_t *fir_freq = json_object_get(root, "new_fir_freq");
		json_t *publishers = json_object_get(root, "new_publishers");
		json_t *permanent = json_object_get(root, "permanent");
		gboolean save = permanent ? json_is_true(permanent) : FALSE;
		if(save && config == NULL) {
			JANUS_LOG(LOG_ERR, "No configuration file, can't edit room permanently\n");
			error_code = JANUS_VIDEOROOM_ERROR_UNKNOWN_ERROR;
			g_snprintf(error_cause, 512, "No configuration file, can't edit room permanently");
			goto plugin_response;
		}
		janus_mutex_lock(&rooms_mutex);
		janus_videoroom *videoroom = NULL;
		error_code = janus_videoroom_access_room(root, TRUE, FALSE, &videoroom, error_cause, sizeof(error_cause));
		if(error_code != 0) {
			janus_mutex_unlock(&rooms_mutex);
			goto plugin_response;
		}
		/* Edit the room properties that were provided */
		if(desc != NULL && strlen(json_string_value(desc)) > 0) {
			char *old_description = videoroom->room_name;
			char *new_description = g_strdup(json_string_value(desc));
			videoroom->room_name = new_description;
			g_free(old_description);
		}
		if(is_private)
			videoroom->is_private = json_is_true(is_private);
		if(req_pvtid)
			videoroom->require_pvtid = json_is_true(req_pvtid);
		if(publishers)
			videoroom->max_publishers = json_integer_value(publishers);
		if(bitrate) {
			videoroom->bitrate = json_integer_value(bitrate);
			if(videoroom->bitrate > 0 && videoroom->bitrate < 64000)
				videoroom->bitrate = 64000;	/* Don't go below 64k */
		}
		if(fir_freq)
			videoroom->fir_freq = json_integer_value(fir_freq);
		if(secret && strlen(json_string_value(secret)) > 0) {
			char *old_secret = videoroom->room_secret;
			char *new_secret = g_strdup(json_string_value(secret));
			videoroom->room_secret = new_secret;
			g_free(old_secret);
		}
		if(pin && strlen(json_string_value(pin)) > 0) {
			char *old_pin = videoroom->room_pin;
			char *new_pin = g_strdup(json_string_value(pin));
			videoroom->room_pin = new_pin;
			g_free(old_pin);
		}
		if(save) {
			/* This room is permanent: save to the configuration file too
			 * FIXME: We should check if anything fails... */
			JANUS_LOG(LOG_VERB, "Modifying room %"SCNu64" permanently in config file\n", videoroom->room_id);
			janus_mutex_lock(&config_mutex);
			char cat[BUFSIZ], value[BUFSIZ];
			/* The room ID is the category */
			g_snprintf(cat, BUFSIZ, "%"SCNu64, videoroom->room_id);
			/* Remove the old category first */
			janus_config_remove_category(config, cat);
			/* Now write the room details again */
			janus_config_add_category(config, cat);
			janus_config_add_item(config, cat, "description", videoroom->room_name);
			if(videoroom->is_private)
				janus_config_add_item(config, cat, "is_private", "yes");
			if(videoroom->require_pvtid)
				janus_config_add_item(config, cat, "require_pvtid", "yes");
			g_snprintf(value, BUFSIZ, "%"SCNu32, videoroom->bitrate);
			janus_config_add_item(config, cat, "bitrate", value);
			g_snprintf(value, BUFSIZ, "%d", videoroom->max_publishers);
			janus_config_add_item(config, cat, "publishers", value);
			if(videoroom->fir_freq) {
				g_snprintf(value, BUFSIZ, "%"SCNu16, videoroom->fir_freq);
				janus_config_add_item(config, cat, "fir_freq", value);
			}
			char audio_codecs[100];
			char video_codecs[100];
			janus_videoroom_codecstr(videoroom, audio_codecs, video_codecs, sizeof(audio_codecs), ",");
			janus_config_add_item(config, cat, "audiocodec", audio_codecs);
			janus_config_add_item(config, cat, "videocodec", video_codecs);
			if(videoroom->do_svc)
				janus_config_add_item(config, cat, "video_svc", "yes");
			if(videoroom->room_secret)
				janus_config_add_item(config, cat, "secret", videoroom->room_secret);
			if(videoroom->room_pin)
				janus_config_add_item(config, cat, "pin", videoroom->room_pin);
			if(videoroom->record)
				janus_config_add_item(config, cat, "record", "yes");
			if(videoroom->rec_dir)
				janus_config_add_item(config, cat, "rec_dir", videoroom->rec_dir);
			/* Save modified configuration */
			if(janus_config_save(config, config_folder, JANUS_VIDEOROOM_PACKAGE) < 0)
				save = FALSE;	/* This will notify the user the room changes are not permanent */
			janus_mutex_unlock(&config_mutex);
		}
		janus_mutex_unlock(&rooms_mutex);
		/* Send info back */
		response = json_object();
		json_object_set_new(response, "videoroom", json_string("edited"));
		json_object_set_new(response, "room", json_integer(videoroom->room_id));
		json_object_set_new(response, "permanent", save ? json_true() : json_false());
		/* Also notify event handlers */
		if(notify_events && gateway->events_is_enabled()) {
			json_t *info = json_object();
			json_object_set_new(info, "event", json_string("edited"));
			json_object_set_new(info, "room", json_integer(videoroom->room_id));
			gateway->notify_event(&janus_videoroom_plugin, session->handle, info);
		}
		goto plugin_response;
	} else if(!strcasecmp(request_text, "destroy")) {
		JANUS_LOG(LOG_VERB, "Attempt to destroy an existing videoroom room\n");
		JANUS_VALIDATE_JSON_OBJECT(root, destroy_parameters,
			error_code, error_cause, TRUE,
			JANUS_VIDEOROOM_ERROR_MISSING_ELEMENT, JANUS_VIDEOROOM_ERROR_INVALID_ELEMENT);
		if(error_code != 0)
			goto plugin_response;
		json_t *room = json_object_get(root, "room");
		json_t *permanent = json_object_get(root, "permanent");
		gboolean save = permanent ? json_is_true(permanent) : FALSE;
		if(save && config == NULL) {
			JANUS_LOG(LOG_ERR, "No configuration file, can't destroy room permanently\n");
			error_code = JANUS_VIDEOROOM_ERROR_UNKNOWN_ERROR;
			g_snprintf(error_cause, 512, "No configuration file, can't destroy room permanently");
			goto plugin_response;
		}
		guint64 room_id = json_integer_value(room);
		janus_mutex_lock(&rooms_mutex);
		janus_videoroom *videoroom = NULL;
		error_code = janus_videoroom_access_room(root, TRUE, FALSE, &videoroom, error_cause, sizeof(error_cause));
		if(error_code != 0) {
			janus_mutex_unlock(&rooms_mutex);
			goto plugin_response;
		}
		/* Remove room, but add a reference until we're done */
		janus_refcount_increase(&videoroom->ref);
		g_hash_table_remove(rooms, &room_id);
		/* Notify all participants that the fun is over, and that they'll be kicked */
		JANUS_LOG(LOG_VERB, "Notifying all participants\n");
		json_t *destroyed = json_object();
		json_object_set_new(destroyed, "videoroom", json_string("destroyed"));
		json_object_set_new(destroyed, "room", json_integer(room_id));
		GHashTableIter iter;
		gpointer value;
		janus_mutex_lock(&videoroom->mutex);
		g_hash_table_iter_init(&iter, videoroom->participants);
		while (g_hash_table_iter_next(&iter, NULL, &value)) {
			janus_videoroom_publisher *p = value;
			if(p && p->session) {
				g_clear_pointer(&p->room, janus_videoroom_room_dereference);
				/* Notify the user we're going to destroy the room... */
				int ret = gateway->push_event(p->session->handle, &janus_videoroom_plugin, NULL, destroyed, NULL);
				JANUS_LOG(LOG_VERB, "  >> %d (%s)\n", ret, janus_get_api_error(ret));
				/* ... and then ask the core to close the PeerConnection */
				gateway->close_pc(p->session->handle);
			}
		}
		json_decref(destroyed);
		janus_mutex_unlock(&videoroom->mutex);
		/* Also notify event handlers */
		if(notify_events && gateway->events_is_enabled()) {
			json_t *info = json_object();
			json_object_set_new(info, "event", json_string("destroyed"));
			json_object_set_new(info, "room", json_integer(room_id));
			gateway->notify_event(&janus_videoroom_plugin, session->handle, info);
		}
		janus_mutex_unlock(&rooms_mutex);
		if(save) {
			/* This change is permanent: save to the configuration file too
			 * FIXME: We should check if anything fails... */
			JANUS_LOG(LOG_VERB, "Destroying room %"SCNu64" permanently in config file\n", room_id);
			janus_mutex_lock(&config_mutex);
			char cat[BUFSIZ];
			/* The room ID is the category */
			g_snprintf(cat, BUFSIZ, "%"SCNu64, room_id);
			janus_config_remove_category(config, cat);
			/* Save modified configuration */
			if(janus_config_save(config, config_folder, JANUS_VIDEOROOM_PACKAGE) < 0)
				save = FALSE;	/* This will notify the user the room destruction is not permanent */
			janus_mutex_unlock(&config_mutex);
		}
		janus_refcount_decrease(&videoroom->ref);
		/* Done */
		response = json_object();
		json_object_set_new(response, "videoroom", json_string("destroyed"));
		json_object_set_new(response, "room", json_integer(room_id));
		json_object_set_new(response, "permanent", save ? json_true() : json_false());
		goto plugin_response;
	} else if(!strcasecmp(request_text, "list")) {
		/* List all rooms (but private ones) and their details (except for the secret, of course...) */
		json_t *list = json_array();
		JANUS_LOG(LOG_VERB, "Getting the list of video rooms\n");
		janus_mutex_lock(&rooms_mutex);
		GHashTableIter iter;
		gpointer value;
		g_hash_table_iter_init(&iter, rooms);
		while(g_hash_table_iter_next(&iter, NULL, &value)) {
			janus_videoroom *room = value;
			if(!room)
				continue;
			janus_refcount_increase(&room->ref);
			if(room->is_private) {
				/* Skip private room */
				JANUS_LOG(LOG_VERB, "Skipping private room '%s'\n", room->room_name);
				janus_refcount_decrease(&room->ref);
				continue;
			}
			if(!g_atomic_int_get(&room->destroyed)) {
				json_t *rl = json_object();
				json_object_set_new(rl, "room", json_integer(room->room_id));
				json_object_set_new(rl, "description", json_string(room->room_name));
				json_object_set_new(rl, "pin_required", room->room_pin ? json_true() : json_false());
				json_object_set_new(rl, "max_publishers", json_integer(room->max_publishers));
				json_object_set_new(rl, "bitrate", json_integer(room->bitrate));
				json_object_set_new(rl, "fir_freq", json_integer(room->fir_freq));
				char audio_codecs[100];
				char video_codecs[100];
				janus_videoroom_codecstr(room, audio_codecs, video_codecs, sizeof(audio_codecs), ",");
				json_object_set_new(rl, "audiocodec", json_string(audio_codecs));
				json_object_set_new(rl, "videocodec", json_string(video_codecs));
				if(room->do_svc)
					json_object_set_new(rl, "video_svc", json_true());
				json_object_set_new(rl, "record", room->record ? json_true() : json_false());
				json_object_set_new(rl, "rec_dir", json_string(room->rec_dir));
				/* TODO: Should we list participants as well? or should there be a separate API call on a specific room for this? */
				json_object_set_new(rl, "num_participants", json_integer(g_hash_table_size(room->participants)));
				json_array_append_new(list, rl);
			}
			janus_refcount_decrease(&room->ref);
		}
		janus_mutex_unlock(&rooms_mutex);
		response = json_object();
		json_object_set_new(response, "videoroom", json_string("success"));
		json_object_set_new(response, "list", list);
		goto plugin_response;
	} else if(!strcasecmp(request_text, "rtp_forward")) {
		JANUS_VALIDATE_JSON_OBJECT(root, rtp_forward_parameters,
			error_code, error_cause, TRUE,
			JANUS_VIDEOROOM_ERROR_MISSING_ELEMENT, JANUS_VIDEOROOM_ERROR_INVALID_ELEMENT);
		if(error_code != 0)
			goto plugin_response;
		json_t *room = json_object_get(root, "room");
		json_t *pub_id = json_object_get(root, "publisher_id");
		int video_port[3] = {-1, -1, -1}, video_pt[3] = {0, 0, 0};
		uint32_t video_ssrc[3] = {0, 0, 0};
		int audio_port = -1, audio_pt = 0;
		uint32_t audio_ssrc = 0;
		int data_port = -1;
		int srtp_suite = 0;
		const char *srtp_crypto = NULL;
		/* There may be multiple target video ports (e.g., publisher simulcasting) */
		json_t *vid_port = json_object_get(root, "video_port");
		if(vid_port) {
			video_port[0] = json_integer_value(vid_port);
			json_t *pt = json_object_get(root, "video_pt");
			if(pt)
				video_pt[0] = json_integer_value(pt);
			json_t *ssrc = json_object_get(root, "video_ssrc");
			if(ssrc)
				video_ssrc[0] = json_integer_value(ssrc);
		}
		vid_port = json_object_get(root, "video_port_2");
		if(vid_port) {
			video_port[1] = json_integer_value(vid_port);
			json_t *pt = json_object_get(root, "video_pt_2");
			if(pt)
				video_pt[1] = json_integer_value(pt);
			json_t *ssrc = json_object_get(root, "video_ssrc_2");
			if(ssrc)
				video_ssrc[1] = json_integer_value(ssrc);
		}
		vid_port = json_object_get(root, "video_port_3");
		if(vid_port) {
			video_port[2] = json_integer_value(vid_port);
			json_t *pt = json_object_get(root, "video_pt_3");
			if(pt)
				video_pt[2] = json_integer_value(pt);
			json_t *ssrc = json_object_get(root, "video_ssrc_3");
			if(ssrc)
				video_ssrc[2] = json_integer_value(ssrc);
		}
		/* Audio target */
		json_t *au_port = json_object_get(root, "audio_port");
		if(au_port) {
			audio_port = json_integer_value(au_port);
			json_t *pt = json_object_get(root, "audio_pt");
			if(pt)
				audio_pt = json_integer_value(pt);
			json_t *ssrc = json_object_get(root, "audio_ssrc");
			if(ssrc)
				audio_ssrc = json_integer_value(ssrc);
		}
		/* Data target */
		json_t *d_port = json_object_get(root, "data_port");
		if(d_port) {
			data_port = json_integer_value(d_port);
		}
		json_t *json_host = json_object_get(root, "host");
		/* Besides, we may need to SRTP-encrypt this stream */
		json_t *s_suite = json_object_get(root, "srtp_suite");
		json_t *s_crypto = json_object_get(root, "srtp_crypto");
		if(s_suite && s_crypto) {
			srtp_suite = json_integer_value(s_suite);
			if(srtp_suite != 32 && srtp_suite != 80) {
				JANUS_LOG(LOG_ERR, "Invalid SRTP suite (%d)\n", srtp_suite);
				error_code = JANUS_VIDEOROOM_ERROR_INVALID_ELEMENT;
				g_snprintf(error_cause, 512, "Invalid SRTP suite (%d)", srtp_suite);
				goto plugin_response;
			}
			srtp_crypto = json_string_value(s_crypto);
		}
		guint64 room_id = json_integer_value(room);
		guint64 publisher_id = json_integer_value(pub_id);
		const char *host = json_string_value(json_host);
		janus_mutex_lock(&rooms_mutex);
		janus_videoroom *videoroom = NULL;
		error_code = janus_videoroom_access_room(root, TRUE, FALSE, &videoroom, error_cause, sizeof(error_cause));
		janus_mutex_unlock(&rooms_mutex);
		if(error_code != 0)
			goto plugin_response;
		janus_refcount_increase(&videoroom->ref);
		janus_mutex_lock(&videoroom->mutex);
		janus_videoroom_publisher *publisher = g_hash_table_lookup(videoroom->participants, &publisher_id);
		if(publisher == NULL) {
			janus_mutex_unlock(&videoroom->mutex);
			janus_refcount_decrease(&videoroom->ref);
			JANUS_LOG(LOG_ERR, "No such publisher (%"SCNu64")\n", publisher_id);
			error_code = JANUS_VIDEOROOM_ERROR_NO_SUCH_FEED;
			g_snprintf(error_cause, 512, "No such feed (%"SCNu64")", publisher_id);
			goto plugin_response;
		}
		janus_refcount_increase(&publisher->ref);	/* This is just to handle the request for now */
		if(publisher->udp_sock <= 0) {
			publisher->udp_sock = socket(AF_INET, SOCK_DGRAM, IPPROTO_UDP);
			if(publisher->udp_sock <= 0) {
				janus_refcount_decrease(&publisher->ref);
				janus_mutex_unlock(&videoroom->mutex);
				janus_refcount_decrease(&videoroom->ref);
				JANUS_LOG(LOG_ERR, "Could not open UDP socket for rtp stream for publisher (%"SCNu64")\n", publisher_id);
				error_code = JANUS_VIDEOROOM_ERROR_UNKNOWN_ERROR;
				g_snprintf(error_cause, 512, "Could not open UDP socket for rtp stream");
				goto plugin_response;
			}
		}
		guint32 audio_handle = 0;
		guint32 video_handle[3] = {0, 0, 0};
		guint32 data_handle = 0;
		if(audio_port > 0) {
			audio_handle = janus_videoroom_rtp_forwarder_add_helper(publisher, host, audio_port, audio_pt, audio_ssrc,
				srtp_suite, srtp_crypto, 0, FALSE, FALSE);
		}
		if(video_port[0] > 0) {
			video_handle[0] = janus_videoroom_rtp_forwarder_add_helper(publisher, host, video_port[0], video_pt[0], video_ssrc[0],
				srtp_suite, srtp_crypto, 0, TRUE, FALSE);
		}
		if(video_port[1] > 0) {
			video_handle[1] = janus_videoroom_rtp_forwarder_add_helper(publisher, host, video_port[1], video_pt[1], video_ssrc[1],
				srtp_suite, srtp_crypto, 1, TRUE, FALSE);
		}
		if(video_port[2] > 0) {
			video_handle[2] = janus_videoroom_rtp_forwarder_add_helper(publisher, host, video_port[2], video_pt[2], video_ssrc[2],
				srtp_suite, srtp_crypto, 2, TRUE, FALSE);
		}
		if(data_port > 0) {
			data_handle = janus_videoroom_rtp_forwarder_add_helper(publisher, host, data_port, 0, 0, 0, NULL, 0, FALSE, TRUE);
		}
		janus_mutex_unlock(&videoroom->mutex);
		response = json_object();
		json_t *rtp_stream = json_object();
		if(audio_handle > 0) {
			json_object_set_new(rtp_stream, "audio_stream_id", json_integer(audio_handle));
			json_object_set_new(rtp_stream, "audio", json_integer(audio_port));
		}
		if(video_handle[0] > 0 || video_handle[1] > 0 || video_handle[2] > 0) {
			janus_videoroom_reqfir(publisher, "New RTP forward publisher");
			/* Done */
			if(video_handle[0] > 0) {
				json_object_set_new(rtp_stream, "video_stream_id", json_integer(video_handle[0]));
				json_object_set_new(rtp_stream, "video", json_integer(video_port[0]));
			}
			if(video_handle[1] > 0) {
				json_object_set_new(rtp_stream, "video_stream_id_2", json_integer(video_handle[1]));
				json_object_set_new(rtp_stream, "video_2", json_integer(video_port[1]));
			}
			if(video_handle[2] > 0) {
				json_object_set_new(rtp_stream, "video_stream_id_3", json_integer(video_handle[2]));
				json_object_set_new(rtp_stream, "video_3", json_integer(video_port[2]));
			}
		}
		if(data_handle > 0) {
			json_object_set_new(rtp_stream, "data_stream_id", json_integer(data_handle));
			json_object_set_new(rtp_stream, "data", json_integer(data_port));
		}
		/* These two unrefs are related to the message handling */
		janus_refcount_decrease(&publisher->ref);
		janus_refcount_decrease(&videoroom->ref);
		json_object_set_new(rtp_stream, "host", json_string(host));
		json_object_set_new(response, "publisher_id", json_integer(publisher_id));
		json_object_set_new(response, "rtp_stream", rtp_stream);
		json_object_set_new(response, "room", json_integer(room_id));
		json_object_set_new(response, "videoroom", json_string("rtp_forward"));
		goto plugin_response;
	} else if(!strcasecmp(request_text, "stop_rtp_forward")) {
		JANUS_VALIDATE_JSON_OBJECT(root, stop_rtp_forward_parameters,
			error_code, error_cause, TRUE,
			JANUS_VIDEOROOM_ERROR_MISSING_ELEMENT, JANUS_VIDEOROOM_ERROR_INVALID_ELEMENT);
		if(error_code != 0)
			goto plugin_response;
		json_t *room = json_object_get(root, "room");
		json_t *pub_id = json_object_get(root, "publisher_id");
		json_t *id = json_object_get(root, "stream_id");

		guint64 room_id = json_integer_value(room);
		guint64 publisher_id = json_integer_value(pub_id);
		guint32 stream_id = json_integer_value(id);
		janus_mutex_lock(&rooms_mutex);
		janus_videoroom *videoroom = NULL;
		error_code = janus_videoroom_access_room(root, TRUE, FALSE, &videoroom, error_cause, sizeof(error_cause));
		janus_mutex_unlock(&rooms_mutex);
		if(error_code != 0)
			goto plugin_response;
		janus_mutex_lock(&videoroom->mutex);
		janus_refcount_increase(&videoroom->ref);
		janus_videoroom_publisher *publisher = g_hash_table_lookup(videoroom->participants, &publisher_id);
		if(publisher == NULL) {
			janus_mutex_unlock(&videoroom->mutex);
			janus_refcount_decrease(&videoroom->ref);
			JANUS_LOG(LOG_ERR, "No such publisher (%"SCNu64")\n", publisher_id);
			error_code = JANUS_VIDEOROOM_ERROR_NO_SUCH_FEED;
			g_snprintf(error_cause, 512, "No such feed (%"SCNu64")", publisher_id);
			goto plugin_response;
		}
		janus_refcount_increase(&publisher->ref);	/* Just to handle the message now */
		janus_mutex_lock(&publisher->rtp_forwarders_mutex);
		if(!g_hash_table_remove(publisher->rtp_forwarders, GUINT_TO_POINTER(stream_id))) {
			janus_mutex_unlock(&publisher->rtp_forwarders_mutex);
			janus_refcount_decrease(&publisher->ref);
			janus_mutex_unlock(&videoroom->mutex);
			janus_refcount_decrease(&videoroom->ref);
			JANUS_LOG(LOG_ERR, "No such stream (%"SCNu32")\n", stream_id);
			error_code = JANUS_VIDEOROOM_ERROR_NO_SUCH_FEED;
			g_snprintf(error_cause, 512, "No such stream (%"SCNu32")", stream_id);
			goto plugin_response;
		}
		janus_mutex_unlock(&publisher->rtp_forwarders_mutex);
		janus_refcount_decrease(&publisher->ref);
		janus_mutex_unlock(&videoroom->mutex);
		janus_refcount_decrease(&videoroom->ref);
		response = json_object();
		json_object_set_new(response, "videoroom", json_string("stop_rtp_forward"));
		json_object_set_new(response, "room", json_integer(room_id));
		json_object_set_new(response, "publisher_id", json_integer(publisher_id));
		json_object_set_new(response, "stream_id", json_integer(stream_id));
		goto plugin_response;
	} else if(!strcasecmp(request_text, "exists")) {
		/* Check whether a given room exists or not, returns true/false */	
		JANUS_VALIDATE_JSON_OBJECT(root, room_parameters,
			error_code, error_cause, TRUE,
			JANUS_VIDEOROOM_ERROR_MISSING_ELEMENT, JANUS_VIDEOROOM_ERROR_INVALID_ELEMENT);
		if(error_code != 0)
			goto plugin_response;
		json_t *room = json_object_get(root, "room");
		guint64 room_id = json_integer_value(room);
		janus_mutex_lock(&rooms_mutex);
		gboolean room_exists = g_hash_table_contains(rooms, &room_id);
		janus_mutex_unlock(&rooms_mutex);
		response = json_object();
		json_object_set_new(response, "videoroom", json_string("success"));
		json_object_set_new(response, "room", json_integer(room_id));
		json_object_set_new(response, "exists", room_exists ? json_true() : json_false());
		goto plugin_response;
	} else if(!strcasecmp(request_text, "allowed")) {
		JANUS_LOG(LOG_VERB, "Attempt to edit the list of allowed participants in an existing videoroom room\n");
		JANUS_VALIDATE_JSON_OBJECT(root, allowed_parameters,
			error_code, error_cause, TRUE,
			JANUS_VIDEOROOM_ERROR_MISSING_ELEMENT, JANUS_VIDEOROOM_ERROR_INVALID_ELEMENT);
		if(error_code != 0)
			goto plugin_response;
		json_t *action = json_object_get(root, "action");
		json_t *room = json_object_get(root, "room");
		json_t *allowed = json_object_get(root, "allowed");
		const char *action_text = json_string_value(action);
		if(strcasecmp(action_text, "enable") && strcasecmp(action_text, "disable") &&
				strcasecmp(action_text, "add") && strcasecmp(action_text, "remove")) {
			JANUS_LOG(LOG_ERR, "Unsupported action '%s' (allowed)\n", action_text);
			error_code = JANUS_VIDEOROOM_ERROR_INVALID_ELEMENT;
			g_snprintf(error_cause, 512, "Unsupported action '%s' (allowed)", action_text);
			goto plugin_response;
		}
		guint64 room_id = json_integer_value(room);
		janus_mutex_lock(&rooms_mutex);
		janus_videoroom *videoroom = NULL;
		error_code = janus_videoroom_access_room(root, TRUE, FALSE, &videoroom, error_cause, sizeof(error_cause));
		if(error_code != 0) {
			janus_mutex_unlock(&rooms_mutex);
			goto plugin_response;
		}
		janus_refcount_increase(&videoroom->ref);
		janus_mutex_unlock(&rooms_mutex);
		/* A secret may be required for this action */
		JANUS_CHECK_SECRET(videoroom->room_secret, root, "secret", error_code, error_cause,
			JANUS_VIDEOROOM_ERROR_MISSING_ELEMENT, JANUS_VIDEOROOM_ERROR_INVALID_ELEMENT, JANUS_VIDEOROOM_ERROR_UNAUTHORIZED);
		if(error_code != 0) {
			janus_refcount_decrease(&videoroom->ref);
			goto plugin_response;
		}
		if(!strcasecmp(action_text, "enable")) {
			JANUS_LOG(LOG_VERB, "Enabling the check on allowed authorization tokens for room %"SCNu64"\n", room_id);
			videoroom->check_allowed = TRUE;
		} else if(!strcasecmp(action_text, "disable")) {
			JANUS_LOG(LOG_VERB, "Disabling the check on allowed authorization tokens for room %"SCNu64" (free entry)\n", room_id);
			videoroom->check_allowed = FALSE;
		} else {
			gboolean add = !strcasecmp(action_text, "add");
			if(allowed) {
				/* Make sure the "allowed" array only contains strings */
				gboolean ok = TRUE;
				if(json_array_size(allowed) > 0) {
					size_t i = 0;
					for(i=0; i<json_array_size(allowed); i++) {
						json_t *a = json_array_get(allowed, i);
						if(!a || !json_is_string(a)) {
							ok = FALSE;
							break;
						}
					}
				}
				if(!ok) {
					JANUS_LOG(LOG_ERR, "Invalid element in the allowed array (not a string)\n");
					error_code = JANUS_VIDEOROOM_ERROR_INVALID_ELEMENT;
					g_snprintf(error_cause, 512, "Invalid element in the allowed array (not a string)");
					janus_refcount_decrease(&videoroom->ref);
					goto plugin_response;
				}
				size_t i = 0;
				for(i=0; i<json_array_size(allowed); i++) {
					const char *token = json_string_value(json_array_get(allowed, i));
					if(add) {
						if(!g_hash_table_lookup(videoroom->allowed, token))
							g_hash_table_insert(videoroom->allowed, g_strdup(token), GINT_TO_POINTER(TRUE));
					} else {
						g_hash_table_remove(videoroom->allowed, token);
					}
				}
			}
		}
		/* Prepare response */
		response = json_object();
		json_object_set_new(response, "videoroom", json_string("success"));
		json_object_set_new(response, "room", json_integer(videoroom->room_id));
		json_t *list = json_array();
		if(strcasecmp(action_text, "disable")) {
			if(g_hash_table_size(videoroom->allowed) > 0) {
				GHashTableIter iter;
				gpointer key;
				g_hash_table_iter_init(&iter, videoroom->allowed);
				while(g_hash_table_iter_next(&iter, &key, NULL)) {
					char *token = key;
					json_array_append_new(list, json_string(token));
				}
			}
			json_object_set_new(response, "allowed", list);
		}
		/* Done */
		janus_refcount_decrease(&videoroom->ref);
		JANUS_LOG(LOG_VERB, "VideoRoom room allowed list updated\n");
		goto plugin_response;
	} else if(!strcasecmp(request_text, "kick")) {
		JANUS_LOG(LOG_VERB, "Attempt to kick a participant from an existing videoroom room\n");
		JANUS_VALIDATE_JSON_OBJECT(root, kick_parameters,
			error_code, error_cause, TRUE,
			JANUS_VIDEOROOM_ERROR_MISSING_ELEMENT, JANUS_VIDEOROOM_ERROR_INVALID_ELEMENT);
		if(error_code != 0)
			goto plugin_response;
		json_t *room = json_object_get(root, "room");
		json_t *id = json_object_get(root, "id");
		guint64 room_id = json_integer_value(room);
		janus_mutex_lock(&rooms_mutex);
		janus_videoroom *videoroom = NULL;
		error_code = janus_videoroom_access_room(root, TRUE, FALSE, &videoroom, error_cause, sizeof(error_cause));
		if(error_code != 0) {
			janus_mutex_unlock(&rooms_mutex);
			goto plugin_response;
		}
		janus_refcount_increase(&videoroom->ref);
		janus_mutex_lock(&videoroom->mutex);
		janus_mutex_unlock(&rooms_mutex);
		/* A secret may be required for this action */
		JANUS_CHECK_SECRET(videoroom->room_secret, root, "secret", error_code, error_cause,
			JANUS_VIDEOROOM_ERROR_MISSING_ELEMENT, JANUS_VIDEOROOM_ERROR_INVALID_ELEMENT, JANUS_VIDEOROOM_ERROR_UNAUTHORIZED);
		if(error_code != 0) {
			janus_mutex_unlock(&videoroom->mutex);
			janus_refcount_decrease(&videoroom->ref);
			goto plugin_response;
		}
		guint64 user_id = json_integer_value(id);
		janus_videoroom_publisher *participant = g_hash_table_lookup(videoroom->participants, &user_id);
		if(participant == NULL) {
			janus_mutex_unlock(&videoroom->mutex);
			janus_refcount_decrease(&videoroom->ref);
			JANUS_LOG(LOG_ERR, "No such user %"SCNu64" in room %"SCNu64"\n", user_id, room_id);
			error_code = JANUS_VIDEOROOM_ERROR_NO_SUCH_FEED;
			g_snprintf(error_cause, 512, "No such user %"SCNu64" in room %"SCNu64, user_id, room_id);
			goto plugin_response;
		}
		if(participant->kicked) {
			/* Already kicked */
			janus_mutex_unlock(&videoroom->mutex);
			janus_refcount_decrease(&videoroom->ref);
			response = json_object();
			json_object_set_new(response, "videoroom", json_string("success"));
			/* Done */
			goto plugin_response;
		}
		participant->kicked = TRUE;
		participant->session->started = FALSE;
		participant->audio_active = FALSE;
		participant->video_active = FALSE;
		participant->data_active = FALSE;
		/* Prepare an event for this */
		json_t *kicked = json_object();
		json_object_set_new(kicked, "videoroom", json_string("event"));
		json_object_set_new(kicked, "room", json_integer(participant->room_id));
		json_object_set_new(kicked, "leaving", json_string("ok"));
		json_object_set_new(kicked, "reason", json_string("kicked"));
		int ret = gateway->push_event(participant->session->handle, &janus_videoroom_plugin, NULL, kicked, NULL);
		JANUS_LOG(LOG_VERB, "  >> %d (%s)\n", ret, janus_get_api_error(ret));
		json_decref(kicked);
		janus_mutex_unlock(&videoroom->mutex);
		/* If this room requires valid private_id values, we can kick subscriptions too */
		if(videoroom->require_pvtid && participant->subscriptions != NULL) {
			/* Iterate on the subscriptions we know this user has */
			janus_mutex_lock(&participant->subscribers_mutex);
			GSList *s = participant->subscriptions;
			while(s) {
				janus_videoroom_subscriber *subscriber = (janus_videoroom_subscriber *)s->data;
				if(subscriber) {
					subscriber->kicked = TRUE;
					subscriber->audio = FALSE;
					subscriber->video = FALSE;
					subscriber->data = FALSE;
					/* FIXME We should also close the PeerConnection, but we risk race conditions if we do it here,
					 * so for now we mark the subscriber as kicked and prevent it from getting any media after this */
				}
				s = s->next;
			}
			janus_mutex_unlock(&participant->subscribers_mutex);
		}
		/* This publisher is leaving, tell everybody */
		janus_videoroom_leave_or_unpublish(participant, TRUE, TRUE);
		/* Also notify event handlers */
		if(notify_events && gateway->events_is_enabled()) {
			json_t *info = json_object();
			json_object_set_new(info, "event", json_string("kicked"));
			json_object_set_new(info, "room", json_integer(room_id));
			json_object_set_new(info, "id", json_integer(user_id));
			gateway->notify_event(&janus_videoroom_plugin, session->handle, info);
		}
		/* Tell the core to tear down the PeerConnection, hangup_media will do the rest */
		if(participant && participant->session)
			gateway->close_pc(participant->session->handle);
		JANUS_LOG(LOG_INFO, "Kicked user %"SCNu64" from room %"SCNu64"\n", user_id, room_id);
		/* Prepare response */
		response = json_object();
		json_object_set_new(response, "videoroom", json_string("success"));
		/* Done */
		janus_mutex_unlock(&videoroom->mutex);
		janus_refcount_decrease(&videoroom->ref);
		goto plugin_response;
	} else if(!strcasecmp(request_text, "listparticipants")) {
		/* List all participants in a room, specifying whether they're publishers or just attendees */	
		JANUS_VALIDATE_JSON_OBJECT(root, room_parameters,
			error_code, error_cause, TRUE,
			JANUS_VIDEOROOM_ERROR_MISSING_ELEMENT, JANUS_VIDEOROOM_ERROR_INVALID_ELEMENT);
		if(error_code != 0)
			goto plugin_response;
		json_t *room = json_object_get(root, "room");
		guint64 room_id = json_integer_value(room);
		janus_mutex_lock(&rooms_mutex);
		janus_videoroom *videoroom = NULL;
		error_code = janus_videoroom_access_room(root, FALSE, FALSE, &videoroom, error_cause, sizeof(error_cause));
		janus_mutex_unlock(&rooms_mutex);
		if(error_code != 0)
			goto plugin_response;
		janus_refcount_increase(&videoroom->ref);
		/* Return a list of all participants (whether they're publishing or not) */
		json_t *list = json_array();
		GHashTableIter iter;
		gpointer value;
		janus_mutex_lock(&videoroom->mutex);
		g_hash_table_iter_init(&iter, videoroom->participants);
		while (!g_atomic_int_get(&videoroom->destroyed) && g_hash_table_iter_next(&iter, NULL, &value)) {
			janus_videoroom_publisher *p = value;
			json_t *pl = json_object();
			json_object_set_new(pl, "id", json_integer(p->user_id));
			if(p->display)
				json_object_set_new(pl, "display", json_string(p->display));
			json_object_set_new(pl, "publisher", (p->sdp && p->session->started) ? json_true() : json_false());
			if((p->sdp && p->session->started)) {
				if(p->audio_level_extmap_id > 0)
					json_object_set_new(pl, "talking", p->talking ? json_true() : json_false());
			}
			json_array_append_new(list, pl);
		}
		janus_mutex_unlock(&videoroom->mutex);
		janus_refcount_decrease(&videoroom->ref);
		response = json_object();
		json_object_set_new(response, "videoroom", json_string("participants"));
		json_object_set_new(response, "room", json_integer(room_id));
		json_object_set_new(response, "participants", list);
		goto plugin_response;
	} else if(!strcasecmp(request_text, "listforwarders")) {
		/* List all forwarders in a room */	
		JANUS_VALIDATE_JSON_OBJECT(root, room_parameters,
			error_code, error_cause, TRUE,
			JANUS_VIDEOROOM_ERROR_MISSING_ELEMENT, JANUS_VIDEOROOM_ERROR_INVALID_ELEMENT);
		if(error_code != 0)
			goto plugin_response;
		json_t *room = json_object_get(root, "room");
		guint64 room_id = json_integer_value(room);
		janus_mutex_lock(&rooms_mutex);
		janus_videoroom *videoroom = g_hash_table_lookup(rooms, &room_id);
		if(videoroom == NULL) {
			JANUS_LOG(LOG_ERR, "No such room (%"SCNu64")\n", room_id);
			error_code = JANUS_VIDEOROOM_ERROR_NO_SUCH_ROOM;
			g_snprintf(error_cause, 512, "No such room (%"SCNu64")", room_id);
			janus_mutex_unlock(&rooms_mutex);
			goto plugin_response;
		}
		if(g_atomic_int_get(&videoroom->destroyed)) {
			JANUS_LOG(LOG_ERR, "No such room (%"SCNu64")\n", room_id);
			error_code = JANUS_VIDEOROOM_ERROR_NO_SUCH_ROOM;
			g_snprintf(error_cause, 512, "No such room (%"SCNu64")", room_id);
			janus_mutex_unlock(&rooms_mutex);
			goto plugin_response;
		}
		/* A secret may be required for this action */
		JANUS_CHECK_SECRET(videoroom->room_secret, root, "secret", error_code, error_cause,
			JANUS_VIDEOROOM_ERROR_MISSING_ELEMENT, JANUS_VIDEOROOM_ERROR_INVALID_ELEMENT, JANUS_VIDEOROOM_ERROR_UNAUTHORIZED);
		if(error_code != 0) {
			janus_mutex_unlock(&rooms_mutex);
			goto plugin_response;
		}
		/* Return a list of all forwarders */
		json_t *list = json_array();
		GHashTableIter iter;
		gpointer value;
		janus_mutex_lock(&videoroom->mutex);
		g_hash_table_iter_init(&iter, videoroom->participants);
		while (!g_atomic_int_get(&videoroom->destroyed) && g_hash_table_iter_next(&iter, NULL, &value)) {
			janus_videoroom_publisher *p = value;
			janus_mutex_lock(&p->rtp_forwarders_mutex);
			if(g_hash_table_size(p->rtp_forwarders) == 0) {
				janus_mutex_unlock(&p->rtp_forwarders_mutex);
				continue;
			}
			json_t *pl = json_object();
			json_object_set_new(pl, "publisher_id", json_integer(p->user_id));
			if(p->display)
				json_object_set_new(pl, "display", json_string(p->display));
			json_t *flist = json_array();
			GHashTableIter iter_f;
			gpointer key_f, value_f;			
			g_hash_table_iter_init(&iter_f, p->rtp_forwarders);
			while(g_hash_table_iter_next(&iter_f, &key_f, &value_f)) {				
				json_t *fl = json_object();
				guint32 rpk = GPOINTER_TO_UINT(key_f);
				janus_videoroom_rtp_forwarder *rpv = value_f;
				json_object_set_new(fl, "ip", json_string(inet_ntoa(rpv->serv_addr.sin_addr)));
				if(rpv->is_data) {
					json_object_set_new(fl, "data_stream_id", json_integer(rpk));
					json_object_set_new(fl, "port", json_integer(ntohs(rpv->serv_addr.sin_port)));
				} else if(rpv->is_video) {
					json_object_set_new(fl, "video_stream_id", json_integer(rpk));
					json_object_set_new(fl, "port", json_integer(ntohs(rpv->serv_addr.sin_port)));
					if(rpv->payload_type)
						json_object_set_new(fl, "pt", json_integer(rpv->payload_type));
					if(rpv->ssrc)
						json_object_set_new(fl, "ssrc", json_integer(rpv->ssrc));
					if(rpv->substream)
						json_object_set_new(fl, "substream", json_integer(rpv->substream));
				} else {
					json_object_set_new(fl, "audio_stream_id", json_integer(rpk));
					json_object_set_new(fl, "port", json_integer(ntohs(rpv->serv_addr.sin_port)));
					if(rpv->payload_type)
						json_object_set_new(fl, "pt", json_integer(rpv->payload_type));
					if(rpv->ssrc)
						json_object_set_new(fl, "ssrc", json_integer(rpv->ssrc));
				}
				if(rpv->is_srtp)
					json_object_set_new(fl, "srtp", json_true());
				json_array_append_new(flist, fl);
			}		
			janus_mutex_unlock(&p->rtp_forwarders_mutex);
			json_object_set_new(pl, "rtp_forwarder", flist);
			json_array_append_new(list, pl);
		}
		janus_mutex_unlock(&videoroom->mutex);
		janus_mutex_unlock(&rooms_mutex);
		response = json_object();
		json_object_set_new(response, "videoroom", json_string("forwarders"));
		json_object_set_new(response, "room", json_integer(room_id));
		json_object_set_new(response, "rtp_forwarders", list);
		goto plugin_response;
	} else if(!strcasecmp(request_text, "join") || !strcasecmp(request_text, "joinandconfigure")
			|| !strcasecmp(request_text, "configure") || !strcasecmp(request_text, "publish") || !strcasecmp(request_text, "unpublish")
			|| !strcasecmp(request_text, "start") || !strcasecmp(request_text, "pause") || !strcasecmp(request_text, "switch")
			|| !strcasecmp(request_text, "leave")) {
		/* These messages are handled asynchronously */

		janus_videoroom_message *msg = g_malloc(sizeof(janus_videoroom_message));
		msg->handle = handle;
		msg->transaction = transaction;
		msg->message = root;
		msg->jsep = jsep;
		g_async_queue_push(messages, msg);

		return janus_plugin_result_new(JANUS_PLUGIN_OK_WAIT, NULL, NULL);
	} else {
		JANUS_LOG(LOG_VERB, "Unknown request '%s'\n", request_text);
		error_code = JANUS_VIDEOROOM_ERROR_INVALID_REQUEST;
		g_snprintf(error_cause, 512, "Unknown request '%s'", request_text);
	}

plugin_response:
		{
			if(error_code == 0 && !response) {
				error_code = JANUS_VIDEOROOM_ERROR_UNKNOWN_ERROR;
				g_snprintf(error_cause, 512, "Invalid response");
			}
			if(error_code != 0) {
				/* Prepare JSON error event */
				json_t *event = json_object();
				json_object_set_new(event, "videoroom", json_string("event"));
				json_object_set_new(event, "error_code", json_integer(error_code));
				json_object_set_new(event, "error", json_string(error_cause));
				response = event;
			}
			if(root != NULL)
				json_decref(root);
			if(jsep != NULL)
				json_decref(jsep);
			g_free(transaction);

			if(session != NULL)
				janus_refcount_decrease(&session->ref);
			return janus_plugin_result_new(JANUS_PLUGIN_OK, NULL, response);
		}

}

void janus_videoroom_setup_media(janus_plugin_session *handle) {
	JANUS_LOG(LOG_INFO, "[%s-%p] WebRTC media is now available\n", JANUS_VIDEOROOM_PACKAGE, handle);
	if(g_atomic_int_get(&stopping) || !g_atomic_int_get(&initialized))
		return;
	janus_mutex_lock(&sessions_mutex);
	janus_videoroom_session *session = janus_videoroom_lookup_session(handle);
	if(!session) {
		janus_mutex_unlock(&sessions_mutex);
		JANUS_LOG(LOG_ERR, "No session associated with this handle...\n");
		return;
	}
	if(g_atomic_int_get(&session->destroyed)) {
		janus_mutex_unlock(&sessions_mutex);
		return;
	}
	g_atomic_int_set(&session->hangingup, 0);

	/* Media relaying can start now */
	session->started = TRUE;
	if(session->participant) {
		/* If this is a publisher, notify all subscribers about the fact they can
		 * now subscribe; if this is a subscriber, instead, ask the publisher a FIR */
		if(session->participant_type == janus_videoroom_p_type_publisher) {
			janus_videoroom_publisher *participant = janus_videoroom_session_get_publisher(session);
			/* Notify all other participants that there's a new boy in town */
			json_t *list = json_array();
			json_t *pl = json_object();
			json_object_set_new(pl, "id", json_integer(participant->user_id));
			if(participant->display)
				json_object_set_new(pl, "display", json_string(participant->display));
			if(participant->audio)
				json_object_set_new(pl, "audio_codec", json_string(janus_audiocodec_name(participant->acodec)));
			if(participant->video)
				json_object_set_new(pl, "video_codec", json_string(janus_videocodec_name(participant->vcodec)));
			json_array_append_new(list, pl);
			json_t *pub = json_object();
			json_object_set_new(pub, "videoroom", json_string("event"));
			json_object_set_new(pub, "room", json_integer(participant->room_id));
			json_object_set_new(pub, "publishers", list);
			janus_mutex_lock(&participant->room->mutex);
			janus_videoroom_notify_participants(participant, pub);
			janus_mutex_unlock(&participant->room->mutex);
			json_decref(pub);
			/* Also notify event handlers */
			if(notify_events && gateway->events_is_enabled()) {
				json_t *info = json_object();
				json_object_set_new(info, "event", json_string("published"));
				json_object_set_new(info, "room", json_integer(participant->room_id));
				json_object_set_new(info, "id", json_integer(participant->user_id));
				gateway->notify_event(&janus_videoroom_plugin, session->handle, info);
			}
			janus_refcount_decrease(&participant->ref);
		} else if(session->participant_type == janus_videoroom_p_type_subscriber) {
			janus_videoroom_subscriber *s = (janus_videoroom_subscriber *)session->participant;
			if(s && s->feed) {
				janus_videoroom_publisher *p = s->feed;
				if(p && p->session) {
					janus_videoroom_reqfir(p, "New subscriber available");
					/* Also notify event handlers */
					if(notify_events && gateway->events_is_enabled()) {
						json_t *info = json_object();
						json_object_set_new(info, "event", json_string("subscribed"));
						json_object_set_new(info, "room", json_integer(p->room_id));
						json_object_set_new(info, "feed", json_integer(p->user_id));
						gateway->notify_event(&janus_videoroom_plugin, session->handle, info);
					}
				}
			}
		}
	}
	janus_mutex_unlock(&sessions_mutex);
}

void janus_videoroom_incoming_rtp(janus_plugin_session *handle, int video, char *buf, int len) {
	if(handle == NULL || g_atomic_int_get(&handle->stopped) || g_atomic_int_get(&stopping) || !g_atomic_int_get(&initialized) || !gateway)
		return;
	janus_videoroom_session *session = (janus_videoroom_session *)handle->plugin_handle;
	if(!session || g_atomic_int_get(&session->destroyed) || session->participant_type != janus_videoroom_p_type_publisher)
		return;
	janus_videoroom_publisher *participant = janus_videoroom_session_get_publisher_nodebug(session);
	if(participant == NULL)
		return;
	if(g_atomic_int_get(&participant->destroyed) || participant->kicked || participant->room == NULL) {
		janus_videoroom_publisher_dereference_nodebug(participant);
		return;
	}
	janus_videoroom *videoroom = participant->room;
	janus_refcount_increase(&videoroom->ref);

	/* In case this is an audio packet and we're doing talk detection, check the audio level extension */
	if(!video && videoroom->audiolevel_event && participant->audio_active) {
		int level = 0;
		if(janus_rtp_header_extension_parse_audio_level(buf, len, participant->audio_level_extmap_id, &level) == 0) {
			participant->audio_dBov_sum += level;
			participant->audio_active_packets++;
			participant->audio_dBov_level = level;
			if(participant->audio_active_packets > 0 && participant->audio_active_packets == videoroom->audio_active_packets) {
				gboolean notify_talk_event = FALSE;
				if((float)participant->audio_dBov_sum/(float)participant->audio_active_packets < videoroom->audio_level_average) {
					/* Participant talking, should we notify all participants? */
					if(!participant->talking)
						notify_talk_event = TRUE;
					participant->talking = TRUE;
				} else {
					/* Participant not talking anymore, should we notify all participants? */
					if(participant->talking)
						notify_talk_event = TRUE;
					participant->talking = FALSE;
				}
				participant->audio_active_packets = 0;
				participant->audio_dBov_sum = 0;
				/* Only notify in case of state changes */
				if(notify_talk_event) {
					janus_mutex_lock(&videoroom->mutex);
					json_t *event = json_object();
					json_object_set_new(event, "videoroom", json_string(participant->talking ? "talking" : "stopped-talking"));
					json_object_set_new(event, "room", json_integer(videoroom->room_id));
					json_object_set_new(event, "id", json_integer(participant->user_id));
					janus_videoroom_notify_participants(participant, event);
					json_decref(event);
					janus_mutex_unlock(&videoroom->mutex);
					/* Also notify event handlers */
					if(notify_events && gateway->events_is_enabled()) {
						json_t *info = json_object();
						json_object_set_new(info, "videoroom", json_string(participant->talking ? "talking" : "stopped-talking"));
						json_object_set_new(info, "room", json_integer(videoroom->room_id));
						json_object_set_new(info, "id", json_integer(participant->user_id));
						gateway->notify_event(&janus_videoroom_plugin, session->handle, info);
					}
				}
			}
		}
	}

	if((!video && participant->audio_active) || (video && participant->video_active)) {
		janus_rtp_header *rtp = (janus_rtp_header *)buf;
		int sc = -1;
		/* Check if we're simulcasting, and if so, keep track of the "layer" */
		if(video && participant->simulcast) {
			uint32_t ssrc = ntohl(rtp->ssrc);
			if(ssrc == participant->ssrc[0])
				sc = 0;
			else if(ssrc == participant->ssrc[1])
				sc = 1;
			else if(ssrc == participant->ssrc[2])
				sc = 2;
		}
		/* Forward RTP to the appropriate port for the rtp_forwarders associated with this publisher, if there are any */
		janus_mutex_lock(&participant->rtp_forwarders_mutex);
		if(participant->srtp_contexts && g_hash_table_size(participant->srtp_contexts) > 0) {
			GHashTableIter iter;
			gpointer value;
			g_hash_table_iter_init(&iter, participant->srtp_contexts);
			while(g_hash_table_iter_next(&iter, NULL, &value)) {
				janus_videoroom_srtp_context *srtp_ctx = (janus_videoroom_srtp_context *)value;
				srtp_ctx->slen = 0;
			}
		}
		GHashTableIter iter;
		gpointer value;
		g_hash_table_iter_init(&iter, participant->rtp_forwarders);
		while(participant->udp_sock > 0 && g_hash_table_iter_next(&iter, NULL, &value)) {
			janus_videoroom_rtp_forwarder *rtp_forward = (janus_videoroom_rtp_forwarder *)value;
			/* Check if payload type and/or SSRC need to be overwritten for this forwarder */
			int pt = rtp->type;
			uint32_t ssrc = ntohl(rtp->ssrc);
			if(rtp_forward->payload_type > 0)
				rtp->type = rtp_forward->payload_type;
			if(rtp_forward->ssrc > 0)
				rtp->ssrc = htonl(rtp_forward->ssrc);
			if((video && rtp_forward->is_video && (sc == -1 || rtp_forward->substream == sc)) ||
					(!video && !rtp_forward->is_video && !rtp_forward->is_data)) {
				/* Check if this is an RTP or SRTP forwarder */
				if(!rtp_forward->is_srtp) {
					/* Plain RTP */
					if(sendto(participant->udp_sock, buf, len, 0, (struct sockaddr*)&rtp_forward->serv_addr, sizeof(rtp_forward->serv_addr)) < 0) {
						JANUS_LOG(LOG_HUGE, "Error forwarding RTP %s packet for %s... %s (len=%d)...\n",
							(video ? "video" : "audio"), participant->display, strerror(errno), len);
					}
				} else {
					/* SRTP: check if we already encrypted the packet before */
					if(rtp_forward->srtp_ctx->slen == 0) {
						memcpy(&rtp_forward->srtp_ctx->sbuf, buf, len);
						int protected = len;
						int res = srtp_protect(rtp_forward->srtp_ctx->ctx, &rtp_forward->srtp_ctx->sbuf, &protected);
						if(res != srtp_err_status_ok) {
							janus_rtp_header *header = (janus_rtp_header *)&rtp_forward->srtp_ctx->sbuf;
							guint32 timestamp = ntohl(header->timestamp);
							guint16 seq = ntohs(header->seq_number);
							JANUS_LOG(LOG_ERR, "Error encrypting %s packet for %s... %s (len=%d-->%d, ts=%"SCNu32", seq=%"SCNu16")...\n",
								(video ? "Video" : "Audio"), participant->display, janus_srtp_error_str(res), len, protected, timestamp, seq);
						} else {
							rtp_forward->srtp_ctx->slen = protected;
						}
					}
					if(rtp_forward->srtp_ctx->slen > 0 && sendto(participant->udp_sock, rtp_forward->srtp_ctx->sbuf, rtp_forward->srtp_ctx->slen, 0, (struct sockaddr*)&rtp_forward->serv_addr, sizeof(rtp_forward->serv_addr)) < 0) {
						JANUS_LOG(LOG_HUGE, "Error forwarding SRTP %s packet for %s... %s (len=%d)...\n",
							(video ? "video" : "audio"), participant->display, strerror(errno), rtp_forward->srtp_ctx->slen);
					}
				}
			}
			/* Restore original values of payload type and SSRC before going on */
			rtp->type = pt;
			rtp->ssrc = htonl(ssrc);
		}
		janus_mutex_unlock(&participant->rtp_forwarders_mutex);
		/* Set the payload type of the publisher */
		rtp->type = video ? participant->video_pt : participant->audio_pt;
		if(sc < 1) {
			/* Save the frame if we're recording
			 * FIXME: for video, we're currently only recording the base substream, when simulcasting */
			janus_recorder_save_frame(video ? participant->vrc : participant->arc, buf, len);
		}
		/* Done, relay it */
		janus_videoroom_rtp_relay_packet packet;
		packet.data = rtp;
		packet.length = len;
		packet.is_video = video;
		packet.svc = FALSE;
		packet.spatial_layer = 0;
		packet.temporal_layer = 0;
		if(video && videoroom->do_svc) {
			/* We're doing SVC: let's parse this packet to see which layers are there */
			int plen = 0;
			char *payload = janus_rtp_payload(buf, len, &plen);
			if(payload == NULL) {
				janus_refcount_decrease(&videoroom->ref);
				janus_videoroom_publisher_dereference_nodebug(participant);
				return;
			}
			uint8_t pbit = 0, dbit = 0, ubit = 0, bbit = 0, ebit = 0;
			int found = 0, spatial_layer = 0, temporal_layer = 0;
			if(janus_vp9_parse_svc(payload, plen, &found, &spatial_layer, &temporal_layer, &pbit, &dbit, &ubit, &bbit, &ebit) == 0) {
				if(found) {
					if(!participant->vp9svc)
						participant->vp9svc = TRUE;
					packet.svc = TRUE;
					packet.spatial_layer = spatial_layer;
					packet.temporal_layer = temporal_layer;
					packet.pbit = pbit;
					packet.dbit = dbit;
					packet.ubit = ubit;
					packet.bbit = bbit;
					packet.ebit = ebit;
				}
			}
		} else if(video && participant->simulcast) {
			/* Check if there's any temporal scalability to take into account */
			int plen = 0;
			char *payload = janus_rtp_payload(buf, len, &plen);
			if(payload == NULL) {
				janus_refcount_decrease(&videoroom->ref);
				janus_videoroom_publisher_dereference_nodebug(participant);
				return;
			}
			uint16_t picid = 0;
			uint8_t tlzi = 0, tid = 0, ybit = 0, keyidx = 0;
			if(janus_vp8_parse_descriptor(payload, plen, &picid, &tlzi, &tid, &ybit, &keyidx) == 0) {
				packet.spatial_layer = sc;		/* Not really, but close */
				packet.temporal_layer = tid;	/* Temporal layer */
			}
		}
		packet.ssrc[0] = (sc != -1 ? participant->ssrc[0] : 0);
		packet.ssrc[1] = (sc != -1 ? participant->ssrc[1] : 0);
		packet.ssrc[2] = (sc != -1 ? participant->ssrc[2] : 0);
		/* Backup the actual timestamp and sequence number set by the publisher, in case switching is involved */
		packet.timestamp = ntohl(packet.data->timestamp);
		packet.seq_number = ntohs(packet.data->seq_number);
		/* Go: some viewers may decide to drop the packet, but that's up to them */
		janus_mutex_lock_nodebug(&participant->subscribers_mutex);
		g_slist_foreach(participant->subscribers, janus_videoroom_relay_rtp_packet, &packet);
		janus_mutex_unlock_nodebug(&participant->subscribers_mutex);

		/* Check if we need to send any REMB, FIR or PLI back to this publisher */
		if(video && participant->video_active) {
			/* Also keep track of the bitrates for each video layer */
			gint64 now = janus_get_monotonic_time();
			if(participant->rate_latest == 0) {
				participant->rate_latest = now;
			} else {
				if(now-participant->rate_latest >= G_USEC_PER_SEC) {
					/* Update the latest valid bitrates count, and reset the temporary counters */
					if(!participant->simulcast && !participant->vp9svc) {
						/* Easy enough: single video stream, no layers */
						participant->slrates[0] = participant->tlrates[0][0];
						participant->tmprates[0][0] = 0;
					} else {
						int i=0, j=0;
						for(i=0; i<3; i++) {
							participant->slrates[i] = 0;
							if(participant->room->do_svc && i > 1)
								break;
							for(j=0; j<3; j++) {
								participant->tlrates[i][j] = participant->tmprates[i][j];
								/* Each temporal layer includes the layer below, so add that */
								if(j > 0)
									participant->tlrates[i][j] += participant->tlrates[i][j-1];
								if(participant->slrates[i] < participant->tlrates[i][j])
									participant->slrates[i] = participant->tlrates[i][j];
								participant->tmprates[i][j] = 0;
								JANUS_LOG(LOG_HUGE, "[%s] Spatial layer #%d, temporal layer #%d: %"SCNu32"\n",
									participant->display, i, j, participant->tlrates[i][j]);
							}
							if(participant->room->do_svc && i > 0)
								participant->slrates[i] += participant->slrates[i-1];
							JANUS_LOG(LOG_HUGE, "[%s] Spatial layer #%d: %"SCNu32"\n",
								participant->display, i, participant->slrates[i]);
						}
					}
					participant->rate_latest = now;
				}
			}
			uint32_t plen = len;
			participant->tmprates[packet.spatial_layer][packet.temporal_layer] += (plen << 3);

			/* Did we send a REMB already, or is it time to send one? */
			gboolean send_remb = FALSE;
			if(participant->remb_latest == 0 && participant->remb_startup > 0) {
				/* Still in the starting phase, send the ramp-up REMB feedback */
				send_remb = TRUE;
			} else if(participant->remb_latest > 0 && now-participant->remb_latest >= 5*G_USEC_PER_SEC) {
				/* 5 seconds have passed since the last REMB, send a new one */
				send_remb = TRUE;
			}
			
			if(send_remb && participant->bitrate) {
				/* We send a few incremental REMB messages at startup */
				uint32_t bitrate = participant->bitrate;
				if(participant->remb_startup > 0) {
					bitrate = bitrate/participant->remb_startup;
					participant->remb_startup--;
				}
				JANUS_LOG(LOG_VERB, "Sending REMB (%s, %"SCNu32")\n", participant->display, bitrate);
				char rtcpbuf[24];
				janus_rtcp_remb((char *)(&rtcpbuf), 24, bitrate);
				gateway->relay_rtcp(handle, video, rtcpbuf, 24);
				if(participant->remb_startup == 0)
					participant->remb_latest = now;
			}
			/* Generate FIR/PLI too, if needed */
			if(video && participant->video_active && (videoroom->fir_freq > 0)) {
				/* First check if this is a keyframe, though: if so, we reset the timer */
				int plen = 0;
				char *payload = janus_rtp_payload(buf, len, &plen);
				if(payload == NULL) {
					janus_refcount_decrease(&videoroom->ref);
					janus_videoroom_publisher_dereference_nodebug(participant);
					return;
<<<<<<< HEAD
				}
				if(participant->vcodec == JANUS_VIDEOROOM_VP8) {
=======
				if(participant->vcodec == JANUS_VIDEOCODEC_VP8) {
>>>>>>> 6e9eae3b
					if(janus_vp8_is_keyframe(payload, plen))
						participant->fir_latest = now;
				} else if(participant->vcodec == JANUS_VIDEOCODEC_VP9) {
					if(janus_vp9_is_keyframe(payload, plen))
						participant->fir_latest = now;
				} else if(participant->vcodec == JANUS_VIDEOCODEC_H264) {
					if(janus_h264_is_keyframe(payload, plen))
						participant->fir_latest = now;
				}
				if((now-participant->fir_latest) >= ((gint64)videoroom->fir_freq*G_USEC_PER_SEC)) {
					/* FIXME We send a FIR every tot seconds */
					janus_videoroom_reqfir(participant, "Regular keyframe request");
				}
			}
		}
	}
	janus_refcount_decrease(&videoroom->ref);
	janus_videoroom_publisher_dereference_nodebug(participant);
}

void janus_videoroom_incoming_rtcp(janus_plugin_session *handle, int video, char *buf, int len) {
	if(g_atomic_int_get(&stopping) || !g_atomic_int_get(&initialized))
		return;
	janus_videoroom_session *session = (janus_videoroom_session *)handle->plugin_handle;	
	if(!session) {
		JANUS_LOG(LOG_ERR, "No session associated with this handle...\n");
		return;
	}
	if(g_atomic_int_get(&session->destroyed))
		return;
	if(session->participant_type == janus_videoroom_p_type_subscriber) {
		/* A subscriber sent some RTCP, check what it is and if we need to forward it to the publisher */
		janus_videoroom_subscriber *s = (janus_videoroom_subscriber *)session->participant;
		if(s == NULL || g_atomic_int_get(&s->destroyed))
			return;
		janus_refcount_increase(&s->ref);
		if(!s->video) {
			/* The only feedback we handle is video related anyway... */
			janus_refcount_decrease(&s->ref);
			return;
		}
		if(janus_rtcp_has_fir(buf, len)) {
			/* We got a FIR, forward it to the publisher */
			if(s->feed) {
				janus_videoroom_publisher *p = s->feed;
				if(p && p->session) {
					janus_refcount_increase(&p->ref);
					char rtcpbuf[20];
					janus_rtcp_fir((char *)&rtcpbuf, 20, &p->fir_seq);
					JANUS_LOG(LOG_VERB, "Got a FIR from a subscriber, forwarding it to %"SCNu64" (%s)\n", p->user_id, p->display ? p->display : "??");
					gateway->relay_rtcp(p->session->handle, 1, rtcpbuf, 20);
					/* Update the time of when we last sent a keyframe request */
					p->fir_latest = janus_get_monotonic_time();
					janus_refcount_decrease(&p->ref);
				}
			}
		}
		if(janus_rtcp_has_pli(buf, len)) {
			/* We got a PLI, forward it to the publisher */
			if(s->feed) {
				janus_videoroom_publisher *p = s->feed;
				if(p && p->session) {
					janus_refcount_increase(&p->ref);
					char rtcpbuf[12];
					janus_rtcp_pli((char *)&rtcpbuf, 12);
					JANUS_LOG(LOG_VERB, "Got a PLI from a subscriber, forwarding it to %"SCNu64" (%s)\n", p->user_id, p->display ? p->display : "??");
					gateway->relay_rtcp(p->session->handle, 1, rtcpbuf, 12);
					/* Update the time of when we last sent a keyframe request */
					p->fir_latest = janus_get_monotonic_time();
					janus_refcount_decrease(&p->ref);
				}
			}
		}
		uint32_t bitrate = janus_rtcp_get_remb(buf, len);
		if(bitrate > 0) {
			/* FIXME We got a REMB from this subscriber, should we do something about it? */
			janus_videoroom_publisher *p = s->feed;
			if(p && s->autochange && (p->simulcast || p->vp9svc)) {
				/* Either simulcast or SVC may be involved: check the available layers
				 * and the related bitrates, and find the best match to this REMB value */
				janus_refcount_increase(&p->ref);
				JANUS_LOG(LOG_HUGE, "[%p] Subscriber's bitrate: %"SCNu32"\n", s, bitrate);
				if(p) {
					/* Check substreams and/or spatial and temporal layers */
					int sl = 2, tl = 2, done = 0;
					for(sl=2; sl >=0; sl--) {
						if(p->vp9svc)	/* VP9-SVC only has two spatial layers */
							continue;
						if(!p->slrates[sl]) {
							JANUS_LOG(LOG_HUGE, "[%p]  -- Skipping %s #%d (not available)\n",
								s, (p->simulcast ? "substream" : "spatial layer"), sl);
							continue;
						}
						if(p->slrates[sl] <= bitrate) {
							JANUS_LOG(LOG_HUGE, "[%p]  -- %s #%d: %"SCNu32" < %"SCNu32"\n",
								s, (p->simulcast ? "substream" : "spatial layer"), sl, p->slrates[sl], bitrate);
							break;
						} else {
							JANUS_LOG(LOG_HUGE, "[%p]  -- %s #%d: %"SCNu32" > %"SCNu32"\n",
								s, (p->simulcast ? "substream" : "spatial layer"), sl, p->slrates[sl], bitrate);
						}
						for(tl=2; tl >=0; tl--) {
							if(sl > 0 && tl == 0) {
								/* We don't drop framerate too much for high quality streams, but
								 * only for substream #0 when we really have to (very low REMB) */
								break;
							}
							if(!p->tlrates[sl]) {
								JANUS_LOG(LOG_HUGE, "[%p]  -- -- Skipping %s #%d, temporal layer %d (not available)\n",
									s, (p->simulcast ? "substream" : "spatial layer"), sl, tl);
								continue;
							}
							if(p->tlrates[sl][tl] <= bitrate) {
								JANUS_LOG(LOG_HUGE, "[%p]  -- -- %s #%d, temporal layer %d: %"SCNu32" < %"SCNu32"\n",
									s, (p->simulcast ? "substream" : "spatial layer"), sl, tl, p->tlrates[sl][tl], bitrate);
								done = 1;
								break;
							} else {
								JANUS_LOG(LOG_HUGE, "[%p]  -- -- %s #%d, temporal layer %d: %"SCNu32" > %"SCNu32"\n",
									s, (p->simulcast ? "substream" : "spatial layer"), sl, tl, p->tlrates[sl][tl], bitrate);
							}
						}
						if(done)
							break;
					}
					if(sl < 0)
						sl = 0;
					if(tl < 0)
						tl = 0;
					if(p->simulcast) {
						if(sl != s->substream_target || tl != s->templayer_target) {
							JANUS_LOG(LOG_WARN, "[%p] Autochanging to substream #%d (was #%d), temporal layer %d (was #%d): %"SCNu32" < %"SCNu32"\n",
								s, sl, s->substream_target, tl, s->templayer_target, p->tlrates[sl][tl], bitrate);
							s->substream_target = sl;
							s->templayer_target = tl;
						}
					} else if(p->vp9svc) {
						if(sl != s->target_spatial_layer || tl != s->target_temporal_layer) {
							JANUS_LOG(LOG_WARN, "[%p] Autochanging to spatial layer #%d (was #%d), temporal layer %d (was #%d): %"SCNu32" < %"SCNu32"\n",
								s, sl, s->substream_target, tl, s->templayer_target, p->tlrates[sl][tl], bitrate);
							s->target_spatial_layer = sl;
							s->target_temporal_layer = tl;
						}
					}
				}
				janus_refcount_decrease(&p->ref);
			}
		}
		janus_refcount_decrease(&s->ref);
	}
}

void janus_videoroom_incoming_data(janus_plugin_session *handle, char *buf, int len) {
	if(handle == NULL || g_atomic_int_get(&handle->stopped) || g_atomic_int_get(&stopping) || !g_atomic_int_get(&initialized) || !gateway)
		return;
	if(buf == NULL || len <= 0)
		return;
	janus_videoroom_session *session = (janus_videoroom_session *)handle->plugin_handle;
	if(!session || g_atomic_int_get(&session->destroyed) || session->participant_type != janus_videoroom_p_type_publisher)
		return;
	janus_videoroom_publisher *participant = janus_videoroom_session_get_publisher_nodebug(session);
	if(participant == NULL)
		return;
	if(g_atomic_int_get(&participant->destroyed) || !participant->data_active || participant->kicked) {
		janus_videoroom_publisher_dereference_nodebug(participant);
		return;
	}
	/* Any forwarder involved? */
	janus_mutex_lock(&participant->rtp_forwarders_mutex);
	/* Forward RTP to the appropriate port for the rtp_forwarders associated with this publisher, if there are any */
	GHashTableIter iter;
	gpointer value;
	g_hash_table_iter_init(&iter, participant->rtp_forwarders);
	while(participant->udp_sock > 0 && g_hash_table_iter_next(&iter, NULL, &value)) {
		janus_videoroom_rtp_forwarder* rtp_forward = (janus_videoroom_rtp_forwarder*)value;
		if(rtp_forward->is_data) {
			if(sendto(participant->udp_sock, buf, len, 0, (struct sockaddr*)&rtp_forward->serv_addr, sizeof(rtp_forward->serv_addr)) < 0) {
				JANUS_LOG(LOG_HUGE, "Error forwarding data packet for %s... %s (len=%d)...\n",
					participant->display, strerror(errno), len);
			}
		}
	}
	janus_mutex_unlock(&participant->rtp_forwarders_mutex);
	/* Get a string out of the data */
	char *text = g_malloc(len+1);
	memcpy(text, buf, len);
	*(text+len) = '\0';
	JANUS_LOG(LOG_VERB, "Got a DataChannel message (%zu bytes) to forward: %s\n", strlen(text), text);
	/* Save the message if we're recording */
	janus_recorder_save_frame(participant->drc, text, strlen(text));
	/* Relay to all subscribers */
	janus_mutex_lock_nodebug(&participant->subscribers_mutex);
	g_slist_foreach(participant->subscribers, janus_videoroom_relay_data_packet, text);
	janus_mutex_unlock_nodebug(&participant->subscribers_mutex);
	g_free(text);
	janus_videoroom_publisher_dereference_nodebug(participant);
}

void janus_videoroom_slow_link(janus_plugin_session *handle, int uplink, int video) {
	/* The core is informing us that our peer got too many NACKs, are we pushing media too hard? */
	if(handle == NULL || g_atomic_int_get(&handle->stopped) || g_atomic_int_get(&stopping) || !g_atomic_int_get(&initialized) || !gateway)
		return;
	janus_mutex_lock(&sessions_mutex);
	janus_videoroom_session *session = janus_videoroom_lookup_session(handle);
	if(!session || g_atomic_int_get(&session->destroyed) || !session->participant) {
		janus_mutex_unlock(&sessions_mutex);
		return;
	}
	janus_refcount_increase(&session->ref);
	janus_mutex_unlock(&sessions_mutex);
	/* Check if it's an uplink (publisher) or downlink (viewer) issue */
	if(session->participant_type == janus_videoroom_p_type_publisher) {
		if(!uplink) {
			janus_videoroom_publisher *publisher = janus_videoroom_session_get_publisher(session);
			if(publisher == NULL || g_atomic_int_get(&publisher->destroyed)) {
				janus_refcount_decrease(&session->ref);
				janus_refcount_decrease(&publisher->ref);
				return;
			}
			/* Send an event on the handle to notify the application: it's
			 * up to the application to then choose a policy and enforce it */
			json_t *event = json_object();
			json_object_set_new(event, "videoroom", json_string("slow_link"));
			/* Also add info on what the current bitrate cap is */
			uint32_t bitrate = publisher->bitrate;
			json_object_set_new(event, "current-bitrate", json_integer(bitrate));
			gateway->push_event(session->handle, &janus_videoroom_plugin, NULL, event, NULL);
			json_decref(event);
			janus_refcount_decrease(&publisher->ref);
		} else {
			JANUS_LOG(LOG_WARN, "Got a slow uplink on a VideoRoom publisher? Weird, because it doesn't receive media...\n");
		}
	} else if(session->participant_type == janus_videoroom_p_type_subscriber) {
		if(uplink) {
			janus_videoroom_subscriber *viewer = (janus_videoroom_subscriber *)session->participant;
			if(viewer == NULL || g_atomic_int_get(&viewer->destroyed)) {
				janus_refcount_decrease(&session->ref);
				return;
			}
			/* Send an event on the handle to notify the application: it's
			 * up to the application to then choose a policy and enforce it */
			json_t *event = json_object();
			json_object_set_new(event, "videoroom", json_string("slow_link"));
			gateway->push_event(session->handle, &janus_videoroom_plugin, NULL, event, NULL);
			json_decref(event);
		} else {
			JANUS_LOG(LOG_WARN, "Got a slow downlink on a VideoRoom viewer? Weird, because it doesn't send media...\n");
		}
	}
	janus_refcount_decrease(&session->ref);
}

static void janus_videoroom_recorder_create(janus_videoroom_publisher *participant, gboolean audio, gboolean video, gboolean data) {
	char filename[255];
	gint64 now = janus_get_real_time();
	if(audio) {
		memset(filename, 0, 255);
		if(participant->recording_base) {
			/* Use the filename and path we have been provided */
			g_snprintf(filename, 255, "%s-audio", participant->recording_base);
			participant->arc = janus_recorder_create(participant->room->rec_dir,
				janus_audiocodec_name(participant->acodec), filename);
			if(participant->arc == NULL) {
				JANUS_LOG(LOG_ERR, "Couldn't open an audio recording file for this publisher!\n");
			}
		} else {
			/* Build a filename */
			g_snprintf(filename, 255, "videoroom-%"SCNu64"-user-%"SCNu64"-%"SCNi64"-audio",
				participant->room_id, participant->user_id, now);
			participant->arc = janus_recorder_create(participant->room->rec_dir,
				janus_audiocodec_name(participant->acodec), filename);
			if(participant->arc == NULL) {
				JANUS_LOG(LOG_ERR, "Couldn't open an audio recording file for this publisher!\n");
			}
		}
	}
	if(video) {
		memset(filename, 0, 255);
		if(participant->recording_base) {
			/* Use the filename and path we have been provided */
			g_snprintf(filename, 255, "%s-video", participant->recording_base);
			participant->vrc = janus_recorder_create(participant->room->rec_dir,
				janus_videocodec_name(participant->vcodec), filename);
			if(participant->vrc == NULL) {
				JANUS_LOG(LOG_ERR, "Couldn't open an video recording file for this publisher!\n");
			}
		} else {
			/* Build a filename */
			g_snprintf(filename, 255, "videoroom-%"SCNu64"-user-%"SCNu64"-%"SCNi64"-video",
				participant->room_id, participant->user_id, now);
			participant->vrc = janus_recorder_create(participant->room->rec_dir,
				janus_videocodec_name(participant->vcodec), filename);
			if(participant->vrc == NULL) {
				JANUS_LOG(LOG_ERR, "Couldn't open an video recording file for this publisher!\n");
			}
		}
	}
	if(data) {
		memset(filename, 0, 255);
		if(participant->recording_base) {
			/* Use the filename and path we have been provided */
			g_snprintf(filename, 255, "%s-data", participant->recording_base);
			participant->drc = janus_recorder_create(participant->room->rec_dir,
				"text", filename);
			if(participant->drc == NULL) {
				JANUS_LOG(LOG_ERR, "Couldn't open an data recording file for this publisher!\n");
			}
		} else {
			/* Build a filename */
			g_snprintf(filename, 255, "videoroom-%"SCNu64"-user-%"SCNu64"-%"SCNi64"-data",
				participant->room_id, participant->user_id, now);
			participant->drc = janus_recorder_create(participant->room->rec_dir,
				"text", filename);
			if(participant->drc == NULL) {
				JANUS_LOG(LOG_ERR, "Couldn't open an data recording file for this publisher!\n");
			}
		}
	}
}

static void janus_videoroom_recorder_close(janus_videoroom_publisher *participant) {
	if(participant->arc) {
		janus_recorder *rc = participant->arc;
		participant->arc = NULL;
		janus_recorder_close(rc);
		JANUS_LOG(LOG_INFO, "Closed audio recording %s\n", rc->filename ? rc->filename : "??");
		janus_recorder_destroy(rc);
	}
	if(participant->vrc) {
		janus_recorder *rc = participant->vrc;
		participant->vrc = NULL;
		janus_recorder_close(rc);
		JANUS_LOG(LOG_INFO, "Closed video recording %s\n", rc->filename ? rc->filename : "??");
		janus_recorder_destroy(rc);
	}
	if(participant->drc) {
		janus_recorder *rc = participant->drc;
		participant->drc = NULL;
		janus_recorder_close(rc);
		JANUS_LOG(LOG_INFO, "Closed data recording %s\n", rc->filename ? rc->filename : "??");
		janus_recorder_destroy(rc);
	}
}

void janus_videoroom_hangup_media(janus_plugin_session *handle) {
	JANUS_LOG(LOG_INFO, "[%s-%p] No WebRTC media anymore; %p %p\n", JANUS_VIDEOROOM_PACKAGE, handle, handle->gateway_handle, handle->plugin_handle);
	janus_mutex_lock(&sessions_mutex);
	janus_videoroom_hangup_media_internal(handle);
	janus_mutex_unlock(&sessions_mutex);
}

static void janus_videoroom_hangup_media_internal(janus_plugin_session *handle) {
	if(g_atomic_int_get(&stopping) || !g_atomic_int_get(&initialized))
		return;
	janus_videoroom_session *session = janus_videoroom_lookup_session(handle);
	if(!session) {
		JANUS_LOG(LOG_ERR, "No session associated with this handle...\n");
		return;
	}
	session->started = FALSE;
	if(g_atomic_int_get(&session->destroyed)) {
		return;
	}
	if(g_atomic_int_add(&session->hangingup, 1)) {
		return;
	}
	/* Send an event to the browser and tell the PeerConnection is over */
	if(session->participant_type == janus_videoroom_p_type_publisher) {
		/* This publisher just 'unpublished' */
		janus_videoroom_publisher *participant = janus_videoroom_session_get_publisher(session);
		/* Get rid of the recorders, if available */
		janus_mutex_lock(&participant->rec_mutex);
		g_free(participant->recording_base);
		participant->recording_base = NULL;
		janus_videoroom_recorder_close(participant);
		janus_mutex_unlock(&participant->rec_mutex);
		/* Use subscribers_mutex to protect fields used in janus_videoroom_incoming_rtp */
		janus_mutex_lock(&participant->subscribers_mutex);
		g_free(participant->sdp);
		participant->sdp = NULL;
		participant->firefox = FALSE;
		participant->audio_active = FALSE;
		participant->video_active = FALSE;
		participant->data_active = FALSE;
		participant->audio_active_packets = 0;
		participant->audio_dBov_sum = 0;
		participant->audio_dBov_level = 0;
		participant->talking = FALSE;
		participant->remb_startup = 4;
		participant->remb_latest = 0;
		participant->fir_latest = 0;
		participant->fir_seq = 0;
		while(participant->subscribers) {
			janus_videoroom_subscriber *s = (janus_videoroom_subscriber *)participant->subscribers->data;
			if(s) {
				participant->subscribers = g_slist_remove(participant->subscribers, s);
				janus_refcount_decrease(&participant->session->ref);
				if(s->feed)
					g_clear_pointer(&s->feed, janus_videoroom_publisher_dereference);
				if(s->room)
					g_clear_pointer(&s->room, janus_videoroom_room_dereference);
				janus_refcount_decrease(&s->ref);
			}
		}
		janus_mutex_unlock(&participant->subscribers_mutex);
		janus_videoroom_leave_or_unpublish(participant, FALSE, FALSE);
		/* Also notify event handlers */
		if(participant->room && gateway->events_is_enabled()) {
			json_t *info = json_object();
			json_object_set_new(info, "event", json_string("unpublished"));
			json_object_set_new(info, "room", json_integer(participant->room_id));
			json_object_set_new(info, "id", json_integer(participant->user_id));
			gateway->notify_event(&janus_videoroom_plugin, handle, info);
		}
		janus_refcount_decrease(&participant->ref);
	} else if(session->participant_type == janus_videoroom_p_type_subscriber) {
		/* Get rid of subscriber */
		janus_videoroom_subscriber *subscriber = (janus_videoroom_subscriber *)session->participant;
		if(subscriber) {
			subscriber->paused = TRUE;
			janus_videoroom_publisher *publisher = subscriber->feed;
			if(publisher != NULL) {
				janus_mutex_lock(&publisher->subscribers_mutex);
				publisher->subscribers = g_slist_remove(publisher->subscribers, subscriber);
				if(subscriber->pvt_id > 0) {
					janus_videoroom_publisher *owner = g_hash_table_lookup(publisher->room->private_ids, GUINT_TO_POINTER(subscriber->pvt_id));
					if(owner != NULL) {
						/* Note: we should refcount these subscription-publisher mappings as well */
						owner->subscriptions = g_slist_remove(owner->subscriptions, subscriber);
					}
				}
				/* Also notify event handlers */
				if(notify_events && gateway->events_is_enabled()) {
					json_t *info = json_object();
					json_object_set_new(info, "event", json_string("unsubscribed"));
					json_object_set_new(info, "room", json_integer(publisher->room_id));
					json_object_set_new(info, "feed", json_integer(publisher->user_id));
					gateway->notify_event(&janus_videoroom_plugin, session->handle, info);
				}
				janus_mutex_unlock(&publisher->subscribers_mutex);
				janus_refcount_decrease(&publisher->session->ref);
				if(subscriber->feed)
					g_clear_pointer(&subscriber->feed, janus_videoroom_publisher_dereference);
				if(subscriber->room)
					g_clear_pointer(&subscriber->room, janus_videoroom_room_dereference);
				janus_refcount_decrease(&subscriber->ref);
			}
		}
		/* TODO Should we close the handle as well? */
	}
}

/* Thread to handle incoming messages */
static void *janus_videoroom_handler(void *data) {
	JANUS_LOG(LOG_VERB, "Joining VideoRoom handler thread\n");
	janus_videoroom_message *msg = NULL;
	int error_code = 0;
	char error_cause[512];
	json_t *root = NULL;
	while(g_atomic_int_get(&initialized) && !g_atomic_int_get(&stopping)) {
		msg = g_async_queue_pop(messages);
		if(msg == &exit_message)
			break;
		if(msg->handle == NULL) {
			janus_videoroom_message_free(msg);
			continue;
		}
		janus_videoroom *videoroom = NULL;
		janus_videoroom_publisher *participant = NULL;
		janus_mutex_lock(&sessions_mutex);
		janus_videoroom_session *session = janus_videoroom_lookup_session(msg->handle);
		if(!session) {
			janus_mutex_unlock(&sessions_mutex);
			JANUS_LOG(LOG_ERR, "No session associated with this handle...\n");
			janus_videoroom_message_free(msg);
			continue;
		}
		if(g_atomic_int_get(&session->destroyed)) {
			janus_mutex_unlock(&sessions_mutex);
			janus_videoroom_message_free(msg);
			continue;
		}
		janus_mutex_unlock(&sessions_mutex);
		/* Handle request */
		error_code = 0;
		root = NULL;
		if(msg->message == NULL) {
			JANUS_LOG(LOG_ERR, "No message??\n");
			error_code = JANUS_VIDEOROOM_ERROR_NO_MESSAGE;
			g_snprintf(error_cause, 512, "%s", "No message??");
			goto error;
		}
		root = msg->message;
		/* Get the request first */
		JANUS_VALIDATE_JSON_OBJECT(root, request_parameters,
			error_code, error_cause, TRUE,
			JANUS_VIDEOROOM_ERROR_MISSING_ELEMENT, JANUS_VIDEOROOM_ERROR_INVALID_ELEMENT);
		if(error_code != 0)
			goto error;
		json_t *request = json_object_get(root, "request");
		const char *request_text = json_string_value(request);
		json_t *event = NULL;
		gboolean sdp_update = FALSE;
		if(json_object_get(msg->jsep, "update") != NULL)
			sdp_update = json_is_true(json_object_get(msg->jsep, "update"));
		/* 'create' and 'destroy' are handled synchronously: what kind of participant is this session referring to? */
		if(session->participant_type == janus_videoroom_p_type_none) {
			JANUS_LOG(LOG_VERB, "Configuring new participant\n");
			/* Not configured yet, we need to do this now */
			if(strcasecmp(request_text, "join") && strcasecmp(request_text, "joinandconfigure")) {
				JANUS_LOG(LOG_ERR, "Invalid request on unconfigured participant\n");
				error_code = JANUS_VIDEOROOM_ERROR_JOIN_FIRST;
				g_snprintf(error_cause, 512, "Invalid request on unconfigured participant");
				goto error;
			}
			JANUS_VALIDATE_JSON_OBJECT(root, join_parameters,
				error_code, error_cause, TRUE,
				JANUS_VIDEOROOM_ERROR_MISSING_ELEMENT, JANUS_VIDEOROOM_ERROR_INVALID_ELEMENT);
			if(error_code != 0)
				goto error;
			janus_mutex_lock(&rooms_mutex);
			error_code = janus_videoroom_access_room(root, FALSE, TRUE, &videoroom, error_cause, sizeof(error_cause));
			if(error_code != 0) {
				janus_mutex_unlock(&rooms_mutex);
				goto error;
			}
			janus_refcount_increase(&videoroom->ref);
			janus_mutex_lock(&videoroom->mutex);
			janus_mutex_unlock(&rooms_mutex);
			json_t *ptype = json_object_get(root, "ptype");
			const char *ptype_text = json_string_value(ptype);
			if(!strcasecmp(ptype_text, "publisher")) {
				JANUS_LOG(LOG_VERB, "Configuring new publisher\n");
				JANUS_VALIDATE_JSON_OBJECT(root, publisher_parameters,
					error_code, error_cause, TRUE,
					JANUS_VIDEOROOM_ERROR_MISSING_ELEMENT, JANUS_VIDEOROOM_ERROR_INVALID_ELEMENT);
				if(error_code != 0) {
					janus_mutex_unlock(&videoroom->mutex);
					janus_refcount_decrease(&videoroom->ref);
					goto error;
				}
				/* A token might be required to join */
				if(videoroom->check_allowed) {
					json_t *token = json_object_get(root, "token");
					const char *token_text = token ? json_string_value(token) : NULL;
					if(token_text == NULL || g_hash_table_lookup(videoroom->allowed, token_text) == NULL) {
						janus_mutex_unlock(&videoroom->mutex);
						janus_refcount_decrease(&videoroom->ref);
						JANUS_LOG(LOG_ERR, "Unauthorized (not in the allowed list)\n");
						error_code = JANUS_VIDEOROOM_ERROR_UNAUTHORIZED;
						g_snprintf(error_cause, 512, "Unauthorized (not in the allowed list)");
						goto error;
					}
				}
				json_t *display = json_object_get(root, "display");
				const char *display_text = display ? json_string_value(display) : NULL;
				guint64 user_id = 0;
				json_t *id = json_object_get(root, "id");
				if(id) {
					user_id = json_integer_value(id);
					if(g_hash_table_lookup(videoroom->participants, &user_id) != NULL) {
						janus_mutex_unlock(&videoroom->mutex);
						janus_refcount_decrease(&videoroom->ref);
						/* User ID already taken */
						JANUS_LOG(LOG_ERR, "User ID %"SCNu64" already exists\n", user_id);
						error_code = JANUS_VIDEOROOM_ERROR_ID_EXISTS;
						g_snprintf(error_cause, 512, "User ID %"SCNu64" already exists", user_id);
						goto error;
					}
				}
				if(user_id == 0) {
					/* Generate a random ID */
					while(user_id == 0) {
						user_id = janus_random_uint64();
						if(g_hash_table_lookup(videoroom->participants, &user_id) != NULL) {
							/* User ID already taken, try another one */
							user_id = 0;
						}
					}
				}
				JANUS_LOG(LOG_VERB, "  -- Publisher ID: %"SCNu64"\n", user_id);
				/* Process the request */
				json_t *audio = NULL, *video = NULL, *data = NULL,
					*bitrate = NULL, *record = NULL, *recfile = NULL;
				if(!strcasecmp(request_text, "joinandconfigure")) {
					/* Also configure (or publish a new feed) audio/video/bitrate for this new publisher */
					/* join_parameters were validated earlier. */
					audio = json_object_get(root, "audio");
					video = json_object_get(root, "video");
					data = json_object_get(root, "data");
					bitrate = json_object_get(root, "bitrate");
					record = json_object_get(root, "record");
					recfile = json_object_get(root, "filename");
				}
				janus_videoroom_publisher *publisher = g_malloc0(sizeof(janus_videoroom_publisher));
				publisher->session = session;
				publisher->room_id = videoroom->room_id;
				publisher->room = videoroom;
				videoroom = NULL;
				publisher->user_id = user_id;
				publisher->display = display_text ? g_strdup(display_text) : NULL;
				publisher->sdp = NULL;		/* We'll deal with this later */
				publisher->audio = FALSE;	/* We'll deal with this later */
				publisher->video = FALSE;	/* We'll deal with this later */
				publisher->data = FALSE;	/* We'll deal with this later */
				publisher->acodec = JANUS_AUDIOCODEC_NONE;	/* We'll deal with this later */
				publisher->vcodec = JANUS_VIDEOCODEC_NONE;	/* We'll deal with this later */
				publisher->audio_active = FALSE;
				publisher->video_active = FALSE;
				publisher->data_active = FALSE;
				publisher->recording_active = FALSE;
				publisher->recording_base = NULL;
				publisher->arc = NULL;
				publisher->vrc = NULL;
				publisher->drc = NULL;
				janus_mutex_init(&publisher->rec_mutex);
				publisher->firefox = FALSE;
				publisher->bitrate = publisher->room->bitrate;
				publisher->subscribers = NULL;
				publisher->subscriptions = NULL;
				janus_mutex_init(&publisher->subscribers_mutex);
				publisher->audio_pt = -1;	/* We'll deal with this later */
				publisher->video_pt = -1;	/* We'll deal with this later */
				publisher->audio_level_extmap_id = 0;
				publisher->video_orient_extmap_id = 0;
				publisher->playout_delay_extmap_id = 0;
				publisher->transport_wide_cc_extmap_id = 0;
				publisher->remb_startup = 4;
				publisher->remb_latest = 0;
				publisher->fir_latest = 0;
				publisher->fir_seq = 0;
				janus_mutex_init(&publisher->rtp_forwarders_mutex);
				publisher->rtp_forwarders = g_hash_table_new_full(NULL, NULL, NULL, (GDestroyNotify)janus_videoroom_rtp_forwarder_free_helper);
				publisher->srtp_contexts = g_hash_table_new_full(g_str_hash, g_str_equal, NULL, (GDestroyNotify)janus_videoroom_srtp_context_free_helper);
				publisher->udp_sock = -1;
				/* Finally, generate a private ID: this is only needed in case the participant
				 * wants to allow the plugin to know which subscriptions belong to them */
				publisher->pvt_id = 0;
				while(publisher->pvt_id == 0) {
					publisher->pvt_id = janus_random_uint32();
					if(g_hash_table_lookup(publisher->room->private_ids, GUINT_TO_POINTER(publisher->pvt_id)) != NULL) {
						/* Private ID already taken, try another one */
						publisher->pvt_id = 0;
					}
					g_hash_table_insert(publisher->room->private_ids, GUINT_TO_POINTER(publisher->pvt_id), publisher);
				}
				g_atomic_int_set(&publisher->destroyed, 0);
				janus_refcount_init(&publisher->ref, janus_videoroom_publisher_free);
				/* In case we also wanted to configure */
				if(audio) {
					publisher->audio_active = json_is_true(audio);
					JANUS_LOG(LOG_VERB, "Setting audio property: %s (room %"SCNu64", user %"SCNu64")\n", publisher->audio_active ? "true" : "false", publisher->room_id, publisher->user_id);
				}
				if(video) {
					publisher->video_active = json_is_true(video);
					JANUS_LOG(LOG_VERB, "Setting video property: %s (room %"SCNu64", user %"SCNu64")\n", publisher->video_active ? "true" : "false", publisher->room_id, publisher->user_id);
				}
				if(data) {
					publisher->data_active = json_is_true(data);
					JANUS_LOG(LOG_VERB, "Setting data property: %s (room %"SCNu64", user %"SCNu64")\n", publisher->data_active ? "true" : "false", publisher->room_id, publisher->user_id);
				}
				if(bitrate) {
					publisher->bitrate = json_integer_value(bitrate);
					JANUS_LOG(LOG_VERB, "Setting video bitrate: %"SCNu32" (room %"SCNu64", user %"SCNu64")\n", publisher->bitrate, publisher->room_id, publisher->user_id);
				}
				if(record) {
					publisher->recording_active = json_is_true(record);
					JANUS_LOG(LOG_VERB, "Setting record property: %s (room %"SCNu64", user %"SCNu64")\n", publisher->recording_active ? "true" : "false", publisher->room_id, publisher->user_id);
				}
				if(recfile) {
					publisher->recording_base = g_strdup(json_string_value(recfile));
					JANUS_LOG(LOG_VERB, "Setting recording basename: %s (room %"SCNu64", user %"SCNu64")\n", publisher->recording_base, publisher->room_id, publisher->user_id);
				}
				/* Done */
				janus_mutex_lock(&session->mutex);
				session->participant_type = janus_videoroom_p_type_publisher;
				session->participant = publisher;
				janus_mutex_unlock(&session->mutex);
				/* Return a list of all available publishers (those with an SDP available, that is) */
				json_t *list = json_array();
				GHashTableIter iter;
				gpointer value;
				janus_refcount_increase(&publisher->ref);
				g_hash_table_insert(publisher->room->participants, janus_uint64_dup(publisher->user_id), publisher);
				g_hash_table_iter_init(&iter, publisher->room->participants);
				while (!g_atomic_int_get(&publisher->room->destroyed) && g_hash_table_iter_next(&iter, NULL, &value)) {
					janus_videoroom_publisher *p = value;
					if(p == publisher || !p->sdp || !p->session->started) {
						continue;
					}
					json_t *pl = json_object();
					json_object_set_new(pl, "id", json_integer(p->user_id));
					if(p->display)
						json_object_set_new(pl, "display", json_string(p->display));
					if(p->audio)
						json_object_set_new(pl, "audio_codec", json_string(janus_audiocodec_name(p->acodec)));
					if(p->video)
						json_object_set_new(pl, "video_codec", json_string(janus_videocodec_name(p->vcodec)));
					if(p->audio_level_extmap_id > 0)
						json_object_set_new(pl, "talking", p->talking ? json_true() : json_false());
					json_array_append_new(list, pl);
				}
				event = json_object();
				json_object_set_new(event, "videoroom", json_string("joined"));
				json_object_set_new(event, "room", json_integer(publisher->room->room_id));
				json_object_set_new(event, "description", json_string(publisher->room->room_name));
				json_object_set_new(event, "id", json_integer(user_id));
				json_object_set_new(event, "private_id", json_integer(publisher->pvt_id));
				json_object_set_new(event, "publishers", list);
				/* See if we need to notify about a new participant joined the room (by default, we don't). */
				janus_videoroom_participant_joining(publisher);

				/* Also notify event handlers */
				if(notify_events && gateway->events_is_enabled()) {
					json_t *info = json_object();
					json_object_set_new(info, "event", json_string("joined"));
					json_object_set_new(info, "room", json_integer(publisher->room->room_id));
					json_object_set_new(info, "id", json_integer(user_id));
					json_object_set_new(info, "private_id", json_integer(publisher->pvt_id));
					if(display_text != NULL)
						json_object_set_new(info, "display", json_string(display_text));
					gateway->notify_event(&janus_videoroom_plugin, session->handle, info);
				}
				janus_mutex_unlock(&publisher->room->mutex);
			} else if(!strcasecmp(ptype_text, "subscriber") || !strcasecmp(ptype_text, "listener")) {
				JANUS_LOG(LOG_VERB, "Configuring new subscriber\n");
				gboolean legacy = !strcasecmp(ptype_text, "listener");
				if(legacy) {
					JANUS_LOG(LOG_WARN, "Subscriber is using the legacy 'listener' ptype\n");
				}
				/* This is a new subscriber */
				JANUS_VALIDATE_JSON_OBJECT(root, subscriber_parameters,
					error_code, error_cause, TRUE,
					JANUS_VIDEOROOM_ERROR_MISSING_ELEMENT, JANUS_VIDEOROOM_ERROR_INVALID_ELEMENT);
				if(error_code != 0)
					goto error;
				json_t *feed = json_object_get(root, "feed");
				guint64 feed_id = json_integer_value(feed);
				json_t *pvt = json_object_get(root, "private_id");
				guint64 pvt_id = json_integer_value(pvt);
				json_t *cpc = json_object_get(root, "close_pc");
				gboolean close_pc  = cpc ? json_is_true(cpc) : TRUE;
				json_t *audio = json_object_get(root, "audio");
				json_t *video = json_object_get(root, "video");
				json_t *data = json_object_get(root, "data");
				json_t *offer_audio = json_object_get(root, "offer_audio");
				json_t *offer_video = json_object_get(root, "offer_video");
				json_t *offer_data = json_object_get(root, "offer_data");
				json_t *ac = json_object_get(root, "autochange");
				gboolean autochange  = ac ? json_is_true(ac) : FALSE;
				janus_mutex_lock(&videoroom->mutex);
				janus_videoroom_publisher *owner = NULL;
				janus_videoroom_publisher *publisher = g_hash_table_lookup(videoroom->participants, &feed_id);
				if(publisher == NULL || g_atomic_int_get(&publisher->destroyed) || publisher->sdp == NULL) {
					JANUS_LOG(LOG_ERR, "No such feed (%"SCNu64")\n", feed_id);
					error_code = JANUS_VIDEOROOM_ERROR_NO_SUCH_FEED;
					g_snprintf(error_cause, 512, "No such feed (%"SCNu64")", feed_id);
					janus_mutex_unlock(&videoroom->mutex);
					goto error;
				} else {
					/* Increase the refcount before unlocking so that nobody can remove and free the publisher in the meantime. */
					janus_refcount_increase(&publisher->ref);
					janus_refcount_increase(&publisher->session->ref);
					janus_mutex_unlock(&videoroom->mutex);
					/* First of all, let's check if this room requires valid private_id values */
					if(videoroom->require_pvtid) {
						/* It does, let's make sure this subscription complies */
						owner = g_hash_table_lookup(videoroom->private_ids, GUINT_TO_POINTER(pvt_id));
						if(pvt_id == 0 || owner == NULL) {
							JANUS_LOG(LOG_ERR, "Unauthorized (this room requires a valid private_id)\n");
							error_code = JANUS_VIDEOROOM_ERROR_UNAUTHORIZED;
							g_snprintf(error_cause, 512, "Unauthorized (this room requires a valid private_id)");
							goto error;
						}
					}
					janus_videoroom_subscriber *subscriber = g_malloc0(sizeof(janus_videoroom_subscriber));
					subscriber->session = session;
					subscriber->room = videoroom;
					videoroom = NULL;
					subscriber->feed = publisher;
					subscriber->pvt_id = pvt_id;
					subscriber->close_pc = close_pc;
					subscriber->autochange = autochange;
					/* Initialize the subscriber context */
					janus_rtp_switching_context_reset(&subscriber->context);
					subscriber->audio_offered = offer_audio ? json_is_true(offer_audio) : TRUE;	/* True by default */
					subscriber->video_offered = offer_video ? json_is_true(offer_video) : TRUE;	/* True by default */
					subscriber->data_offered = offer_data ? json_is_true(offer_data) : TRUE;	/* True by default */
					if((!publisher->audio || !subscriber->audio_offered) &&
							(!publisher->video || !subscriber->video_offered) &&
							(!publisher->data || !subscriber->data_offered)) {
						g_free(subscriber);
						janus_refcount_decrease(&publisher->session->ref);
						janus_refcount_decrease(&publisher->ref);
						JANUS_LOG(LOG_ERR, "Can't offer an SDP with no audio, video or data\n");
						error_code = JANUS_VIDEOROOM_ERROR_INVALID_SDP;
						g_snprintf(error_cause, 512, "Can't offer an SDP with no audio, video or data");
						goto error;
					}
					subscriber->audio = audio ? json_is_true(audio) : TRUE;	/* True by default */
					if(!publisher->audio || !subscriber->audio_offered)
						subscriber->audio = FALSE;	/* ... unless the publisher isn't sending any audio or we're skipping it */
					subscriber->video = video ? json_is_true(video) : TRUE;	/* True by default */
					if(!publisher->video || !subscriber->video_offered)
						subscriber->video = FALSE;	/* ... unless the publisher isn't sending any video or we're skipping it */
					subscriber->data = data ? json_is_true(data) : TRUE;	/* True by default */
					if(!publisher->data || !subscriber->data_offered)
						subscriber->data = FALSE;	/* ... unless the publisher isn't sending any data or we're skipping it */
					subscriber->paused = TRUE;	/* We need an explicit start from the subscriber */
					g_atomic_int_set(&subscriber->destroyed, 0);
					janus_refcount_init(&subscriber->ref, janus_videoroom_subscriber_free);
					janus_refcount_increase(&subscriber->ref);	/* The publisher references the new subscriber too */
					subscriber->substream = -1;
					subscriber->substream_target = 2;
					subscriber->templayer = -1;
					subscriber->templayer_target = 2;
					subscriber->last_relayed = 0;
					janus_vp8_simulcast_context_reset(&subscriber->simulcast_context);
					if(subscriber->room->do_svc) {
						/* This subscriber belongs to a room where VP9 SVC has been enabled,
						 * let's assume we're interested in all layers for the time being */
						subscriber->spatial_layer = -1;
						subscriber->target_spatial_layer = 1;		/* FIXME Chrome sends 0 and 1 */
						subscriber->temporal_layer = -1;
						subscriber->target_temporal_layer = 2;	/* FIXME Chrome sends 0, 1 and 2 */
					}
					session->participant = subscriber;
					janus_mutex_lock(&publisher->subscribers_mutex);
					publisher->subscribers = g_slist_append(publisher->subscribers, subscriber);
					janus_mutex_unlock(&publisher->subscribers_mutex);
					if(owner != NULL) {
						/* Note: we should refcount these subscription-publisher mappings as well */
						janus_mutex_lock(&owner->subscribers_mutex);
						owner->subscriptions = g_slist_append(owner->subscriptions, subscriber);
						janus_mutex_unlock(&owner->subscribers_mutex);
					}
					event = json_object();
					json_object_set_new(event, "videoroom", json_string("attached"));
					json_object_set_new(event, "room", json_integer(subscriber->room->room_id));
					json_object_set_new(event, "id", json_integer(feed_id));
					if(publisher->display)
						json_object_set_new(event, "display", json_string(publisher->display));
					if(legacy)
						json_object_set_new(event, "warning", json_string("Deprecated use of 'listener' ptype, update to the new 'subscriber' ASAP"));
					session->participant_type = janus_videoroom_p_type_subscriber;
					JANUS_LOG(LOG_VERB, "Preparing JSON event as a reply\n");
					/* Negotiate by sending the selected publisher SDP back */
					janus_mutex_lock(&publisher->subscribers_mutex);
					if(publisher->sdp != NULL) {
						/* Check if there's something the original SDP has that we should remove */
						janus_sdp *offer = janus_sdp_parse(publisher->sdp, NULL, 0);
						subscriber->sdp = offer;
						session->sdp_version = 1;
						subscriber->sdp->o_version = session->sdp_version;
						if((publisher->audio && !subscriber->audio_offered) ||
								(publisher->video && !subscriber->video_offered) ||
								(publisher->data && !subscriber->data_offered)) {
							JANUS_LOG(LOG_VERB, "Munging SDP offer to adapt it to the subscriber's requirements\n");
							if(publisher->audio && !subscriber->audio_offered)
								janus_sdp_mline_remove(offer, JANUS_SDP_AUDIO);
							if(publisher->video && !subscriber->video_offered)
								janus_sdp_mline_remove(offer, JANUS_SDP_VIDEO);
							if(publisher->data && !subscriber->data_offered)
								janus_sdp_mline_remove(offer, JANUS_SDP_APPLICATION);
						}
						char* sdp = janus_sdp_write(offer);
						json_t *jsep = json_pack("{ssss}", "type", "offer", "sdp", sdp);
						g_free(sdp);
						janus_mutex_unlock(&publisher->subscribers_mutex);
						/* How long will the gateway take to push the event? */
						g_atomic_int_set(&session->hangingup, 0);
						gint64 start = janus_get_monotonic_time();
						int res = gateway->push_event(msg->handle, &janus_videoroom_plugin, msg->transaction, event, jsep);
						JANUS_LOG(LOG_VERB, "  >> Pushing event: %d (took %"SCNu64" us)\n", res, janus_get_monotonic_time()-start);
						json_decref(event);
						json_decref(jsep);
						janus_videoroom_message_free(msg);
						/* Also notify event handlers */
						if(notify_events && gateway->events_is_enabled()) {
							json_t *info = json_object();
							json_object_set_new(info, "event", json_string("subscribing"));
							json_object_set_new(info, "room", json_integer(subscriber->room->room_id));
							json_object_set_new(info, "feed", json_integer(feed_id));
							json_object_set_new(info, "private_id", json_integer(pvt_id));
							gateway->notify_event(&janus_videoroom_plugin, session->handle, info);
						}
						continue;
					}
					janus_mutex_unlock(&publisher->subscribers_mutex);
				}
			} else {
				JANUS_LOG(LOG_ERR, "Invalid element (ptype)\n");
				error_code = JANUS_VIDEOROOM_ERROR_INVALID_ELEMENT;
				g_snprintf(error_cause, 512, "Invalid element (ptype)");
				goto error;
			}
		} else if(session->participant_type == janus_videoroom_p_type_publisher) {
			/* Handle this publisher */
			participant = janus_videoroom_session_get_publisher(session);
			if(participant == NULL) {
				JANUS_LOG(LOG_ERR, "Invalid participant instance\n");
				error_code = JANUS_VIDEOROOM_ERROR_UNKNOWN_ERROR;
				g_snprintf(error_cause, 512, "Invalid participant instance");
				goto error;
			}
			if(participant->room == NULL) {
				janus_refcount_decrease(&participant->ref);
				JANUS_LOG(LOG_ERR, "No such room\n");
				error_code = JANUS_VIDEOROOM_ERROR_NO_SUCH_ROOM;
				g_snprintf(error_cause, 512, "No such room");
				goto error;
			}
			if(!strcasecmp(request_text, "join") || !strcasecmp(request_text, "joinandconfigure")) {
				janus_refcount_decrease(&participant->ref);
				JANUS_LOG(LOG_ERR, "Already in as a publisher on this handle\n");
				error_code = JANUS_VIDEOROOM_ERROR_ALREADY_JOINED;
				g_snprintf(error_cause, 512, "Already in as a publisher on this handle");
				goto error;
			} else if(!strcasecmp(request_text, "configure") || !strcasecmp(request_text, "publish")) {
				if(!strcasecmp(request_text, "publish") && participant->sdp) {
					janus_refcount_decrease(&participant->ref);
					JANUS_LOG(LOG_ERR, "Can't publish, already published\n");
					error_code = JANUS_VIDEOROOM_ERROR_ALREADY_PUBLISHED;
					g_snprintf(error_cause, 512, "Can't publish, already published");
					goto error;
				}
				if(participant->kicked) {
					janus_refcount_decrease(&participant->ref);
					JANUS_LOG(LOG_ERR, "Unauthorized, you have been kicked\n");
					error_code = JANUS_VIDEOROOM_ERROR_UNAUTHORIZED;
					g_snprintf(error_cause, 512, "Unauthorized, you have been kicked");
					goto error;
				}
				/* Configure (or publish a new feed) audio/video/bitrate for this publisher */
				JANUS_VALIDATE_JSON_OBJECT(root, publish_parameters,
					error_code, error_cause, TRUE,
					JANUS_VIDEOROOM_ERROR_MISSING_ELEMENT, JANUS_VIDEOROOM_ERROR_INVALID_ELEMENT);
				if(error_code != 0) {
					janus_refcount_decrease(&participant->ref);
					goto error;
				}
				json_t *audio = json_object_get(root, "audio");
				json_t *audiocodec = json_object_get(root, "audiocodec");
				json_t *video = json_object_get(root, "video");
				json_t *videocodec = json_object_get(root, "videocodec");
				json_t *data = json_object_get(root, "data");
				json_t *bitrate = json_object_get(root, "bitrate");
				json_t *record = json_object_get(root, "record");
				json_t *recfile = json_object_get(root, "filename");
				json_t *display = json_object_get(root, "display");
				json_t *update = json_object_get(root, "update");
				if(audio) {
					gboolean audio_active = json_is_true(audio);
					if(session->started && audio_active && !participant->audio_active) {
						/* Audio was just resumed, try resetting the RTP headers for viewers */
						janus_mutex_lock(&participant->subscribers_mutex);
						GSList *ps = participant->subscribers;
						while(ps) {
							janus_videoroom_subscriber *l = (janus_videoroom_subscriber *)ps->data;
							if(l)
								l->context.a_seq_reset = TRUE;
							ps = ps->next;
						}
						janus_mutex_unlock(&participant->subscribers_mutex);
					}
					participant->audio_active = audio_active;
					JANUS_LOG(LOG_VERB, "Setting audio property: %s (room %"SCNu64", user %"SCNu64")\n", participant->audio_active ? "true" : "false", participant->room_id, participant->user_id);
				}
				if(audiocodec && json_string_value(json_object_get(msg->jsep, "sdp")) != NULL) {
					/* The participant would like to use an audio codec in particular */
					janus_audiocodec acodec = janus_audiocodec_from_name(json_string_value(audiocodec));
					if(acodec == JANUS_AUDIOCODEC_NONE ||
							(acodec != participant->room->acodec[0] &&
							acodec != participant->room->acodec[1] &&
							acodec != participant->room->acodec[2])) {
						JANUS_LOG(LOG_ERR, "Participant asked for audio codec '%s', but it's not allowed (room %"SCNu64", user %"SCNu64")\n",
							json_string_value(audiocodec), participant->room_id, participant->user_id);
						janus_refcount_decrease(&participant->ref);
						error_code = JANUS_VIDEOROOM_ERROR_INVALID_ELEMENT;
						g_snprintf(error_cause, 512, "Audio codec unavailable in this room");
						goto error;
					}
					participant->acodec = acodec;
					JANUS_LOG(LOG_VERB, "Participant asked for audio codec '%s' (room %"SCNu64", user %"SCNu64")\n",
						json_string_value(audiocodec), participant->room_id, participant->user_id);
				}
				if(video) {
					gboolean video_active = json_is_true(video);
					if(session->started && video_active && !participant->video_active) {
						/* Video was just resumed, try resetting the RTP headers for viewers */
						janus_mutex_lock(&participant->subscribers_mutex);
						GSList *ps = participant->subscribers;
						while(ps) {
							janus_videoroom_subscriber *l = (janus_videoroom_subscriber *)ps->data;
							if(l)
								l->context.v_seq_reset = TRUE;
							ps = ps->next;
						}
						janus_mutex_unlock(&participant->subscribers_mutex);
					}
					participant->video_active = video_active;
					JANUS_LOG(LOG_VERB, "Setting video property: %s (room %"SCNu64", user %"SCNu64")\n", participant->video_active ? "true" : "false", participant->room_id, participant->user_id);
				}
				if(videocodec && json_string_value(json_object_get(msg->jsep, "sdp")) != NULL) {
					/* The participant would like to use a video codec in particular */
					janus_videocodec vcodec = janus_videocodec_from_name(json_string_value(videocodec));
					if(vcodec == JANUS_VIDEOCODEC_NONE ||
							(vcodec != participant->room->vcodec[0] &&
							vcodec != participant->room->vcodec[1] &&
							vcodec != participant->room->vcodec[2])) {
						JANUS_LOG(LOG_ERR, "Participant asked for video codec '%s', but it's not allowed (room %"SCNu64", user %"SCNu64")\n",
							json_string_value(videocodec), participant->room_id, participant->user_id);
						janus_refcount_decrease(&participant->ref);
						error_code = JANUS_VIDEOROOM_ERROR_INVALID_ELEMENT;
						g_snprintf(error_cause, 512, "Video codec unavailable in this room");
						goto error;
					}
					participant->vcodec = vcodec;
					JANUS_LOG(LOG_VERB, "Participant asked for video codec '%s' (room %"SCNu64", user %"SCNu64")\n",
						json_string_value(videocodec), participant->room_id, participant->user_id);
				}
				if(data) {
					gboolean data_active = json_is_true(data);
					participant->data_active = data_active;
					JANUS_LOG(LOG_VERB, "Setting data property: %s (room %"SCNu64", user %"SCNu64")\n", participant->data_active ? "true" : "false", participant->room_id, participant->user_id);
				}
				if(bitrate) {
					participant->bitrate = json_integer_value(bitrate);
					JANUS_LOG(LOG_VERB, "Setting video bitrate: %"SCNu32" (room %"SCNu64", user %"SCNu64")\n", participant->bitrate, participant->room_id, participant->user_id);
					/* Send a new REMB */
					if(session->started)
						participant->remb_latest = janus_get_monotonic_time();
					char rtcpbuf[24];
					janus_rtcp_remb((char *)(&rtcpbuf), 24, participant->bitrate);
					gateway->relay_rtcp(msg->handle, 1, rtcpbuf, 24);
				}
				janus_mutex_lock(&participant->rec_mutex);
				gboolean prev_recording_active = participant->recording_active;
				if(record) {
					participant->recording_active = json_is_true(record);
					JANUS_LOG(LOG_VERB, "Setting record property: %s (room %"SCNu64", user %"SCNu64")\n", participant->recording_active ? "true" : "false", participant->room_id, participant->user_id);
				}
				if(recfile) {
					participant->recording_base = g_strdup(json_string_value(recfile));
					JANUS_LOG(LOG_VERB, "Setting recording basename: %s (room %"SCNu64", user %"SCNu64")\n", participant->recording_base, participant->room_id, participant->user_id);
				}
				/* Do we need to do something with the recordings right now? */
				if(participant->recording_active != prev_recording_active) {
					/* Something changed */
					if(!participant->recording_active) {
						/* Not recording (anymore?) */
						janus_videoroom_recorder_close(participant);
					} else if(participant->recording_active && participant->sdp) {
						/* We've started recording, send a PLI/FIR and go on */
						janus_videoroom_recorder_create(
							participant, strstr(participant->sdp, "m=audio") != NULL,
							strstr(participant->sdp, "m=video") != NULL,
							strstr(participant->sdp, "m=application") != NULL);
						if(strstr(participant->sdp, "m=video")) {
							/* Send a FIR */
							janus_videoroom_reqfir(participant, "Recording video");
						}
					}
				}
				janus_mutex_unlock(&participant->rec_mutex);
				if(display) {
					janus_mutex_lock(&participant->room->mutex);
					char *old_display = participant->display;
					char *new_display = g_strdup(json_string_value(display));
					participant->display = new_display;
					g_free(old_display);
					json_t *display_event = json_object();
					json_object_set_new(display_event, "videoroom", json_string("event"));
					json_object_set_new(display_event, "id", json_integer(participant->user_id));
					json_object_set_new(display_event, "display", json_string(participant->display));
					if(participant->room && !participant->room->destroyed) {
						janus_videoroom_notify_participants(participant, display_event);
					}
					janus_mutex_unlock(&participant->room->mutex);
					json_decref(display_event);
				}
				/* A renegotiation may be taking place */
				gboolean do_update = update ? json_is_true(update) : FALSE;
				if(do_update && !sdp_update) {
					JANUS_LOG(LOG_WARN, "Got an 'update' request, but no SDP update? Ignoring...\n");
				}
				/* Done */
				event = json_object();
				json_object_set_new(event, "videoroom", json_string("event"));
				json_object_set_new(event, "room", json_integer(participant->room_id));
				json_object_set_new(event, "configured", json_string("ok"));
				/* Also notify event handlers */
				if(notify_events && gateway->events_is_enabled()) {
					json_t *info = json_object();
					json_object_set_new(info, "event", json_string("configured"));
					json_object_set_new(info, "room", json_integer(participant->room_id));
					json_object_set_new(info, "id", json_integer(participant->user_id));
					json_object_set_new(info, "audio_active", participant->audio_active ? json_true() : json_false());
					json_object_set_new(info, "video_active", participant->video_active ? json_true() : json_false());
					json_object_set_new(info, "data_active", participant->data_active ? json_true() : json_false());
					json_object_set_new(info, "bitrate", json_integer(participant->bitrate));
					if(participant->arc || participant->vrc || participant->drc) {
						json_t *recording = json_object();
						if(participant->arc && participant->arc->filename)
							json_object_set_new(recording, "audio", json_string(participant->arc->filename));
						if(participant->vrc && participant->vrc->filename)
							json_object_set_new(recording, "video", json_string(participant->vrc->filename));
						if(participant->drc && participant->drc->filename)
							json_object_set_new(recording, "data", json_string(participant->drc->filename));
						json_object_set_new(info, "recording", recording);
					}
					gateway->notify_event(&janus_videoroom_plugin, session->handle, info);
				}
			} else if(!strcasecmp(request_text, "unpublish")) {
				/* This participant wants to unpublish */
				if(!participant->sdp) {
					janus_refcount_decrease(&participant->ref);
					JANUS_LOG(LOG_ERR, "Can't unpublish, not published\n");
					error_code = JANUS_VIDEOROOM_ERROR_NOT_PUBLISHED;
					g_snprintf(error_cause, 512, "Can't unpublish, not published");
					goto error;
				}
				/* Tell the core to tear down the PeerConnection, hangup_media will do the rest */
				janus_videoroom_hangup_media(session->handle);
				gateway->close_pc(session->handle);
				/* Done */
				event = json_object();
				json_object_set_new(event, "videoroom", json_string("event"));
				json_object_set_new(event, "room", json_integer(participant->room_id));
				json_object_set_new(event, "unpublished", json_string("ok"));
			} else if(!strcasecmp(request_text, "leave")) {
				/* Prepare an event to confirm the request */
				event = json_object();
				json_object_set_new(event, "videoroom", json_string("event"));
				json_object_set_new(event, "room", json_integer(participant->room_id));
				json_object_set_new(event, "leaving", json_string("ok"));
				/* This publisher is leaving, tell everybody */
				janus_videoroom_leave_or_unpublish(participant, TRUE, FALSE);
				/* Done */
				participant->audio_active = FALSE;
				participant->video_active = FALSE;
				participant->data_active = FALSE;
				session->started = FALSE;
				//~ session->destroy = TRUE;
			} else {
				janus_refcount_decrease(&participant->ref);
				JANUS_LOG(LOG_ERR, "Unknown request '%s'\n", request_text);
				error_code = JANUS_VIDEOROOM_ERROR_INVALID_REQUEST;
				g_snprintf(error_cause, 512, "Unknown request '%s'", request_text);
				goto error;
			}
			janus_refcount_decrease(&participant->ref);
		} else if(session->participant_type == janus_videoroom_p_type_subscriber) {
			/* Handle this subscriber */
			janus_videoroom_subscriber *subscriber = (janus_videoroom_subscriber *)session->participant;
			if(subscriber == NULL) {
				JANUS_LOG(LOG_ERR, "Invalid subscriber instance\n");
				error_code = JANUS_VIDEOROOM_ERROR_UNKNOWN_ERROR;
				g_snprintf(error_cause, 512, "Invalid subscriber instance");
				goto error;
			}
			if(subscriber->room == NULL) {
				JANUS_LOG(LOG_ERR, "No such room\n");
				error_code = JANUS_VIDEOROOM_ERROR_NO_SUCH_ROOM;
				g_snprintf(error_cause, 512, "No such room");
				goto error;
			}
			if(!strcasecmp(request_text, "join")) {
				JANUS_LOG(LOG_ERR, "Already in as a subscriber on this handle\n");
				error_code = JANUS_VIDEOROOM_ERROR_ALREADY_JOINED;
				g_snprintf(error_cause, 512, "Already in as a subscriber on this handle");
				goto error;
			} else if(!strcasecmp(request_text, "start")) {
				/* Start/restart receiving the publisher streams */
				subscriber->paused = FALSE;
				event = json_object();
				json_object_set_new(event, "videoroom", json_string("event"));
				json_object_set_new(event, "room", json_integer(subscriber->room_id));
				json_object_set_new(event, "started", json_string("ok"));
			} else if(!strcasecmp(request_text, "configure")) {
				JANUS_VALIDATE_JSON_OBJECT(root, configure_parameters,
					error_code, error_cause, TRUE,
					JANUS_VIDEOROOM_ERROR_MISSING_ELEMENT, JANUS_VIDEOROOM_ERROR_INVALID_ELEMENT);
				if(error_code != 0)
					goto error;
				if(subscriber->kicked) {
					JANUS_LOG(LOG_ERR, "Unauthorized, you have been kicked\n");
					error_code = JANUS_VIDEOROOM_ERROR_UNAUTHORIZED;
					g_snprintf(error_cause, 512, "Unauthorized, you have been kicked");
					goto error;
				}
				json_t *audio = json_object_get(root, "audio");
				json_t *video = json_object_get(root, "video");
				json_t *data = json_object_get(root, "data");
				json_t *restart = json_object_get(root, "restart");
				json_t *update = json_object_get(root, "update");
				json_t *spatial = json_object_get(root, "spatial_layer");
				json_t *temporal = json_object_get(root, "temporal_layer");
				json_t *sc_substream = json_object_get(root, "substream");
				json_t *autochange = json_object_get(root, "autochange");
				if(json_integer_value(sc_substream) > 2) {
					JANUS_LOG(LOG_ERR, "Invalid element (substream should be 0, 1 or 2)\n");
					error_code = JANUS_VIDEOROOM_ERROR_INVALID_ELEMENT;
					g_snprintf(error_cause, 512, "Invalid value (substream should be 0, 1 or 2)");
					goto error;
				}
				json_t *sc_temporal = json_object_get(root, "temporal");
				if(json_integer_value(sc_temporal) > 2) {
					JANUS_LOG(LOG_ERR, "Invalid element (temporal should be 0, 1 or 2)\n");
					error_code = JANUS_VIDEOROOM_ERROR_INVALID_ELEMENT;
					g_snprintf(error_cause, 512, "Invalid value (temporal should be 0, 1 or 2)");
					goto error;
				}
				/* Check if there are changes on the automatic layer changes policy */
				if(autochange)
					subscriber->autochange = json_is_true(autochange);
				/* Update the audio/video/data flags, if set */
				janus_videoroom_publisher *publisher = subscriber->feed;
				if(publisher) {
					if(audio && publisher->audio && subscriber->audio_offered)
						subscriber->audio = json_is_true(audio);
					if(video && publisher->video && subscriber->video_offered) {
						subscriber->video = json_is_true(video);
						if(subscriber->video) {
							/* Send a FIR */
							janus_videoroom_reqfir(publisher, "Restoring video for subscriber");
						}
					}
					if(data && publisher->data && subscriber->data_offered)
						subscriber->data = json_is_true(data);
					/* Check if a simulcasting-related request is involved */
					if(sc_substream && publisher->simulcast) {
						/* Substream specified, disable automatic changes */
						subscriber->autochange = FALSE;
						subscriber->substream_target = json_integer_value(sc_substream);
						JANUS_LOG(LOG_VERB, "Setting video SSRC to let through (simulcast): %"SCNu32" (index %d, was %d)\n",
							publisher->ssrc[subscriber->substream], subscriber->substream_target, subscriber->substream);
						if(subscriber->substream_target == subscriber->substream) {
							/* No need to do anything, we're already getting the right substream, so notify the user */
							json_t *event = json_object();
							json_object_set_new(event, "videoroom", json_string("event"));
							json_object_set_new(event, "room", json_integer(subscriber->room_id));
							json_object_set_new(event, "substream", json_integer(subscriber->substream));
							gateway->push_event(msg->handle, &janus_videoroom_plugin, NULL, event, NULL);
							json_decref(event);
						} else {
							/* Send a FIR */
							janus_videoroom_reqfir(publisher, "Simulcasting substream change");
						}
					}
					if(sc_temporal && publisher->simulcast) {
						/* Temporal layer specified, disable automatic changes */
						subscriber->autochange = FALSE;
						subscriber->templayer_target = json_integer_value(sc_temporal);
						JANUS_LOG(LOG_VERB, "Setting video temporal layer to let through (simulcast): %d (was %d)\n",
							subscriber->templayer_target, subscriber->templayer);
						if(subscriber->templayer_target == subscriber->templayer) {
							/* No need to do anything, we're already getting the right temporal, so notify the user */
							json_t *event = json_object();
							json_object_set_new(event, "videoroom", json_string("event"));
							json_object_set_new(event, "room", json_integer(subscriber->room_id));
							json_object_set_new(event, "temporal", json_integer(subscriber->templayer));
							gateway->push_event(msg->handle, &janus_videoroom_plugin, NULL, event, NULL);
							json_decref(event);
						} else {
							/* Send a FIR */
							janus_videoroom_reqfir(publisher, "Simulcasting temporal layer change");
						}
					}
				}
				if(subscriber->room->do_svc) {
					/* Also check if the viewer is trying to configure a layer change */
					if(spatial) {
						/* Spatial layer specified, disable automatic changes */
						subscriber->autochange = FALSE;
						int spatial_layer = json_integer_value(spatial);
						if(spatial_layer > 1) {
							JANUS_LOG(LOG_WARN, "Spatial layer higher than 1, will probably be ignored\n");
						}
						if(spatial_layer == subscriber->spatial_layer) {
							/* No need to do anything, we're already getting the right spatial layer, so notify the user */
							json_t *event = json_object();
							json_object_set_new(event, "videoroom", json_string("event"));
							json_object_set_new(event, "room", json_integer(subscriber->room_id));
							json_object_set_new(event, "spatial_layer", json_integer(subscriber->spatial_layer));
							gateway->push_event(msg->handle, &janus_videoroom_plugin, NULL, event, NULL);
							json_decref(event);
						} else if(spatial_layer != subscriber->target_spatial_layer) {
							/* Send a FIR to the new RTP forward publisher */
							janus_videoroom_reqfir(publisher, "Need to downscale spatially");
						}
						subscriber->target_spatial_layer = spatial_layer;
					}
					if(temporal) {
						/* Temporal layer specified, disable automatic changes */
						subscriber->autochange = FALSE;
						int temporal_layer = json_integer_value(temporal);
						if(temporal_layer > 2) {
							JANUS_LOG(LOG_WARN, "Temporal layer higher than 2, will probably be ignored\n");
						}
						if(temporal_layer == subscriber->temporal_layer) {
							/* No need to do anything, we're already getting the right temporal layer, so notify the user */
							json_t *event = json_object();
							json_object_set_new(event, "videoroom", json_string("event"));
							json_object_set_new(event, "room", json_integer(subscriber->room_id));
							json_object_set_new(event, "temporal_layer", json_integer(subscriber->temporal_layer));
							gateway->push_event(msg->handle, &janus_videoroom_plugin, NULL, event, NULL);
							json_decref(event);
						}
						subscriber->target_temporal_layer = temporal_layer;
					}
				}
				event = json_object();
				json_object_set_new(event, "videoroom", json_string("event"));
				json_object_set_new(event, "room", json_integer(subscriber->room_id));
				json_object_set_new(event, "configured", json_string("ok"));
				/* The user may be interested in an ICE restart */
				gboolean do_restart = restart ? json_is_true(restart) : FALSE;
				gboolean do_update = update ? json_is_true(update) : FALSE;
				if(sdp_update || do_restart || do_update) {
					/* Negotiate by sending the selected publisher SDP back, and/or force an ICE restart */
					if(publisher->sdp != NULL) {
						char temp_error[512];
						JANUS_LOG(LOG_VERB, "Munging SDP offer (update) to adapt it to the subscriber's requirements\n");
						janus_sdp *offer = janus_sdp_parse(publisher->sdp, temp_error, sizeof(temp_error));
						if(publisher->audio && !subscriber->audio_offered)
							janus_sdp_mline_remove(offer, JANUS_SDP_AUDIO);
						if(publisher->video && !subscriber->video_offered)
							janus_sdp_mline_remove(offer, JANUS_SDP_VIDEO);
						if(publisher->data && !subscriber->data_offered)
							janus_sdp_mline_remove(offer, JANUS_SDP_APPLICATION);
						/* This is an update, check if we need to update */
						janus_sdp_mtype mtype[3] = { JANUS_SDP_AUDIO, JANUS_SDP_VIDEO, JANUS_SDP_APPLICATION };
						int i=0;
						for(i=0; i<3; i++) {
							janus_sdp_mline *m = janus_sdp_mline_find(subscriber->sdp, mtype[i]);
							janus_sdp_mline *m_new = janus_sdp_mline_find(offer, mtype[i]);
							if(m != NULL && m->port > 0 && m->port != JANUS_SDP_INACTIVE) {
								/* We have such an m-line and it's active, should it be changed? */
								if(m_new == NULL || m_new->port == 0 || m_new->direction == JANUS_SDP_INACTIVE) {
									/* Turn the m-line to inactive */
									m->port = 0;
									m->direction = JANUS_SDP_INACTIVE;
								}
							} else {
								/* We don't have such an m-line or it's disabled, should it be added/enabled? */
								if(m_new != NULL && m_new->port > 0 && m_new->direction != JANUS_SDP_INACTIVE) {
									if(m != NULL) {
										m->port = m_new->port;
										m->direction = m_new->direction;
									} else {
										/* Add the new m-line */
										m = janus_sdp_mline_create(m_new->type, m_new->port, m_new->proto, m_new->direction);
										subscriber->sdp->m_lines = g_list_append(subscriber->sdp->m_lines, m);
									}
									/* Copy/replace the other properties */
									m->c_ipv4 = m_new->c_ipv4;
									if(m_new->c_addr && (m->c_addr == NULL || strcmp(m->c_addr, m_new->c_addr))) {
										g_free(m->c_addr);
										m->c_addr = g_strdup(m_new->c_addr);
									}
									if(m_new->b_name && (m->b_name == NULL || strcmp(m->b_name, m_new->b_name))) {
										g_free(m->b_name);
										m->b_name = g_strdup(m_new->b_name);
									}
									m->b_value = m_new->b_value;
									g_list_free_full(m->fmts, (GDestroyNotify)g_free);
									m->fmts = NULL;
									GList *fmts = m_new->fmts;
									while(fmts) {
										char *fmt = (char *)fmts->data;
										if(fmt)
											m->fmts = g_list_append(m->fmts,g_strdup(fmt));
										fmts = fmts->next;
									}
									g_list_free(m->ptypes);
									m->ptypes = g_list_copy(m_new->ptypes);
									g_list_free_full(m->attributes, (GDestroyNotify)janus_sdp_attribute_destroy);
									m->attributes = NULL;
									GList *attr = m_new->attributes;
									while(attr) {
										janus_sdp_attribute *a = (janus_sdp_attribute *)attr->data;
										janus_sdp_attribute_add_to_mline(m,
											janus_sdp_attribute_create(a->name, "%s", a->value));
										attr = attr->next;
									}
								}
							}
						}
						janus_sdp_destroy(offer);
						session->sdp_version++;
						subscriber->sdp->o_version = session->sdp_version;
						char *newsdp = janus_sdp_write(subscriber->sdp);
						JANUS_LOG(LOG_VERB, "Updating subscriber:\n%s\n", newsdp);
						json_t *jsep = json_pack("{ssss}", "type", "offer", "sdp", newsdp);
						if(do_restart)
							json_object_set_new(jsep, "restart", json_true());
						/* How long will the gateway take to push the event? */
						gint64 start = janus_get_monotonic_time();
						int res = gateway->push_event(msg->handle, &janus_videoroom_plugin, msg->transaction, event, jsep);
						JANUS_LOG(LOG_VERB, "  >> Pushing event: %d (took %"SCNu64" us)\n", res, janus_get_monotonic_time()-start);
						json_decref(event);
						json_decref(jsep);
						g_free(newsdp);
						/* Any update in the media directions? */
						subscriber->audio = publisher->audio;
						subscriber->video = publisher->video;
						subscriber->data = publisher->data;
						/* Done */
						janus_videoroom_message_free(msg);
						continue;
					}
				}
			} else if(!strcasecmp(request_text, "pause")) {
				/* Stop receiving the publisher streams for a while */
				subscriber->paused = TRUE;
				event = json_object();
				json_object_set_new(event, "videoroom", json_string("event"));
				json_object_set_new(event, "room", json_integer(subscriber->room_id));
				json_object_set_new(event, "paused", json_string("ok"));
			} else if(!strcasecmp(request_text, "switch")) {
				/* This subscriber wants to switch to a different publisher */
				JANUS_VALIDATE_JSON_OBJECT(root, subscriber_parameters,
					error_code, error_cause, TRUE,
					JANUS_VIDEOROOM_ERROR_MISSING_ELEMENT, JANUS_VIDEOROOM_ERROR_INVALID_ELEMENT);
				if(error_code != 0)
					goto error;
				json_t *feed = json_object_get(root, "feed");
				guint64 feed_id = json_integer_value(feed);
				json_t *audio = json_object_get(root, "audio");
				json_t *video = json_object_get(root, "video");
				json_t *data = json_object_get(root, "data");
				json_t *autochange = json_object_get(root, "autochange");
				if(!subscriber->room) {
					JANUS_LOG(LOG_ERR, "Room Destroyed \n");
					error_code = JANUS_VIDEOROOM_ERROR_NO_SUCH_ROOM;
					g_snprintf(error_cause, 512, "No such room ");
					goto error;
				}
				if(g_atomic_int_get(&subscriber->destroyed)) {
					JANUS_LOG(LOG_ERR, "Room Destroyed (%"SCNu64")\n", subscriber->room_id);
					error_code = JANUS_VIDEOROOM_ERROR_NO_SUCH_ROOM;
					g_snprintf(error_cause, 512, "No such room (%"SCNu64")", subscriber->room_id);
					goto error;
				}
				janus_mutex_lock(&subscriber->room->mutex);
				janus_videoroom_publisher *publisher = g_hash_table_lookup(subscriber->room->participants, &feed_id);
				if(publisher == NULL || g_atomic_int_get(&publisher->destroyed) || publisher->sdp == NULL) {
					JANUS_LOG(LOG_ERR, "No such feed (%"SCNu64")\n", feed_id);
					error_code = JANUS_VIDEOROOM_ERROR_NO_SUCH_FEED;
					g_snprintf(error_cause, 512, "No such feed (%"SCNu64")", feed_id);
					janus_mutex_unlock(&subscriber->room->mutex);
					goto error;
				}
				janus_refcount_increase(&publisher->ref);
				janus_refcount_increase(&publisher->session->ref);
				janus_mutex_unlock(&subscriber->room->mutex);
				gboolean paused = subscriber->paused;
				subscriber->paused = TRUE;
				/* Unsubscribe from the previous publisher */
				janus_videoroom_publisher *prev_feed = subscriber->feed;
				if(prev_feed) {
					/* ... but make sure the codecs are compliant first */
					if(publisher->acodec != prev_feed->acodec || publisher->vcodec != prev_feed->vcodec) {
						janus_refcount_decrease(&publisher->session->ref);
						janus_refcount_decrease(&publisher->ref);
						subscriber->paused = paused;
						JANUS_LOG(LOG_ERR, "The two publishers are not using the same codecs, can't switch\n");
						error_code = JANUS_VIDEOROOM_ERROR_INVALID_SDP;
						g_snprintf(error_cause, 512, "The two publishers are not using the same codecs, can't switch");
						goto error;
					}
					/* Go on */
					janus_mutex_lock(&prev_feed->subscribers_mutex);
					prev_feed->subscribers = g_slist_remove(prev_feed->subscribers, subscriber);
					janus_mutex_unlock(&prev_feed->subscribers_mutex);
					janus_refcount_decrease(&prev_feed->session->ref);
					g_clear_pointer(&subscriber->feed, janus_videoroom_publisher_dereference);
				}
				/* Subscribe to the new one */
				subscriber->audio = audio ? json_is_true(audio) : TRUE;	/* True by default */
				if(!publisher->audio)
					subscriber->audio = FALSE;	/* ... unless the publisher isn't sending any audio */
				subscriber->video = video ? json_is_true(video) : TRUE;	/* True by default */
				if(!publisher->video)
					subscriber->video = FALSE;	/* ... unless the publisher isn't sending any video */
				subscriber->data = data ? json_is_true(data) : TRUE;	/* True by default */
				if(!publisher->data)
					subscriber->data = FALSE;	/* ... unless the publisher isn't sending any data */
				if(subscriber->room && subscriber->room->do_svc) {
					/* This subscriber belongs to a room where VP9 SVC has been enabled,
					 * let's assume we're interested in all layers for the time being */
					subscriber->spatial_layer = -1;
					subscriber->target_spatial_layer = 1;		/* FIXME Chrome sends 0 and 1 */
					subscriber->temporal_layer = -1;
					subscriber->target_temporal_layer = 2;	/* FIXME Chrome sends 0, 1 and 2 */
				}
				janus_mutex_lock(&publisher->subscribers_mutex);
				publisher->subscribers = g_slist_append(publisher->subscribers, subscriber);
				janus_mutex_unlock(&publisher->subscribers_mutex);
				subscriber->feed = publisher;
				/* Check if there are changes on the automatic layer changes policy */
				if(autochange)
					subscriber->autochange = json_is_true(autochange);
				/* Send a FIR to the new publisher */
				janus_videoroom_reqfir(publisher, "Switching existing subscriber to new publisher");
				/* Done */
				subscriber->paused = paused;
				event = json_object();
				json_object_set_new(event, "videoroom", json_string("event"));
				json_object_set_new(event, "switched", json_string("ok"));
				json_object_set_new(event, "room", json_integer(subscriber->room_id));
				json_object_set_new(event, "id", json_integer(feed_id));
				if(publisher->display)
					json_object_set_new(event, "display", json_string(publisher->display));
				/* Also notify event handlers */
				if(notify_events && gateway->events_is_enabled()) {
					json_t *info = json_object();
					json_object_set_new(info, "event", json_string("switched"));
					json_object_set_new(info, "room", json_integer(publisher->room_id));
					json_object_set_new(info, "feed", json_integer(publisher->user_id));
					gateway->notify_event(&janus_videoroom_plugin, session->handle, info);
				}
			} else if(!strcasecmp(request_text, "leave")) {
				guint64 room_id = subscriber && subscriber->room ? subscriber->room->room_id : 0;
				/* Tell the core to tear down the PeerConnection, hangup_media will do the rest */
				janus_videoroom_hangup_media(session->handle);
				gateway->close_pc(session->handle);
				/* Send an event back */
				event = json_object();
				json_object_set_new(event, "videoroom", json_string("event"));
				json_object_set_new(event, "room", json_integer(room_id));
				json_object_set_new(event, "left", json_string("ok"));
				session->started = FALSE;
			} else {
				JANUS_LOG(LOG_ERR, "Unknown request '%s'\n", request_text);
				error_code = JANUS_VIDEOROOM_ERROR_INVALID_REQUEST;
				g_snprintf(error_cause, 512, "Unknown request '%s'", request_text);
				goto error;
			}
		}

		/* Prepare JSON event */
		JANUS_LOG(LOG_VERB, "Preparing JSON event as a reply\n");
		/* Any SDP or update to handle? */
		const char *msg_sdp_type = json_string_value(json_object_get(msg->jsep, "type"));
		const char *msg_sdp = json_string_value(json_object_get(msg->jsep, "sdp"));
		json_t *msg_simulcast = json_object_get(msg->jsep, "simulcast");
		if(!msg_sdp) {
			/* No SDP to send */
			int ret = gateway->push_event(msg->handle, &janus_videoroom_plugin, msg->transaction, event, NULL);
			JANUS_LOG(LOG_VERB, "  >> %d (%s)\n", ret, janus_get_api_error(ret));
			json_decref(event);
		} else {
			/* Generate offer or answer */
			JANUS_LOG(LOG_VERB, "This is involving a negotiation (%s) as well:\n%s\n", msg_sdp_type, msg_sdp);
			if(sdp_update) {
				/* Renegotiation: make sure the user provided an offer, and send answer */
				JANUS_LOG(LOG_VERB, "  -- Updating existing publisher\n");
				session->sdp_version++;		/* This needs to be increased when it changes */
			} else {
				/* New PeerConnection */
				session->sdp_version = 1;	/* This needs to be increased when it changes */
				session->sdp_sessid = janus_get_real_time();
			}
			const char *type = NULL;
			if(!strcasecmp(msg_sdp_type, "offer")) {
				/* We need to answer */
				type = "answer";
			} else if(!strcasecmp(msg_sdp_type, "answer")) {
				/* We got an answer (from a subscriber?), no need to negotiate */
				g_atomic_int_set(&session->hangingup, 0);
				int ret = gateway->push_event(msg->handle, &janus_videoroom_plugin, msg->transaction, event, NULL);
				JANUS_LOG(LOG_VERB, "  >> %d (%s)\n", ret, janus_get_api_error(ret));
				json_decref(event);
				janus_videoroom_message_free(msg);
				continue;
			} else {
				/* TODO We don't support anything else right now... */
				JANUS_LOG(LOG_ERR, "Unknown SDP type '%s'\n", msg_sdp_type);
				error_code = JANUS_VIDEOROOM_ERROR_INVALID_SDP_TYPE;
				g_snprintf(error_cause, 512, "Unknown SDP type '%s'", msg_sdp_type);
				goto error;
			}
			if(session->participant_type != janus_videoroom_p_type_publisher) {
				/* We shouldn't be here, we always offer ourselves */
				JANUS_LOG(LOG_ERR, "Only publishers send offers\n");
				error_code = JANUS_VIDEOROOM_ERROR_INVALID_SDP_TYPE;
				g_snprintf(error_cause, 512, "Only publishers send offers");
				goto error;
			} else {
				/* This is a new publisher: is there room? */
				participant = janus_videoroom_session_get_publisher(session);
				janus_videoroom *videoroom = participant->room;
				int count = 0;
				GHashTableIter iter;
				gpointer value;
				if(!videoroom) {
					error_code = JANUS_VIDEOROOM_ERROR_NO_SUCH_ROOM;
					goto error;
				}
				if(g_atomic_int_get(&videoroom->destroyed)) {
					error_code = JANUS_VIDEOROOM_ERROR_NO_SUCH_ROOM;
					goto error;
				}
				janus_mutex_lock(&videoroom->mutex);
				g_hash_table_iter_init(&iter, videoroom->participants);
				while (!g_atomic_int_get(&videoroom->destroyed) && g_hash_table_iter_next(&iter, NULL, &value)) {
					janus_videoroom_publisher *p = value;
					if(p != participant && p->sdp)
						count++;
				}
				janus_mutex_unlock(&videoroom->mutex);
				if(count == videoroom->max_publishers) {
					participant->audio_active = FALSE;
					participant->video_active = FALSE;
					participant->data_active = FALSE;
					JANUS_LOG(LOG_ERR, "Maximum number of publishers (%d) already reached\n", videoroom->max_publishers);
					error_code = JANUS_VIDEOROOM_ERROR_PUBLISHERS_FULL;
					g_snprintf(error_cause, 512, "Maximum number of publishers (%d) already reached", videoroom->max_publishers);
					goto error;
				}
				/* Now prepare the SDP to give back */
				if(strstr(msg_sdp, "Mozilla")) {
					participant->firefox = TRUE;
				}
				/* Start by parsing the offer */
				char error_str[512];
				janus_sdp *offer = janus_sdp_parse(msg_sdp, error_str, sizeof(error_str));
				if(offer == NULL) {
					json_decref(event);
					JANUS_LOG(LOG_ERR, "Error parsing offer: %s\n", error_str);
					error_code = JANUS_VIDEOROOM_ERROR_INVALID_SDP;
					g_snprintf(error_cause, 512, "Error parsing offer: %s", error_str);
					goto error;
				}
				gboolean audio_level_extmap = FALSE, video_orient_extmap = FALSE, playout_delay_extmap = FALSE, transport_wide_cc_extmap = FALSE;
				janus_sdp_mdirection audio_level_mdir = JANUS_SDP_SENDRECV,
					video_orient_mdir = JANUS_SDP_SENDRECV,
					playout_delay_mdir = JANUS_SDP_SENDRECV;
				GList *temp = offer->m_lines;
				while(temp) {
					/* Which media are available? */
					janus_sdp_mline *m = (janus_sdp_mline *)temp->data;
					if(m->type == JANUS_SDP_AUDIO && m->port > 0 &&
							m->direction != JANUS_SDP_RECVONLY && m->direction != JANUS_SDP_INACTIVE) {
						participant->audio = TRUE;
					} else if(m->type == JANUS_SDP_VIDEO && m->port > 0 &&
							m->direction != JANUS_SDP_RECVONLY && m->direction != JANUS_SDP_INACTIVE) {
						participant->video = TRUE;
					} else if(m->type == JANUS_SDP_APPLICATION && m->port > 0) {
						participant->data = TRUE;
					}
					if(m->type == JANUS_SDP_AUDIO || m->type == JANUS_SDP_VIDEO) {
						/* Are the extmaps we care about there? */
						GList *ma = m->attributes;
						while(ma) {
							janus_sdp_attribute *a = (janus_sdp_attribute *)ma->data;
							if(a->value) {
								if(videoroom->audiolevel_ext && m->type == JANUS_SDP_AUDIO && strstr(a->value, JANUS_RTP_EXTMAP_AUDIO_LEVEL)) {
									participant->audio_level_extmap_id = atoi(a->value);
									audio_level_extmap = TRUE;
									audio_level_mdir = a->direction;
								} else if(videoroom->videoorient_ext && m->type == JANUS_SDP_VIDEO && strstr(a->value, JANUS_RTP_EXTMAP_VIDEO_ORIENTATION)) {
									participant->video_orient_extmap_id = atoi(a->value);
									video_orient_extmap = TRUE;
									video_orient_mdir = a->direction;
								} else if(videoroom->transport_wide_cc_ext && strstr(a->value, JANUS_RTP_EXTMAP_TRANSPORT_WIDE_CC)) {
									participant->transport_wide_cc_extmap_id = atoi(a->value);
									transport_wide_cc_extmap = TRUE;
								} else if(videoroom->playoutdelay_ext && m->type == JANUS_SDP_VIDEO && strstr(a->value, JANUS_RTP_EXTMAP_PLAYOUT_DELAY)) {
									participant->playout_delay_extmap_id = atoi(a->value);
									playout_delay_extmap = TRUE;
									playout_delay_mdir = a->direction;
								}
								
							}
							ma = ma->next;
						}
					}
					temp = temp->next;
				}
				/* Prepare an answer now: force the room codecs and recvonly on the Janus side */
				JANUS_LOG(LOG_VERB, "The publisher %s going to send an audio stream\n", participant->audio ? "is" : "is NOT");
				JANUS_LOG(LOG_VERB, "The publisher %s going to send a video stream\n", participant->video ? "is" : "is NOT");
				JANUS_LOG(LOG_VERB, "The publisher %s going to open a data channel\n", participant->data ? "is" : "is NOT");
				/* Check the codecs we can use, or the ones we should */
				if(participant->acodec == JANUS_AUDIOCODEC_NONE) {
					int i=0;
					for(i=0; i<3; i++) {
						if(participant->room->acodec[i] == JANUS_AUDIOCODEC_NONE)
							continue;
						if(janus_sdp_get_codec_pt(offer, janus_audiocodec_name(participant->room->acodec[i])) != -1) {
							participant->acodec = participant->room->acodec[i];
							break;
						}
					}
				}
				JANUS_LOG(LOG_VERB, "The publisher is going to use the %s audio codec\n", janus_audiocodec_name(participant->acodec));
				participant->audio_pt = janus_audiocodec_pt(participant->acodec);
				if(participant->vcodec == JANUS_VIDEOCODEC_NONE) {
					int i=0;
					for(i=0; i<3; i++) {
						if(participant->room->vcodec[i] == JANUS_VIDEOCODEC_NONE)
							continue;
						if(janus_sdp_get_codec_pt(offer, janus_videocodec_name(participant->room->vcodec[i])) != -1) {
							participant->vcodec = participant->room->vcodec[i];
							break;
						}
					}
				}
				JANUS_LOG(LOG_VERB, "The publisher is going to use the %s video codec\n", janus_videocodec_name(participant->vcodec));
				participant->video_pt = janus_videocodec_pt(participant->vcodec);
				janus_sdp *answer = janus_sdp_generate_answer(offer,
					JANUS_SDP_OA_AUDIO_CODEC, janus_audiocodec_name(participant->acodec),
					JANUS_SDP_OA_AUDIO_DIRECTION, JANUS_SDP_RECVONLY,
					JANUS_SDP_OA_VIDEO_CODEC, janus_videocodec_name(participant->vcodec),
					JANUS_SDP_OA_VIDEO_DIRECTION, JANUS_SDP_RECVONLY,
					JANUS_SDP_OA_DONE);
				janus_sdp_destroy(offer);
				/* Replace the session name */
				g_free(answer->s_name);
				char s_name[100];
				g_snprintf(s_name, sizeof(s_name), "VideoRoom %"SCNu64, videoroom->room_id);
				answer->s_name = g_strdup(s_name);
				/* Which media are REALLY available? (some may have been rejected) */
				participant->audio = FALSE;
				participant->video = FALSE;
				participant->data = FALSE;
				temp = answer->m_lines;
				while(temp) {
					janus_sdp_mline *m = (janus_sdp_mline *)temp->data;
					if(m->type == JANUS_SDP_AUDIO && m->port > 0 && m->direction != JANUS_SDP_INACTIVE) {
						participant->audio = TRUE;
					} else if(m->type == JANUS_SDP_VIDEO && m->port > 0 && m->direction != JANUS_SDP_INACTIVE) {
						participant->video = TRUE;
					} else if(m->type == JANUS_SDP_APPLICATION && m->port > 0) {
						participant->data = TRUE;
					}
					temp = temp->next;
				}
				JANUS_LOG(LOG_VERB, "Per the answer, the publisher %s going to send an audio stream\n", participant->audio ? "is" : "is NOT");
				JANUS_LOG(LOG_VERB, "Per the answer, the publisher %s going to send a video stream\n", participant->video ? "is" : "is NOT");
				JANUS_LOG(LOG_VERB, "Per the answer, the publisher %s going to open a data channel\n", participant->data ? "is" : "is NOT");
				/* Update the event with info on the codecs that we'll be handling */
				if(event) {
					if(participant->audio)
						json_object_set_new(event, "audio_codec", json_string(janus_audiocodec_name(participant->acodec)));
					if(participant->video)
						json_object_set_new(event, "video_codec", json_string(janus_videocodec_name(participant->vcodec)));
				}
				/* Also add a bandwidth SDP attribute if we're capping the bitrate in the room */
				if(participant->firefox) {	/* Don't add any b=AS attribute for Chrome */
					janus_sdp_mline *m = janus_sdp_mline_find(answer, JANUS_SDP_VIDEO);
					if(m != NULL && videoroom->bitrate > 0) {
						m->b_name = g_strdup("AS");
						m->b_value = (int)(videoroom->bitrate/1000);
					}
				}
				/* Add the extmap attributes, if needed */
				if(audio_level_extmap) {
					/* First of all, let's check if the extmap attribute had a direction */
					const char *direction = NULL;
					switch(audio_level_mdir) {
						case JANUS_SDP_SENDONLY:
							direction = "/recvonly";
							break;
						case JANUS_SDP_RECVONLY:
						case JANUS_SDP_INACTIVE:
							direction = "/inactive";
							break;
						default:
							direction = "";
							break;
					}
					janus_sdp_attribute *a = janus_sdp_attribute_create("extmap",
						"%d%s %s\r\n", participant->audio_level_extmap_id, direction, JANUS_RTP_EXTMAP_AUDIO_LEVEL);
					janus_sdp_attribute_add_to_mline(janus_sdp_mline_find(answer, JANUS_SDP_AUDIO), a);
				}
				if(video_orient_extmap) {
					/* First of all, let's check if the extmap attribute had a direction */
					const char *direction = NULL;
					switch(video_orient_mdir) {
						case JANUS_SDP_SENDONLY:
							direction = "/recvonly";
							break;
						case JANUS_SDP_RECVONLY:
						case JANUS_SDP_INACTIVE:
							direction = "/inactive";
							break;
						default:
							direction = "";
							break;
					}
					janus_sdp_attribute *a = janus_sdp_attribute_create("extmap",
						"%d%s %s\r\n", participant->video_orient_extmap_id, direction, JANUS_RTP_EXTMAP_VIDEO_ORIENTATION);
					janus_sdp_attribute_add_to_mline(janus_sdp_mline_find(answer, JANUS_SDP_VIDEO), a);
				}
				if(playout_delay_extmap) {
					/* First of all, let's check if the extmap attribute had a direction */
					const char *direction = NULL;
					switch(playout_delay_mdir) {
						case JANUS_SDP_SENDONLY:
							direction = "/recvonly";
							break;
						case JANUS_SDP_RECVONLY:
						case JANUS_SDP_INACTIVE:
							direction = "/inactive";
							break;
						default:
							direction = "";
							break;
					}
					janus_sdp_attribute *a = janus_sdp_attribute_create("extmap",
						"%d%s %s\r\n", participant->playout_delay_extmap_id, direction, JANUS_RTP_EXTMAP_PLAYOUT_DELAY);
					janus_sdp_attribute_add_to_mline(janus_sdp_mline_find(answer, JANUS_SDP_VIDEO), a);
				}
				if (transport_wide_cc_extmap) {
					janus_sdp_attribute *a = janus_sdp_attribute_create("extmap",
						"%d %s\r\n", participant->transport_wide_cc_extmap_id, JANUS_RTP_EXTMAP_TRANSPORT_WIDE_CC);
					janus_sdp_attribute_add_to_mline(janus_sdp_mline_find(answer, JANUS_SDP_VIDEO), a);
				}
				/* Generate an SDP string we can send back to the publisher */
				char *answer_sdp = janus_sdp_write(answer);
				/* Now turn the SDP into what we'll send subscribers, using the static payload types for making switching easier */
				offer = janus_sdp_generate_offer(s_name, answer->c_addr,
					JANUS_SDP_OA_AUDIO, participant->audio,
					JANUS_SDP_OA_AUDIO_CODEC, janus_audiocodec_name(participant->acodec),
					JANUS_SDP_OA_AUDIO_PT, janus_audiocodec_pt(participant->acodec),
					JANUS_SDP_OA_AUDIO_DIRECTION, JANUS_SDP_SENDONLY,
					JANUS_SDP_OA_VIDEO, participant->video,
					JANUS_SDP_OA_VIDEO_CODEC, janus_videocodec_name(participant->vcodec),
					JANUS_SDP_OA_VIDEO_PT, janus_videocodec_pt(participant->vcodec),
					JANUS_SDP_OA_VIDEO_DIRECTION, JANUS_SDP_SENDONLY,
					JANUS_SDP_OA_DATA, participant->data,
					JANUS_SDP_OA_DONE);
				/* Add the extmap attributes, if needed */
				if(audio_level_extmap) {
					janus_sdp_mline *m = janus_sdp_mline_find(offer, JANUS_SDP_AUDIO);
					if(m != NULL) {
						janus_sdp_attribute *a = janus_sdp_attribute_create("extmap",
							"%d %s\r\n", participant->audio_level_extmap_id, JANUS_RTP_EXTMAP_AUDIO_LEVEL);
						janus_sdp_attribute_add_to_mline(m, a);
					}
				}
				if(video_orient_extmap) {
					janus_sdp_mline *m = janus_sdp_mline_find(offer, JANUS_SDP_VIDEO);
					if(m != NULL) {
						janus_sdp_attribute *a = janus_sdp_attribute_create("extmap",
							"%d %s\r\n", participant->video_orient_extmap_id, JANUS_RTP_EXTMAP_VIDEO_ORIENTATION);
						janus_sdp_attribute_add_to_mline(m, a);
					}
				}
				if(playout_delay_extmap) {
					janus_sdp_mline *m = janus_sdp_mline_find(offer, JANUS_SDP_VIDEO);
					if(m != NULL) {
						janus_sdp_attribute *a = janus_sdp_attribute_create("extmap",
							"%d %s\r\n", participant->playout_delay_extmap_id, JANUS_RTP_EXTMAP_PLAYOUT_DELAY);
						janus_sdp_attribute_add_to_mline(m, a);
					}
				}
				/* DO not send transport wide CC to subscribers */
				/* Generate an SDP string we can offer subscribers later on */
				char *offer_sdp = janus_sdp_write(offer);
				if(!sdp_update) {
					/* Is this room recorded? */
					janus_mutex_lock(&participant->rec_mutex);
					if(videoroom->record || participant->recording_active) {
						janus_videoroom_recorder_create(participant, participant->audio, participant->video, participant->data);
					}
					/* Is simulcasting involved */
					if(msg_simulcast && participant->vcodec == JANUS_VIDEOCODEC_VP8) {
						JANUS_LOG(LOG_VERB, "Publisher is going to do simulcasting\n");
						participant->simulcast = TRUE;
						participant->vp9svc = FALSE;
						participant->ssrc[0] = json_integer_value(json_object_get(msg_simulcast, "ssrc-0"));
						participant->ssrc[1] = json_integer_value(json_object_get(msg_simulcast, "ssrc-1"));
						participant->ssrc[2] = json_integer_value(json_object_get(msg_simulcast, "ssrc-2"));
					} else {
						/* No simulcasting involved */
						participant->simulcast = FALSE;
						participant->vp9svc = FALSE;
						participant->ssrc[0] = 0;
						participant->ssrc[1] = 0;
						participant->ssrc[2] = 0;
					}
					janus_mutex_unlock(&participant->rec_mutex);
				}
				janus_sdp_destroy(offer);
				janus_sdp_destroy(answer);
				/* Send the answer back to the publisher */
				JANUS_LOG(LOG_VERB, "Handling publisher: turned this into an '%s':\n%s\n", type, answer_sdp);
				json_t *jsep = json_pack("{ssss}", "type", type, "sdp", answer_sdp);
				g_free(answer_sdp);
				/* How long will the gateway take to push the event? */
				g_atomic_int_set(&session->hangingup, 0);
				gint64 start = janus_get_monotonic_time();
				int res = gateway->push_event(msg->handle, &janus_videoroom_plugin, msg->transaction, event, jsep);
				JANUS_LOG(LOG_VERB, "  >> Pushing event: %d (took %"SCNu64" us)\n", res, janus_get_monotonic_time()-start);
				/* Done */
				if(res != JANUS_OK) {
					/* TODO Failed to negotiate? We should remove this publisher */
					g_free(offer_sdp);
				} else {
					/* Store the participant's SDP for interested subscribers */
					g_free(participant->sdp);
					participant->sdp = offer_sdp;
					/* We'll wait for the setup_media event before actually telling subscribers */
				}
				/* Unless this is an update, in which case schedule a new offer for all viewers */
				if(sdp_update) {
					json_t *update = json_object();
					json_object_set_new(update, "request", json_string("configure"));
					json_object_set_new(update, "update", json_true());
					janus_mutex_lock(&participant->subscribers_mutex);
					GSList *s = participant->subscribers;
					while(s) {
						janus_videoroom_subscriber *subscriber = (janus_videoroom_subscriber *)s->data;
						if(subscriber && subscriber->session && subscriber->session->handle) {
							/* Enqueue the fake request: this will trigger a renegotiation */
							janus_videoroom_message *msg = g_malloc(sizeof(janus_videoroom_message));
							janus_refcount_increase(&subscriber->session->ref);
							msg->handle = subscriber->session->handle;
							msg->message = update;
							msg->transaction = NULL;
							msg->jsep = NULL;
							json_incref(update);
							g_async_queue_push(messages, msg);
						}
						s = s->next;
					}
					janus_mutex_unlock(&participant->subscribers_mutex);
					json_decref(update);
				}
				json_decref(event);
				json_decref(jsep);
			}
			if(participant != NULL)
				janus_refcount_decrease(&participant->ref);
		}
		janus_videoroom_message_free(msg);

		continue;
		
error:
		{
			/* Prepare JSON error event */
			json_t *event = json_object();
			json_object_set_new(event, "videoroom", json_string("event"));
			json_object_set_new(event, "error_code", json_integer(error_code));
			json_object_set_new(event, "error", json_string(error_cause));
			int ret = gateway->push_event(msg->handle, &janus_videoroom_plugin, msg->transaction, event, NULL);
			JANUS_LOG(LOG_VERB, "  >> Pushing event: %d (%s)\n", ret, janus_get_api_error(ret));
			json_decref(event);
			janus_videoroom_message_free(msg);
		}
	}
	JANUS_LOG(LOG_VERB, "Leaving VideoRoom handler thread\n");
	return NULL;
}

/* Helper to quickly relay RTP packets from publishers to subscribers */
static void janus_videoroom_relay_rtp_packet(gpointer data, gpointer user_data) {
	janus_videoroom_rtp_relay_packet *packet = (janus_videoroom_rtp_relay_packet *)user_data;
	if(!packet || !packet->data || packet->length < 1) {
		JANUS_LOG(LOG_ERR, "Invalid packet...\n");
		return;
	}
	janus_videoroom_subscriber *subscriber = (janus_videoroom_subscriber *)data;
	if(!subscriber || !subscriber->session) {
		// JANUS_LOG(LOG_ERR, "Invalid session...\n");
		return;
	}
	if(subscriber->paused || subscriber->kicked) {
		// JANUS_LOG(LOG_ERR, "This subscriber paused the stream...\n");
		return;
	}
	janus_videoroom_session *session = subscriber->session;
	if(!session || !session->handle) {
		// JANUS_LOG(LOG_ERR, "Invalid session...\n");
		return;
	}
	if(!session->started) {
		// JANUS_LOG(LOG_ERR, "Streaming not started yet for this session...\n");
		return;
	}
	
	/* Make sure there hasn't been a publisher switch by checking the SSRC */
	if(packet->is_video) {
		/* Check if this subscriber is subscribed to this medium */
		if(!subscriber->video) {
			/* Nope, don't relay */
			return;
		}
		/* Check if there's any SVC info to take into account */
		if(packet->svc) {
			/* There is: check if this is a layer that can be dropped for this viewer
			 * Note: Following core inspired by the excellent job done by Sergio Garcia Murillo here:
			 * https://github.com/medooze/media-server/blob/master/src/vp9/VP9LayerSelector.cpp */
			gboolean override_mark_bit = FALSE, has_marker_bit = packet->data->markerbit;
			int temporal_layer = subscriber->temporal_layer;
			if(subscriber->target_temporal_layer > subscriber->temporal_layer) {
				/* We need to upscale */
				JANUS_LOG(LOG_HUGE, "We need to upscale temporally:\n");
				if(packet->ubit && packet->bbit && packet->temporal_layer <= subscriber->target_temporal_layer) {
					JANUS_LOG(LOG_HUGE, "  -- Upscaling temporal layer: %u --> %u\n",
						packet->temporal_layer, subscriber->target_temporal_layer);
					subscriber->temporal_layer = packet->temporal_layer;
					temporal_layer = subscriber->temporal_layer;
					/* Notify the viewer */
					json_t *event = json_object();
					json_object_set_new(event, "videoroom", json_string("event"));
					json_object_set_new(event, "room", json_integer(subscriber->room_id));
					json_object_set_new(event, "temporal_layer", json_integer(subscriber->temporal_layer));
					gateway->push_event(subscriber->session->handle, &janus_videoroom_plugin, NULL, event, NULL);
					json_decref(event);
				}
			} else if(subscriber->target_temporal_layer < subscriber->temporal_layer) {
				/* We need to downscale */
				JANUS_LOG(LOG_HUGE, "We need to downscale temporally:\n");
				if(packet->ebit) {
					JANUS_LOG(LOG_HUGE, "  -- Downscaling temporal layer: %u --> %u\n",
						subscriber->temporal_layer, subscriber->target_temporal_layer);
					subscriber->temporal_layer = subscriber->target_temporal_layer;
					/* Notify the viewer */
					json_t *event = json_object();
					json_object_set_new(event, "videoroom", json_string("event"));
					json_object_set_new(event, "room", json_integer(subscriber->room_id));
					json_object_set_new(event, "temporal_layer", json_integer(subscriber->temporal_layer));
					gateway->push_event(subscriber->session->handle, &janus_videoroom_plugin, NULL, event, NULL);
					json_decref(event);
				}
			}
			if(temporal_layer < packet->temporal_layer) {
				/* Drop the packet: update the context to make sure sequence number is increased normally later */
				JANUS_LOG(LOG_HUGE, "Dropping packet (temporal layer %d < %d)\n", temporal_layer, packet->temporal_layer);
				subscriber->context.v_base_seq++;
				return;
			}
			int spatial_layer = subscriber->spatial_layer;
			if(subscriber->target_spatial_layer > subscriber->spatial_layer) {
				JANUS_LOG(LOG_HUGE, "We need to upscale spatially:\n");
				/* We need to upscale */
				if(packet->pbit == 0 && packet->bbit && packet->spatial_layer == subscriber->spatial_layer+1) {
					JANUS_LOG(LOG_HUGE, "  -- Upscaling spatial layer: %u --> %u\n",
						packet->spatial_layer, subscriber->target_spatial_layer);
					subscriber->spatial_layer = packet->spatial_layer;
					spatial_layer = subscriber->spatial_layer;
					/* Notify the viewer */
					json_t *event = json_object();
					json_object_set_new(event, "videoroom", json_string("event"));
					json_object_set_new(event, "room", json_integer(subscriber->room_id));
					json_object_set_new(event, "spatial_layer", json_integer(subscriber->spatial_layer));
					gateway->push_event(subscriber->session->handle, &janus_videoroom_plugin, NULL, event, NULL);
					json_decref(event);
				}
			} else if(subscriber->target_spatial_layer < subscriber->spatial_layer) {
				/* We need to downscale */
				JANUS_LOG(LOG_HUGE, "We need to downscale spatially:\n");
				if(packet->ebit) {
					JANUS_LOG(LOG_HUGE, "  -- Downscaling spatial layer: %u --> %u\n",
						subscriber->spatial_layer, subscriber->target_spatial_layer);
					subscriber->spatial_layer = subscriber->target_spatial_layer;
					/* Notify the viewer */
					json_t *event = json_object();
					json_object_set_new(event, "videoroom", json_string("event"));
					json_object_set_new(event, "room", json_integer(subscriber->room_id));
					json_object_set_new(event, "spatial_layer", json_integer(subscriber->spatial_layer));
					gateway->push_event(subscriber->session->handle, &janus_videoroom_plugin, NULL, event, NULL);
					json_decref(event);
				}
			}
			if(spatial_layer < packet->spatial_layer) {
				/* Drop the packet: update the context to make sure sequence number is increased normally later */
				JANUS_LOG(LOG_HUGE, "Dropping packet (spatial layer %d < %d)\n", spatial_layer, packet->spatial_layer);
				subscriber->context.v_base_seq++;
				return;
			} else if(packet->ebit && spatial_layer == packet->spatial_layer) {
				/* If we stop at layer 0, we need a marker bit now, as the one from layer 1 will not be received */
				override_mark_bit = TRUE;
			}
			/* If we got here, we can send the frame: this doesn't necessarily mean it's
			 * one of the layers the user wants, as there may be dependencies involved */
			JANUS_LOG(LOG_HUGE, "Sending packet (spatial=%d, temporal=%d)\n",
				packet->spatial_layer, packet->temporal_layer);
			/* Fix sequence number and timestamp (publisher switching may be involved) */
			janus_rtp_header_update(packet->data, &subscriber->context, TRUE, 4500);
			if(override_mark_bit && !has_marker_bit) {
				packet->data->markerbit = 1;
			}
			if(gateway != NULL)
				gateway->relay_rtp(session->handle, packet->is_video, (char *)packet->data, packet->length);
			if(override_mark_bit && !has_marker_bit) {
				packet->data->markerbit = 0;
			}
			/* Restore the timestamp and sequence number to what the publisher set them to */
			packet->data->timestamp = htonl(packet->timestamp);
			packet->data->seq_number = htons(packet->seq_number);
		} else if(packet->ssrc[0] != 0) {
			/* Handle simulcast: don't relay if it's not the SSRC we wanted to handle */
			uint32_t ssrc = ntohl(packet->data->ssrc);
			int plen = 0;
			char *payload = janus_rtp_payload((char *)packet->data, packet->length, &plen);
			if(payload == NULL)
				return;
			gboolean switched = FALSE;
			if(subscriber->substream != subscriber->substream_target) {
				/* There has been a change: let's wait for a keyframe on the target */
				int step = (subscriber->substream < 1 && subscriber->substream_target == 2);
				if(ssrc == packet->ssrc[subscriber->substream_target] || (step && ssrc == packet->ssrc[step])) {
					if(janus_vp8_is_keyframe(payload, plen)) {
						uint32_t ssrc_old = 0;
						if(subscriber->substream != -1)
							ssrc_old = packet->ssrc[subscriber->substream];
						JANUS_LOG(LOG_VERB, "Received keyframe on SSRC %"SCNu32", switching (was %"SCNu32")\n", ssrc, ssrc_old);
						subscriber->substream = (ssrc == packet->ssrc[subscriber->substream_target] ? subscriber->substream_target : step);;
						switched = TRUE;
						/* Notify the viewer */
						json_t *event = json_object();
						json_object_set_new(event, "videoroom", json_string("event"));
						json_object_set_new(event, "room", json_integer(subscriber->room_id));
						json_object_set_new(event, "substream", json_integer(subscriber->substream));
						gateway->push_event(subscriber->session->handle, &janus_videoroom_plugin, NULL, event, NULL);
						json_decref(event);
					} else {
						JANUS_LOG(LOG_HUGE, "Not a keyframe on SSRC %"SCNu32" yet, waiting before switching\n", ssrc);
					}
				}
			}
			/* If we haven't received our desired substream yet, let's drop temporarily */
			if(subscriber->last_relayed == 0) {
				/* Let's start slow */
				subscriber->last_relayed = janus_get_monotonic_time();
			} else {
				/* Check if 250ms went by with no packet relayed */
				gint64 now = janus_get_monotonic_time();
				if(now-subscriber->last_relayed >= 250000) {
					subscriber->last_relayed = now;
					int substream = subscriber->substream-1;
					if(substream < 0)
						substream = 0;
					if(subscriber->substream != substream) {
						JANUS_LOG(LOG_WARN, "No packet received on substream %d for a while, falling back to %d\n",
							subscriber->substream, substream);
						subscriber->substream = substream;
						/* Send a PLI */
						JANUS_LOG(LOG_VERB, "Just (re-)enabled video, sending a PLI to recover it\n");
						char rtcpbuf[12];
						memset(rtcpbuf, 0, 12);
						janus_rtcp_pli((char *)&rtcpbuf, 12);
						if(subscriber->feed && subscriber->feed->session && subscriber->feed->session->handle) {
							gateway->relay_rtcp(subscriber->feed->session->handle, 1, rtcpbuf, 12);
							/* Update the time of when we last sent a keyframe request */
							subscriber->feed->fir_latest = janus_get_monotonic_time();
						}
						/* Notify the viewer */
						json_t *event = json_object();
						json_object_set_new(event, "videoroom", json_string("event"));
						json_object_set_new(event, "room", json_integer(subscriber->room_id));
						json_object_set_new(event, "substream", json_integer(subscriber->substream));
						gateway->push_event(subscriber->session->handle, &janus_videoroom_plugin, NULL, event, NULL);
						json_decref(event);
					}
				}
			}
			if(ssrc != packet->ssrc[subscriber->substream]) {
				JANUS_LOG(LOG_HUGE, "Dropping packet (it's from SSRC %"SCNu32", but we're only relaying SSRC %"SCNu32" now\n",
					ssrc, packet->ssrc[subscriber->substream]);
				return;
			}
			subscriber->last_relayed = janus_get_monotonic_time();
			/* Check if there's any temporal scalability to take into account */
			if(subscriber->templayer != subscriber->templayer_target) {
				/* FIXME We should be smarter in deciding when to switch */
				subscriber->templayer = subscriber->templayer_target;
				/* Notify the user */
				json_t *event = json_object();
				json_object_set_new(event, "videoroom", json_string("event"));
				json_object_set_new(event, "room", json_integer(subscriber->room_id));
				json_object_set_new(event, "temporal", json_integer(subscriber->templayer));
				gateway->push_event(subscriber->session->handle, &janus_videoroom_plugin, NULL, event, NULL);
				json_decref(event);
			}
			if(packet->temporal_layer > subscriber->templayer) {
				JANUS_LOG(LOG_HUGE, "Dropping packet (it's temporal layer %d, but we're capping at %d)\n",
					packet->temporal_layer, subscriber->templayer);
				/* We increase the base sequence number, or there will be gaps when delivering later */
				subscriber->context.v_base_seq++;
				return;
			}
			/* If we got here, update the RTP header and send the packet */
			janus_rtp_header_update(packet->data, &subscriber->context, TRUE, 4500);
			char vp8pd[6];
			memcpy(vp8pd, payload, sizeof(vp8pd));
			janus_vp8_simulcast_descriptor_update(payload, plen, &subscriber->simulcast_context, switched);
			/* Send the packet */
			if(gateway != NULL)
				gateway->relay_rtp(session->handle, packet->is_video, (char *)packet->data, packet->length);
			/* Restore the timestamp and sequence number to what the publisher set them to */
			packet->data->timestamp = htonl(packet->timestamp);
			packet->data->seq_number = htons(packet->seq_number);
			/* Restore the original payload descriptor as well, as it will be needed by the next viewer */
			memcpy(payload, vp8pd, sizeof(vp8pd));
		} else {
			/* Fix sequence number and timestamp (publisher switching may be involved) */
			janus_rtp_header_update(packet->data, &subscriber->context, TRUE, 4500);
			/* Send the packet */
			if(gateway != NULL)
				gateway->relay_rtp(session->handle, packet->is_video, (char *)packet->data, packet->length);
			/* Restore the timestamp and sequence number to what the publisher set them to */
			packet->data->timestamp = htonl(packet->timestamp);
			packet->data->seq_number = htons(packet->seq_number);
		}
	} else {
		/* Check if this subscriber is subscribed to this medium */
		if(!subscriber->audio) {
			/* Nope, don't relay */
			return;
		}
		/* Fix sequence number and timestamp (publisher switching may be involved) */
		janus_rtp_header_update(packet->data, &subscriber->context, FALSE, 960);
		/* Send the packet */
		if(gateway != NULL)
			gateway->relay_rtp(session->handle, packet->is_video, (char *)packet->data, packet->length);
		/* Restore the timestamp and sequence number to what the publisher set them to */
		packet->data->timestamp = htonl(packet->timestamp);
		packet->data->seq_number = htons(packet->seq_number);
	}

	return;
}

static void janus_videoroom_relay_data_packet(gpointer data, gpointer user_data) {
	char *text = (char *)user_data;
	janus_videoroom_subscriber *subscriber = (janus_videoroom_subscriber *)data;
	if(!subscriber || !subscriber->session || !subscriber->data || subscriber->paused) {
		return;
	}
	janus_videoroom_session *session = subscriber->session;
	if(!session || !session->handle) {
		return;
	}
	if(!session->started) {
		return;
	}
	if(gateway != NULL && text != NULL) {
		JANUS_LOG(LOG_VERB, "Forwarding DataChannel message (%zu bytes) to viewer: %s\n", strlen(text), text);
		gateway->relay_data(session->handle, text, strlen(text));
	}
	return;
}<|MERGE_RESOLUTION|>--- conflicted
+++ resolved
@@ -4037,12 +4037,8 @@
 					janus_refcount_decrease(&videoroom->ref);
 					janus_videoroom_publisher_dereference_nodebug(participant);
 					return;
-<<<<<<< HEAD
-				}
-				if(participant->vcodec == JANUS_VIDEOROOM_VP8) {
-=======
+				}
 				if(participant->vcodec == JANUS_VIDEOCODEC_VP8) {
->>>>>>> 6e9eae3b
 					if(janus_vp8_is_keyframe(payload, plen))
 						participant->fir_latest = now;
 				} else if(participant->vcodec == JANUS_VIDEOCODEC_VP9) {

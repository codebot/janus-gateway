/*! \file   janus_recordplay.c
 * \author Lorenzo Miniero <lorenzo@meetecho.com>
 * \copyright GNU General Public License v3
 * \brief  Janus Record&Play plugin
 * \details  This is a simple application that implements two different
 * features: it allows you to record a message you send with WebRTC in
 * the format defined in recorded.c (MJR recording) and subsequently
 * replay this recording (or other previously recorded) through WebRTC
 * as well.
 * 
 * This application aims at showing how easy recording frames sent by
 * a peer is, and how this recording can be re-used directly, without
 * necessarily involving a post-processing process (e.g., through the
 * tool we provide in janus-pp-rec.c).
 * 
 * The configuration process is quite easy: just choose where the
 * recordings should be saved. The same folder will also be used to list
 * the available recordings that can be replayed.
 * 
 * \note The application creates a special file in INI format with
 * \c .nfo extension for each recording that is saved. This is necessary
 * to map a specific audio .mjr file to a different video .mjr one, as
 * they always get saved in different files. If you want to replay
 * recordings you took in a different application (e.g., the streaming
 * or videoroom plugins) just copy the related files in the folder you
 * configured this plugin to use and create a .nfo file in the same
 * folder to create a mapping, e.g.:
 * 
 * 		[12345678]
 * 		name = My videoroom recording
 * 		date = 2014-10-14 17:11:26
 * 		audio = mcu-audio.mjr
 * 		video = mcu-video.mjr
 * 
 * \section recplayapi Record&Play API
 * 
 * The Record&Play API supports several requests, some of which are
 * synchronous and some asynchronous. There are some situations, though,
 * (invalid JSON, invalid request) which will always result in a
 * synchronous error response even for asynchronous requests. 
 * 
 * \c list and \c update are synchronous requests, which means you'll
 * get a response directly within the context of the transaction. \c list
 * lists all the available recordings, while \c update forces the plugin
 * to scan the folder of recordings again in case some were added manually
 * and not indexed in the meanwhile.
 * 
 * The \c record , \c play , \c start and \c stop requests instead are
 * all asynchronous, which means you'll get a notification about their
 * success or failure in an event. \c record asks the plugin to start
 * recording a session; \c play asks the plugin to prepare the playout
 * of one of the previously recorded sessions; \c start starts the
 * actual playout, and \c stop stops whatever the session was for, i.e.,
 * recording or replaying.
 * 
 * The \c list request has to be formatted as follows:
 *
\verbatim
{
	"request" : "list"
}
\endverbatim
 *
 * A successful request will result in an array of recordings:
 * 
\verbatim
{
	"recordplay" : "list",
	"list": [	// Array of recording objects
		{			// Recording #1
			"id": <numeric ID>,
			"name": "<Name of the recording>",
			"date": "<Date of the recording>",
			"audio": "<Audio rec file, if any; optional>",
			"video": "<Video rec file, if any; optional>"
		},
		<other recordings>
	]
}
\endverbatim
 * 
 * An error instead (and the same applies to all other requests, so this
 * won't be repeated) would provide both an error code and a more verbose
 * description of the cause of the issue:
 * 
\verbatim
{
	"recordplay" : "event",
	"error_code" : <numeric ID, check Macros below>,
	"error" : "<error description as a string>"
}
\endverbatim
 * 
 * The \c update request instead has to be formatted as follows:
 *
\verbatim
{
	"request" : "update"
}
\endverbatim
 *
 * which will always result in an immediate ack ( \c ok ):
 * 
\verbatim
{
	"recordplay" : "ok",
}
\endverbatim
 *
 * Coming to the asynchronous requests, \c record has to be attached to
 * a JSEP offer (failure to do so will result in an error) and has to be
 * formatted as follows:
 *
\verbatim
{
	"request" : "record",
	"name" : "<Pretty name for the recording>"
}
\endverbatim
 *
 * A successful management of this request will result in a \c recording
 * event which will include the unique ID of the recording and a JSEP
 * answer to complete the setup of the associated PeerConnection to record:
 * 
\verbatim
{
	"recordplay" : "event",
	"result": {
		"status" : "recording",
		"id" : <unique numeric ID>
	}
}
\endverbatim
 *
 * A \c stop request can interrupt the recording process and tear the
 * associated PeerConnection down:
 * 
\verbatim
{
	"request" : "stop",
}
\endverbatim
 * 
 * This will result in a \c stopped status:
 * 
\verbatim
{
	"recordplay" : "event",
	"result": {
		"status" : "stopped",
		"id" : <unique numeric ID of the interrupted recording>
	}
}
\endverbatim
 * 
 * For what concerns the playout, instead, the process is slightly
 * different: you first choose a recording to replay, using \c play ,
 * and then start its playout using a \c start request. Just as before,
 * a \c stop request will interrupt the playout and tear the PeerConnection
 * down. It's very important to point out that no JSEP offer must be
 * sent for replaying a recording: in this case, it will always be the
 * plugin to generate a JSON offer (in response to a \c play request),
 * which means you'll then have to provide a JSEP answer within the
 * context of the following \c start request which will close the circle.
 * 
 * A \c play request has to be formatted as follows:
 * 
\verbatim
{
	"request" : "play",
	"id" : <unique numeric ID of the recording to replay>
}
\endverbatim
 * 
 * This will result in a \c preparing status notification which will be
 * attached to the JSEP offer originated by the plugin in order to
 * match the media available in the recording:
 * 
\verbatim
{
	"recordplay" : "event",
	"result": {
		"status" : "preparing",
		"id" : <unique numeric ID of the recording>
	}
}
\endverbatim
 * 
 * A \c start request, which as anticipated must be attached to the JSEP
 * answer to the previous offer sent by the plugin, has to be formatted
 * as follows:
 * 
\verbatim
{
	"request" : "start",
}
\endverbatim
 * 
 * This will result in a \c playing status notification:
 * 
\verbatim
{
	"recordplay" : "event",
	"result": {
		"status" : "playing"
	}
}
\endverbatim
 * 
 * Just as before, a \c stop request can interrupt the playout process at
 * any time, and tear the associated PeerConnection down:
 * 
\verbatim
{
	"request" : "stop",
}
\endverbatim
 * 
 * This will result in a \c stopped status:
 * 
\verbatim
{
	"recordplay" : "event",
	"result": {
		"status" : "stopped"
	}
}
\endverbatim
 * 
 * If the plugin detects a loss of the associated PeerConnection, whether
 * as a result of a \c stop request or because the 10 seconds passed, a
 * \c done result notification is triggered to inform the application
 * the recording/playout session is over:
 * 
\verbatim
{
	"recordplay" : "event",
	"result": "done"
}
\endverbatim
 *
 * \ingroup plugins
 * \ref plugins
 */

#include "plugin.h"

#include <dirent.h>
#include <arpa/inet.h>
#include <sys/stat.h>
#include <sys/time.h>
#include <jansson.h>

#include "../debug.h"
#include "../apierror.h"
#include "../config.h"
#include "../mutex.h"
#include "../record.h"
#include "../sdp-utils.h"
#include "../rtp.h"
#include "../rtcp.h"
#include "../utils.h"


/* Plugin information */
#define JANUS_RECORDPLAY_VERSION			4
#define JANUS_RECORDPLAY_VERSION_STRING		"0.0.4"
#define JANUS_RECORDPLAY_DESCRIPTION		"This is a trivial Record&Play plugin for Janus, to record WebRTC sessions and replay them."
#define JANUS_RECORDPLAY_NAME				"JANUS Record&Play plugin"
#define JANUS_RECORDPLAY_AUTHOR				"Meetecho s.r.l."
#define JANUS_RECORDPLAY_PACKAGE			"janus.plugin.recordplay"

/* Plugin methods */
janus_plugin *create(void);
int janus_recordplay_init(janus_callbacks *callback, const char *onfig_path);
void janus_recordplay_destroy(void);
int janus_recordplay_get_api_compatibility(void);
int janus_recordplay_get_version(void);
const char *janus_recordplay_get_version_string(void);
const char *janus_recordplay_get_description(void);
const char *janus_recordplay_get_name(void);
const char *janus_recordplay_get_author(void);
const char *janus_recordplay_get_package(void);
void janus_recordplay_create_session(janus_plugin_session *handle, int *error);
struct janus_plugin_result *janus_recordplay_handle_message(janus_plugin_session *handle, char *transaction, json_t *message, json_t *jsep);
void janus_recordplay_setup_media(janus_plugin_session *handle);
void janus_recordplay_incoming_rtp(janus_plugin_session *handle, int video, char *buf, int len);
void janus_recordplay_incoming_rtcp(janus_plugin_session *handle, int video, char *buf, int len);
void janus_recordplay_incoming_data(janus_plugin_session *handle, char *buf, int len);
void janus_recordplay_slow_link(janus_plugin_session *handle, int uplink, int video);
void janus_recordplay_hangup_media(janus_plugin_session *handle);
void janus_recordplay_destroy_session(janus_plugin_session *handle, int *error);
json_t *janus_recordplay_query_session(janus_plugin_session *handle);

/* Plugin setup */
static janus_plugin janus_recordplay_plugin =
	JANUS_PLUGIN_INIT (
		.init = janus_recordplay_init,
		.destroy = janus_recordplay_destroy,

		.get_api_compatibility = janus_recordplay_get_api_compatibility,
		.get_version = janus_recordplay_get_version,
		.get_version_string = janus_recordplay_get_version_string,
		.get_description = janus_recordplay_get_description,
		.get_name = janus_recordplay_get_name,
		.get_author = janus_recordplay_get_author,
		.get_package = janus_recordplay_get_package,
		
		.create_session = janus_recordplay_create_session,
		.handle_message = janus_recordplay_handle_message,
		.setup_media = janus_recordplay_setup_media,
		.incoming_rtp = janus_recordplay_incoming_rtp,
		.incoming_rtcp = janus_recordplay_incoming_rtcp,
		.incoming_data = janus_recordplay_incoming_data,
		.slow_link = janus_recordplay_slow_link,
		.hangup_media = janus_recordplay_hangup_media,
		.destroy_session = janus_recordplay_destroy_session,
		.query_session = janus_recordplay_query_session,
	);

/* Plugin creator */
janus_plugin *create(void) {
	JANUS_LOG(LOG_VERB, "%s created!\n", JANUS_RECORDPLAY_NAME);
	return &janus_recordplay_plugin;
}

/* Parameter validation */
static struct janus_json_parameter request_parameters[] = {
	{"request", JSON_STRING, JANUS_JSON_PARAM_REQUIRED}
};
static struct janus_json_parameter configure_parameters[] = {
	{"video-bitrate-max", JSON_INTEGER, JANUS_JSON_PARAM_POSITIVE},
	{"video-keyframe-interval", JSON_INTEGER, JANUS_JSON_PARAM_POSITIVE}
};
static struct janus_json_parameter record_parameters[] = {
	{"name", JSON_STRING, JANUS_JSON_PARAM_REQUIRED | JANUS_JSON_PARAM_NONEMPTY},
	{"filename", JSON_STRING, 0},
	{"update", JANUS_JSON_BOOL, 0}
};
static struct janus_json_parameter play_parameters[] = {
	{"id", JSON_INTEGER, JANUS_JSON_PARAM_REQUIRED | JANUS_JSON_PARAM_POSITIVE},
	{"restart", JANUS_JSON_BOOL, 0}
};

/* Useful stuff */
static volatile gint initialized = 0, stopping = 0;
static gboolean notify_events = TRUE;
static janus_callbacks *gateway = NULL;
static GThread *handler_thread;
static void *janus_recordplay_handler(void *data);
static void janus_recordplay_hangup_media_internal(janus_plugin_session *handle);

typedef struct janus_recordplay_message {
	janus_plugin_session *handle;
	char *transaction;
	json_t *message;
	json_t *jsep;
} janus_recordplay_message;
static GAsyncQueue *messages = NULL;
static janus_recordplay_message exit_message;

typedef struct janus_recordplay_rtp_header_extension {
	uint16_t type;
	uint16_t length;
} janus_recordplay_rtp_header_extension;

typedef struct janus_recordplay_frame_packet {
	uint16_t seq;	/* RTP Sequence number */
	uint64_t ts;	/* RTP Timestamp */
	int len;		/* Length of the data */
	long offset;	/* Offset of the data in the file */
	struct janus_recordplay_frame_packet *next;
	struct janus_recordplay_frame_packet *prev;
} janus_recordplay_frame_packet;
janus_recordplay_frame_packet *janus_recordplay_get_frames(const char *dir, const char *filename);

typedef struct janus_recordplay_recording {
	guint64 id;					/* Recording unique ID */
	char *name;					/* Name of the recording */
	char *date;					/* Time of the recording */
	char *arc_file;				/* Audio file name */
	const char *acodec;			/* Codec used for audio, if available */
	int audio_pt;				/* Payload types to use for audio when playing recordings */
	char *vrc_file;				/* Video file name */
	const char *vcodec;			/* Codec used for video, if available */
	int video_pt;				/* Payload types to use for audio when playing recordings */
	char *offer;				/* The SDP offer that will be sent to watchers */
	GList *viewers;				/* List of users watching this recording */
	volatile gint completed;	/* Whether this recording was completed or still going on */
	volatile gint destroyed;	/* Whether this recording has been marked as destroyed */
	janus_refcount ref;			/* Reference counter */
	janus_mutex mutex;			/* Mutex for this recording */
} janus_recordplay_recording;
static GHashTable *recordings = NULL;
static janus_mutex recordings_mutex = JANUS_MUTEX_INITIALIZER;

typedef struct janus_recordplay_session {
	janus_plugin_session *handle;
	gint64 sdp_sessid;
	gint64 sdp_version;
	gboolean active;
	gboolean recorder;		/* Whether this session is used to record or to replay a WebRTC session */
	gboolean firefox;		/* We send Firefox users a different kind of FIR */
	janus_recordplay_recording *recording;
	janus_recorder *arc;	/* Audio recorder */
	janus_recorder *vrc;	/* Video recorder */
	janus_mutex rec_mutex;	/* Mutex to protect the recorders from race conditions */
	janus_recordplay_frame_packet *aframes;	/* Audio frames (for playout) */
	janus_recordplay_frame_packet *vframes;	/* Video frames (for playout) */
	guint video_remb_startup;
	gint64 video_remb_last;
	guint32 video_bitrate;
	guint video_keyframe_interval; /* keyframe request interval (ms) */
	guint64 video_keyframe_request_last; /* timestamp of last keyframe request sent */
	gint video_fir_seq;
	guint32 simulcast_ssrc;	/* We don't support Simulcast in this plugin, so we'll stick to the base substream */
	volatile gint hangingup;
	volatile gint destroyed;
	janus_refcount ref;
} janus_recordplay_session;
static GHashTable *sessions;
static janus_mutex sessions_mutex = JANUS_MUTEX_INITIALIZER;

static void janus_recordplay_session_destroy(janus_recordplay_session *session) {
	if(session && g_atomic_int_compare_and_exchange(&session->destroyed, 0, 1))
		janus_refcount_decrease(&session->ref);
}

static void janus_recordplay_session_free(const janus_refcount *session_ref) {
	janus_recordplay_session *session = janus_refcount_containerof(session_ref, janus_recordplay_session, ref);
	/* Remove the reference to the core plugin session */
	janus_refcount_decrease(&session->handle->ref);
	/* This session can be destroyed, free all the resources */
	g_free(session);
}


static void janus_recordplay_recording_destroy(janus_recordplay_recording *recording) {
	if(recording && g_atomic_int_compare_and_exchange(&recording->destroyed, 0, 1))
		janus_refcount_decrease(&recording->ref);
}

static void janus_recordplay_recording_free(const janus_refcount *recording_ref) {
	janus_recordplay_recording *recording = janus_refcount_containerof(recording_ref, janus_recordplay_recording, ref);
	/* This recording can be destroyed, free all the resources */
	g_free(recording->name);
	g_free(recording->date);
	g_free(recording->arc_file);
	g_free(recording->vrc_file);
	g_free(recording->offer);
	g_free(recording);
}


static char *recordings_path = NULL;
void janus_recordplay_update_recordings_list(void);
static void *janus_recordplay_playout_thread(void *data);

/* Helper to send RTCP feedback back to recorders, if needed */
void janus_recordplay_send_rtcp_feedback(janus_plugin_session *handle, int video, char *buf, int len);

/* To make things easier, we use static payload types for viewers (unless it's for G.711 or G.722) */
#define AUDIO_PT		111
#define VIDEO_PT		100

/* Helper method to check which codec was used in a specific recording */
static const char *janus_recordplay_parse_codec(const char *dir, const char *filename) {
	if(dir == NULL || filename == NULL)
		return NULL;
	char source[1024];
	if(strstr(filename, ".mjr"))
		g_snprintf(source, 1024, "%s/%s", dir, filename);
	else
		g_snprintf(source, 1024, "%s/%s.mjr", dir, filename);
	FILE *file = fopen(source, "rb");
	if(file == NULL) {
		JANUS_LOG(LOG_ERR, "Could not open file %s\n", source);
		return NULL;
	}
	fseek(file, 0L, SEEK_END);
	long fsize = ftell(file);
	fseek(file, 0L, SEEK_SET);

	/* Pre-parse */
	JANUS_LOG(LOG_VERB, "Pre-parsing file %s to generate ordered index...\n", source);
	gboolean parsed_header = FALSE;
	int bytes = 0;
	long offset = 0;
	uint16_t len = 0;
	char prebuffer[1500];
	memset(prebuffer, 0, 1500);
	/* Let's look for timestamp resets first */
	while(offset < fsize) {
		/* Read frame header */
		fseek(file, offset, SEEK_SET);
		bytes = fread(prebuffer, sizeof(char), 8, file);
		if(bytes != 8 || prebuffer[0] != 'M') {
			JANUS_LOG(LOG_ERR, "Invalid header...\n");
			fclose(file);
			return NULL;
		}
		if(prebuffer[1] == 'E') {
			/* Either the old .mjr format header ('MEETECHO' header followed by 'audio' or 'video'), or a frame */
			offset += 8;
			bytes = fread(&len, sizeof(uint16_t), 1, file);
			len = ntohs(len);
			offset += 2;
			if(len == 5 && !parsed_header) {
				/* This is the main header */
				parsed_header = TRUE;
				bytes = fread(prebuffer, sizeof(char), 5, file);
				if(prebuffer[0] == 'v') {
					JANUS_LOG(LOG_VERB, "This is an old video recording, assuming VP8\n");
					fclose(file);
					return "vp8";
				} else if(prebuffer[0] == 'a') {
					JANUS_LOG(LOG_VERB, "This is an old audio recording, assuming Opus\n");
					fclose(file);
					return "opus";
				}
			}
			JANUS_LOG(LOG_WARN, "Unsupported recording media type...\n");
			fclose(file);
			return NULL;
		} else if(prebuffer[1] == 'J') {
			/* New .mjr format */
			offset += 8;
			bytes = fread(&len, sizeof(uint16_t), 1, file);
			len = ntohs(len);
			offset += 2;
			if(len > 0 && !parsed_header) {
				/* This is the info header */
				bytes = fread(prebuffer, sizeof(char), len, file);
				if(bytes < 0) {
					JANUS_LOG(LOG_ERR, "Error reading from file... %s\n", strerror(errno));
					fclose(file);
					return NULL;
				}
				parsed_header = TRUE;
				prebuffer[len] = '\0';
				json_error_t error;
				json_t *info = json_loads(prebuffer, 0, &error);
				if(!info) {
					JANUS_LOG(LOG_ERR, "JSON error: on line %d: %s\n", error.line, error.text);
					JANUS_LOG(LOG_WARN, "Error parsing info header...\n");
					fclose(file);
					return NULL;
				}
				/* Is it audio or video? */
				json_t *type = json_object_get(info, "t");
				if(!type || !json_is_string(type)) {
					JANUS_LOG(LOG_WARN, "Missing/invalid recording type in info header...\n");
					json_decref(info);
					fclose(file);
					return NULL;
				}
				const char *t = json_string_value(type);
				gboolean video = FALSE;
				if(!strcasecmp(t, "v")) {
					video = TRUE;
				} else if(!strcasecmp(t, "a")) {
					video = FALSE;
				} else {
					JANUS_LOG(LOG_WARN, "Unsupported recording type '%s' in info header...\n", t);
					json_decref(info);
					fclose(file);
					return NULL;
				}
				/* What codec was used? */
				json_t *codec = json_object_get(info, "c");
				if(!codec || !json_is_string(codec)) {
					JANUS_LOG(LOG_WARN, "Missing recording codec in info header...\n");
					json_decref(info);
					fclose(file);
					return NULL;
				}
				const char *c = json_string_value(codec);
				const char *mcodec = janus_sdp_match_preferred_codec(video ? JANUS_SDP_VIDEO : JANUS_SDP_AUDIO, (char *)c);
				if(mcodec != NULL) {
					/* Found! */
					json_decref(info);
					fclose(file);
					return mcodec;
				}
				json_decref(info);
			}
			JANUS_LOG(LOG_WARN, "No codec found...\n");
			fclose(file);
			return NULL;
		} else {
			JANUS_LOG(LOG_ERR, "Invalid header...\n");
			fclose(file);
			return NULL;
		}
	}
	fclose(file);
	return NULL;
}

/* Helper method to prepare an SDP offer when a recording is available */
static int janus_recordplay_generate_offer(janus_recordplay_recording *rec) {
	if(rec == NULL)
		return -1;
	/* Prepare an SDP offer we'll send to playout viewers */
	gboolean offer_audio = (rec->arc_file != NULL && rec->acodec != NULL),
		offer_video = (rec->vrc_file != NULL && rec->vcodec != NULL);
	char s_name[100];
	g_snprintf(s_name, sizeof(s_name), "Recording %"SCNu64, rec->id);
	janus_sdp *offer = janus_sdp_generate_offer(
		s_name, "1.1.1.1",
		JANUS_SDP_OA_AUDIO, offer_audio,
		JANUS_SDP_OA_AUDIO_CODEC, rec->acodec,
		JANUS_SDP_OA_AUDIO_PT, rec->audio_pt,
		JANUS_SDP_OA_AUDIO_DIRECTION, JANUS_SDP_SENDONLY,
		JANUS_SDP_OA_VIDEO, offer_video,
		JANUS_SDP_OA_VIDEO_CODEC, rec->vcodec,
		JANUS_SDP_OA_VIDEO_PT, rec->video_pt,
		JANUS_SDP_OA_VIDEO_DIRECTION, JANUS_SDP_SENDONLY,
		JANUS_SDP_OA_DATA, FALSE,
		JANUS_SDP_OA_DONE);
	g_free(rec->offer);
	rec->offer = janus_sdp_write(offer);
	janus_sdp_destroy(offer);
	return 0;
}

static void janus_recordplay_message_free(janus_recordplay_message *msg) {
	if(!msg || msg == &exit_message)
		return;

	if(msg->handle && msg->handle->plugin_handle) {
		janus_recordplay_session *session = (janus_recordplay_session *)msg->handle->plugin_handle;
		janus_refcount_decrease(&session->ref);
	}
	msg->handle = NULL;

	g_free(msg->transaction);
	msg->transaction = NULL;
	if(msg->message)
		json_decref(msg->message);
	msg->message = NULL;
	if(msg->jsep)
		json_decref(msg->jsep);
	msg->jsep = NULL;

	g_free(msg);
}


/* Error codes */
#define JANUS_RECORDPLAY_ERROR_NO_MESSAGE			411
#define JANUS_RECORDPLAY_ERROR_INVALID_JSON			412
#define JANUS_RECORDPLAY_ERROR_INVALID_REQUEST		413
#define JANUS_RECORDPLAY_ERROR_INVALID_ELEMENT		414
#define JANUS_RECORDPLAY_ERROR_MISSING_ELEMENT		415
#define JANUS_RECORDPLAY_ERROR_NOT_FOUND			416
#define JANUS_RECORDPLAY_ERROR_INVALID_RECORDING	417
#define JANUS_RECORDPLAY_ERROR_INVALID_STATE		418
#define JANUS_RECORDPLAY_ERROR_INVALID_SDP			419
#define JANUS_RECORDPLAY_ERROR_UNKNOWN_ERROR		499


/* Plugin implementation */
int janus_recordplay_init(janus_callbacks *callback, const char *config_path) {
	if(g_atomic_int_get(&stopping)) {
		/* Still stopping from before */
		return -1;
	}
	if(callback == NULL || config_path == NULL) {
		/* Invalid arguments */
		return -1;
	}

	/* Read configuration */
	char filename[255];
	g_snprintf(filename, 255, "%s/%s.cfg", config_path, JANUS_RECORDPLAY_PACKAGE);
	JANUS_LOG(LOG_VERB, "Configuration file: %s\n", filename);
	janus_config *config = janus_config_parse(filename);
	if(config != NULL)
		janus_config_print(config);
	/* Parse configuration */
	if(config != NULL) {
		janus_config_item *path = janus_config_get_item_drilldown(config, "general", "path");
		if(path && path->value)
			recordings_path = g_strdup(path->value);
		janus_config_item *events = janus_config_get_item_drilldown(config, "general", "events");
		if(events != NULL && events->value != NULL)
			notify_events = janus_is_true(events->value);
		if(!notify_events && callback->events_is_enabled()) {
			JANUS_LOG(LOG_WARN, "Notification of events to handlers disabled for %s\n", JANUS_RECORDPLAY_NAME);
		}
		/* Done */
		janus_config_destroy(config);
		config = NULL;
	}
	if(recordings_path == NULL) {
		JANUS_LOG(LOG_FATAL, "No recordings path specified, giving up...\n");
		return -1;
	}
	/* Create the folder, if needed */
	struct stat st = {0};
	if(stat(recordings_path, &st) == -1) {
		int res = janus_mkdir(recordings_path, 0755);
		JANUS_LOG(LOG_VERB, "Creating folder: %d\n", res);
		if(res != 0) {
			JANUS_LOG(LOG_ERR, "%s", strerror(errno));
			return -1;	/* No point going on... */
		}
	}
	recordings = g_hash_table_new_full(g_int64_hash, g_int64_equal, (GDestroyNotify)g_free, (GDestroyNotify)janus_recordplay_recording_destroy);
	janus_recordplay_update_recordings_list();
	
	sessions = g_hash_table_new_full(NULL, NULL, NULL, (GDestroyNotify)janus_recordplay_session_destroy);
	messages = g_async_queue_new_full((GDestroyNotify) janus_recordplay_message_free);
	/* This is the callback we'll need to invoke to contact the gateway */
	gateway = callback;

	g_atomic_int_set(&initialized, 1);

	/* Launch the thread that will handle incoming messages */
	GError *error = NULL;
	handler_thread = g_thread_try_new("recordplay handler", janus_recordplay_handler, NULL, &error);
	if(error != NULL) {
		g_atomic_int_set(&initialized, 0);
		JANUS_LOG(LOG_ERR, "Got error %d (%s) trying to launch the Record&Play handler thread...\n", error->code, error->message ? error->message : "??");
		return -1;
	}
	JANUS_LOG(LOG_INFO, "%s initialized!\n", JANUS_RECORDPLAY_NAME);
	return 0;
}

void janus_recordplay_destroy(void) {
	if(!g_atomic_int_get(&initialized))
		return;
	g_atomic_int_set(&stopping, 1);

	g_async_queue_push(messages, &exit_message);
	if(handler_thread != NULL) {
		g_thread_join(handler_thread);
		handler_thread = NULL;
	}
	/* FIXME We should destroy the sessions cleanly */
	janus_mutex_lock(&sessions_mutex);
	g_hash_table_destroy(sessions);
	g_hash_table_destroy(recordings);
	janus_mutex_unlock(&sessions_mutex);
	g_async_queue_unref(messages);
	messages = NULL;
	sessions = NULL;
	g_atomic_int_set(&initialized, 0);
	g_atomic_int_set(&stopping, 0);
	JANUS_LOG(LOG_INFO, "%s destroyed!\n", JANUS_RECORDPLAY_NAME);
}

int janus_recordplay_get_api_compatibility(void) {
	/* Important! This is what your plugin MUST always return: don't lie here or bad things will happen */
	return JANUS_PLUGIN_API_VERSION;
}

int janus_recordplay_get_version(void) {
	return JANUS_RECORDPLAY_VERSION;
}

const char *janus_recordplay_get_version_string(void) {
	return JANUS_RECORDPLAY_VERSION_STRING;
}

const char *janus_recordplay_get_description(void) {
	return JANUS_RECORDPLAY_DESCRIPTION;
}

const char *janus_recordplay_get_name(void) {
	return JANUS_RECORDPLAY_NAME;
}

const char *janus_recordplay_get_author(void) {
	return JANUS_RECORDPLAY_AUTHOR;
}

const char *janus_recordplay_get_package(void) {
	return JANUS_RECORDPLAY_PACKAGE;
}

static janus_recordplay_session *janus_recordplay_lookup_session(janus_plugin_session *handle) {
	janus_recordplay_session *session = NULL;
	if (g_hash_table_contains(sessions, handle)) {
		session = (janus_recordplay_session *)handle->plugin_handle;
	}
	return session;
}

void janus_recordplay_create_session(janus_plugin_session *handle, int *error) {
	if(g_atomic_int_get(&stopping) || !g_atomic_int_get(&initialized)) {
		*error = -1;
		return;
	}	
<<<<<<< HEAD
	janus_recordplay_session *session = (janus_recordplay_session *)g_malloc0(sizeof(janus_recordplay_session));
	if(session == NULL) {
		JANUS_LOG(LOG_FATAL, "Memory error!\n");
		*error = -2;
		return;
	}
=======
	janus_recordplay_session *session = g_malloc0(sizeof(janus_recordplay_session));
>>>>>>> af87b812
	session->handle = handle;
	session->active = FALSE;
	session->recorder = FALSE;
	session->firefox = FALSE;
	session->arc = NULL;
	session->vrc = NULL;
	janus_mutex_init(&session->rec_mutex);
	g_atomic_int_set(&session->hangingup, 0);
	g_atomic_int_set(&session->destroyed, 0);
	session->video_remb_startup = 4;
	session->video_remb_last = janus_get_monotonic_time();
	session->video_bitrate = 1024 * 1024; 		/* This is 1mbps by default */
	session->video_keyframe_request_last = 0;
	session->video_keyframe_interval = 15000; 	/* 15 seconds by default */
	session->video_fir_seq = 0;
	janus_refcount_init(&session->ref, janus_recordplay_session_free);
	handle->plugin_handle = session;

	janus_mutex_lock(&sessions_mutex);
	g_hash_table_insert(sessions, handle, session);
	janus_mutex_unlock(&sessions_mutex);

	return;
}

void janus_recordplay_destroy_session(janus_plugin_session *handle, int *error) {
	if(g_atomic_int_get(&stopping) || !g_atomic_int_get(&initialized)) {
		*error = -1;
		return;
	}	
	janus_mutex_lock(&sessions_mutex);
	janus_recordplay_session *session = janus_recordplay_lookup_session(handle);
	if(!session) {
		janus_mutex_unlock(&sessions_mutex);
		JANUS_LOG(LOG_ERR, "No Record&Play session associated with this handle...\n");
		*error = -2;
		return;
	}
	JANUS_LOG(LOG_VERB, "Removing Record&Play session...\n");
	janus_recordplay_hangup_media_internal(handle);
	g_hash_table_remove(sessions, handle);
	janus_mutex_unlock(&sessions_mutex);
	return;
}

json_t *janus_recordplay_query_session(janus_plugin_session *handle) {
	if(g_atomic_int_get(&stopping) || !g_atomic_int_get(&initialized)) {
		return NULL;
	}	
	janus_mutex_lock(&sessions_mutex);
	janus_recordplay_session *session = janus_recordplay_lookup_session(handle);
	if(!session) {
		janus_mutex_unlock(&sessions_mutex);
		JANUS_LOG(LOG_ERR, "No session associated with this handle...\n");
		return NULL;
	}
	janus_refcount_increase(&session->ref);
	janus_mutex_unlock(&sessions_mutex);
	/* In the echo test, every session is the same: we just provide some configure info */
	json_t *info = json_object();
	json_object_set_new(info, "type", json_string(session->recorder ? "recorder" : (session->recording ? "player" : "none")));
	if(session->recording) {
		janus_refcount_increase(&session->recording->ref);
		json_object_set_new(info, "recording_id", json_integer(session->recording->id));
		json_object_set_new(info, "recording_name", json_string(session->recording->name));
		janus_refcount_decrease(&session->recording->ref);
	}
	json_object_set_new(info, "hangingup", json_integer(g_atomic_int_get(&session->hangingup)));
	json_object_set_new(info, "destroyed", json_integer(g_atomic_int_get(&session->destroyed)));
	janus_refcount_decrease(&session->ref);
	return info;
}

struct janus_plugin_result *janus_recordplay_handle_message(janus_plugin_session *handle, char *transaction, json_t *message, json_t *jsep) {
	if(g_atomic_int_get(&stopping) || !g_atomic_int_get(&initialized))
		return janus_plugin_result_new(JANUS_PLUGIN_ERROR, g_atomic_int_get(&stopping) ? "Shutting down" : "Plugin not initialized", NULL);

	/* Pre-parse the message */
	int error_code = 0;
	char error_cause[512];
	json_t *root = message;
	json_t *response = NULL;
	
	janus_mutex_lock(&sessions_mutex);
	janus_recordplay_session *session = janus_recordplay_lookup_session(handle);
	if(!session) {
		JANUS_LOG(LOG_ERR, "No session associated with this handle...\n");
		error_code = JANUS_RECORDPLAY_ERROR_UNKNOWN_ERROR;
		g_snprintf(error_cause, 512, "%s", "session associated with this handle...");
		goto plugin_response;
	}
	/* Increase the reference counter for this session: we'll decrease it after we handle the message */
	janus_refcount_increase(&session->ref);
	janus_mutex_unlock(&sessions_mutex);
	if(g_atomic_int_get(&session->destroyed)) {
		JANUS_LOG(LOG_ERR, "Session has already been destroyed...\n");
		error_code = JANUS_RECORDPLAY_ERROR_UNKNOWN_ERROR;
		g_snprintf(error_cause, 512, "%s", "Session has already been destroyed...");
		goto plugin_response;
	}

	if(message == NULL) {
		JANUS_LOG(LOG_ERR, "No message??\n");
		error_code = JANUS_RECORDPLAY_ERROR_NO_MESSAGE;
		g_snprintf(error_cause, 512, "%s", "No message??");
		goto plugin_response;
	}
	if(!json_is_object(root)) {
		JANUS_LOG(LOG_ERR, "JSON error: not an object\n");
		error_code = JANUS_RECORDPLAY_ERROR_INVALID_JSON;
		g_snprintf(error_cause, 512, "JSON error: not an object");
		goto plugin_response;
	}
	/* Get the request first */
	JANUS_VALIDATE_JSON_OBJECT(root, request_parameters,
		error_code, error_cause, TRUE,
		JANUS_RECORDPLAY_ERROR_MISSING_ELEMENT, JANUS_RECORDPLAY_ERROR_INVALID_ELEMENT);
	if(error_code != 0)
		goto plugin_response;
	json_t *request = json_object_get(root, "request");
	/* Some requests ('create' and 'destroy') can be handled synchronously */
	const char *request_text = json_string_value(request);
	if(!strcasecmp(request_text, "update")) {
		/* Update list of available recordings, scanning the folder again */
		janus_recordplay_update_recordings_list();
		/* Send info back */
		response = json_object();
		json_object_set_new(response, "recordplay", json_string("ok"));
		goto plugin_response;
	} else if(!strcasecmp(request_text, "list")) {
		json_t *list = json_array();
		JANUS_LOG(LOG_VERB, "Request for the list of recordings\n");
		/* Return a list of all available recordings */
		janus_mutex_lock(&recordings_mutex);
		GHashTableIter iter;
		gpointer value;
		g_hash_table_iter_init(&iter, recordings);
		while (g_hash_table_iter_next(&iter, NULL, &value)) {
			janus_recordplay_recording *rec = value;
			if(!g_atomic_int_get(&rec->completed))	/* Ongoing recording, skip */
				continue;
			janus_refcount_increase(&rec->ref);
			json_t *ml = json_object();
			json_object_set_new(ml, "id", json_integer(rec->id));
			json_object_set_new(ml, "name", json_string(rec->name));
			json_object_set_new(ml, "date", json_string(rec->date));
			json_object_set_new(ml, "audio", rec->arc_file ? json_true() : json_false());
			if(rec->acodec)
				json_object_set_new(ml, "audio_codec", json_string(rec->acodec));
			json_object_set_new(ml, "video", rec->vrc_file ? json_true() : json_false());
			if(rec->vcodec)
				json_object_set_new(ml, "video_codec", json_string(rec->vcodec));
			janus_refcount_decrease(&rec->ref);
			json_array_append_new(list, ml);
		}
		janus_mutex_unlock(&recordings_mutex);
		/* Send info back */
		response = json_object();
		json_object_set_new(response, "recordplay", json_string("list"));
		json_object_set_new(response, "list", list);
		goto plugin_response;
	} else if(!strcasecmp(request_text, "configure")) {
		JANUS_VALIDATE_JSON_OBJECT(root, configure_parameters,
			error_code, error_cause, TRUE,
			JANUS_RECORDPLAY_ERROR_MISSING_ELEMENT, JANUS_RECORDPLAY_ERROR_INVALID_ELEMENT);
		if(error_code != 0)
			goto plugin_response;
		json_t *video_bitrate_max = json_object_get(root, "video-bitrate-max");
		if(video_bitrate_max) {
			session->video_bitrate = json_integer_value(video_bitrate_max);
			JANUS_LOG(LOG_VERB, "Video bitrate has been set to %"SCNu32"\n", session->video_bitrate);
		}
		json_t *video_keyframe_interval= json_object_get(root, "video-keyframe-interval");
		if(video_keyframe_interval) {
			session->video_keyframe_interval = json_integer_value(video_keyframe_interval);
			JANUS_LOG(LOG_VERB, "Video keyframe interval has been set to %u\n", session->video_keyframe_interval);
		}
		response = json_object();
		json_object_set_new(response, "recordplay", json_string("configure"));
		json_object_set_new(response, "status", json_string("ok"));
		/* Return a success, and also let the client be aware of what changed, to allow crosschecks */
		json_t *settings = json_object();
		json_object_set_new(settings, "video-keyframe-interval", json_integer(session->video_keyframe_interval)); 
		json_object_set_new(settings, "video-bitrate-max", json_integer(session->video_bitrate)); 
		json_object_set_new(response, "settings", settings); 
		goto plugin_response;
	} else if(!strcasecmp(request_text, "record") || !strcasecmp(request_text, "play")
			|| !strcasecmp(request_text, "start") || !strcasecmp(request_text, "stop")) {
		/* These messages are handled asynchronously */
<<<<<<< HEAD
		janus_recordplay_message *msg = g_malloc0(sizeof(janus_recordplay_message));
		if(msg == NULL) {
			JANUS_LOG(LOG_FATAL, "Memory error!\n");
			return janus_plugin_result_new(JANUS_PLUGIN_ERROR, "Memory error", NULL);
		}
=======
		janus_mutex_unlock(&sessions_mutex);
		janus_recordplay_message *msg = g_malloc(sizeof(janus_recordplay_message));
>>>>>>> af87b812
		msg->handle = handle;
		msg->transaction = transaction;
		msg->message = root;
		msg->jsep = jsep;

		g_async_queue_push(messages, msg);

		return janus_plugin_result_new(JANUS_PLUGIN_OK_WAIT, NULL, NULL);
	} else {
		JANUS_LOG(LOG_VERB, "Unknown request '%s'\n", request_text);
		error_code = JANUS_RECORDPLAY_ERROR_INVALID_REQUEST;
		g_snprintf(error_cause, 512, "Unknown request '%s'", request_text);
	}

plugin_response:
		{
			if(error_code == 0 && !response) {
				error_code = JANUS_RECORDPLAY_ERROR_UNKNOWN_ERROR;
				g_snprintf(error_cause, 512, "Invalid response");
			}
			if(error_code != 0) {
				/* Prepare JSON error event */
				json_t *event = json_object();
				json_object_set_new(event, "recordplay", json_string("event"));
				json_object_set_new(event, "error_code", json_integer(error_code));
				json_object_set_new(event, "error", json_string(error_cause));
				response = event;
			}
			if(root != NULL)
				json_decref(root);
			if(jsep != NULL)
				json_decref(jsep);
			g_free(transaction);

			if(session != NULL)
				janus_refcount_decrease(&session->ref);
			return janus_plugin_result_new(JANUS_PLUGIN_OK, NULL, response);
		}

}

void janus_recordplay_setup_media(janus_plugin_session *handle) {
	JANUS_LOG(LOG_INFO, "[%s-%p] WebRTC media is now available\n", JANUS_RECORDPLAY_PACKAGE, handle);
	if(g_atomic_int_get(&stopping) || !g_atomic_int_get(&initialized))
		return;
	janus_mutex_lock(&sessions_mutex);
	janus_recordplay_session *session = janus_recordplay_lookup_session(handle);
	if(!session) {
		janus_mutex_unlock(&sessions_mutex);
		JANUS_LOG(LOG_ERR, "No session associated with this handle...\n");
		return;
	}
	if(g_atomic_int_get(&session->destroyed)) {
		janus_mutex_unlock(&sessions_mutex);
		return;
	}
	janus_refcount_increase(&session->ref);
	janus_mutex_unlock(&sessions_mutex);
	g_atomic_int_set(&session->hangingup, 0);
	/* Take note of the fact that the session is now active */
	session->active = TRUE;
	if(!session->recorder) {
		GError *error = NULL;
		janus_refcount_increase(&session->ref);
		g_thread_try_new("recordplay playout thread", &janus_recordplay_playout_thread, session, &error);
		if(error != NULL) {
			janus_refcount_decrease(&session->ref);
			/* FIXME Should we notify this back to the user somehow? */
			JANUS_LOG(LOG_ERR, "Got error %d (%s) trying to launch the Record&Play playout thread...\n", error->code, error->message ? error->message : "??");
			if(gateway) {
				gateway->close_pc(session->handle);
			}
		}
	}
	janus_refcount_decrease(&session->ref);
}

void janus_recordplay_send_rtcp_feedback(janus_plugin_session *handle, int video, char *buf, int len) {
	if(video != 1)
		return;	/* We just do this for video, for now */

	janus_recordplay_session *session = (janus_recordplay_session *)handle->plugin_handle;
	char rtcpbuf[24];

	/* Send a RR+SDES+REMB every five seconds, or ASAP while we are still
	 * ramping up (first 4 RTP packets) */
	gint64 now = janus_get_monotonic_time();
	gint64 elapsed = now - session->video_remb_last;
	gboolean remb_rampup = session->video_remb_startup > 0;

	if(remb_rampup || (elapsed >= 5*G_USEC_PER_SEC)) {
		guint32 bitrate = session->video_bitrate;

		if(remb_rampup) {
			bitrate = bitrate / session->video_remb_startup;
			session->video_remb_startup--;
		}

		/* Send a new REMB back */
		char rtcpbuf[24];
		janus_rtcp_remb((char *)(&rtcpbuf), 24, bitrate);
		gateway->relay_rtcp(handle, video, rtcpbuf, 24);

		session->video_remb_last = now;
	}

	/* Request a keyframe on a regular basis (every session->video_keyframe_interval ms) */
	elapsed = now - session->video_keyframe_request_last;
	gint64 interval = (gint64)(session->video_keyframe_interval / 1000) * G_USEC_PER_SEC;

	if(elapsed >= interval) {
		/* Send both a FIR and a PLI, just to be sure */
		janus_rtcp_fir((char *)&rtcpbuf, 20, &session->video_fir_seq);
		gateway->relay_rtcp(handle, video, rtcpbuf, 20);
		janus_rtcp_pli((char *)&rtcpbuf, 12);
		gateway->relay_rtcp(handle, video, rtcpbuf, 12);
		session->video_keyframe_request_last = now;
	}
}

void janus_recordplay_incoming_rtp(janus_plugin_session *handle, int video, char *buf, int len) {
	if(handle == NULL || g_atomic_int_get(&handle->stopped) || g_atomic_int_get(&stopping) || !g_atomic_int_get(&initialized))
		return;
	if(gateway) {
		janus_recordplay_session *session = (janus_recordplay_session *)handle->plugin_handle;	
		if(!session) {
			JANUS_LOG(LOG_ERR, "No session associated with this handle...\n");
			return;
		}
		if(g_atomic_int_get(&session->destroyed))
			return;
		if(video && session->simulcast_ssrc) {
			/* The user is simulcasting: drop everything except the base layer */
			janus_rtp_header *header = (janus_rtp_header *)buf;
			uint32_t ssrc = ntohl(header->ssrc);
			if(ssrc != session->simulcast_ssrc) {
				JANUS_LOG(LOG_DBG, "Dropping packet (not base simulcast substream)\n");
				return;
			}
		}
		/* Are we recording? */
		if(session->recorder) {
			janus_recorder_save_frame(video ? session->vrc : session->arc, buf, len);
		}

		janus_recordplay_send_rtcp_feedback(handle, video, buf, len);
	}
}

void janus_recordplay_incoming_rtcp(janus_plugin_session *handle, int video, char *buf, int len) {
	if(handle == NULL || g_atomic_int_get(&handle->stopped) || g_atomic_int_get(&stopping) || !g_atomic_int_get(&initialized))
		return;
}

void janus_recordplay_incoming_data(janus_plugin_session *handle, char *buf, int len) {
	if(handle == NULL || g_atomic_int_get(&handle->stopped) || g_atomic_int_get(&stopping) || !g_atomic_int_get(&initialized))
		return;
	/* FIXME We don't care */
}

void janus_recordplay_slow_link(janus_plugin_session *handle, int uplink, int video) {
	if(handle == NULL || g_atomic_int_get(&handle->stopped) || g_atomic_int_get(&stopping) || !g_atomic_int_get(&initialized) || !gateway)
		return;

	janus_mutex_lock(&sessions_mutex);
	janus_recordplay_session *session = janus_recordplay_lookup_session(handle);
	if(!session || g_atomic_int_get(&session->destroyed)) {
		janus_mutex_unlock(&sessions_mutex);
		return;
	}
	janus_refcount_increase(&session->ref);
	janus_mutex_unlock(&sessions_mutex);

	json_t *event = json_object();
	json_object_set_new(event, "recordplay", json_string("event"));
	json_t *result = json_object();
	json_object_set_new(result, "status", json_string("slow_link"));
	/* What is uplink for the server is downlink for the client, so turn the tables */
	json_object_set_new(result, "current-bitrate", json_integer(session->video_bitrate));
	json_object_set_new(result, "uplink", json_integer(uplink ? 0 : 1));
	json_object_set_new(event, "result", result);
	gateway->push_event(session->handle, &janus_recordplay_plugin, NULL, event, NULL);
	json_decref(event);
	janus_refcount_decrease(&session->ref);
}

void janus_recordplay_hangup_media(janus_plugin_session *handle) {
	JANUS_LOG(LOG_INFO, "[%s-%p] No WebRTC media anymore\n", JANUS_RECORDPLAY_PACKAGE, handle);
	janus_mutex_lock(&sessions_mutex);
	janus_recordplay_hangup_media_internal(handle);
	janus_mutex_unlock(&sessions_mutex);
}

static void janus_recordplay_hangup_media_internal(janus_plugin_session *handle) {
	if(g_atomic_int_get(&stopping) || !g_atomic_int_get(&initialized))
		return;
	janus_recordplay_session *session = janus_recordplay_lookup_session(handle);
	if(!session) {
		JANUS_LOG(LOG_ERR, "No session associated with this handle...\n");
		return;
	}
	session->active = FALSE;
	if(g_atomic_int_get(&session->destroyed)) {
		return;
	}
	if(g_atomic_int_add(&session->hangingup, 1)) {
		return;
	}
	session->simulcast_ssrc = 0;

	/* Send an event to the browser and tell it's over */
	json_t *event = json_object();
	json_object_set_new(event, "recordplay", json_string("event"));
	json_object_set_new(event, "result", json_string("done"));
	int ret = gateway->push_event(handle, &janus_recordplay_plugin, NULL, event, NULL);
	JANUS_LOG(LOG_VERB, "  >> Pushing event: %d (%s)\n", ret, janus_get_api_error(ret));
	json_decref(event);

	session->active = FALSE;
	janus_mutex_lock(&session->rec_mutex);
	if(session->arc) {
		janus_recorder_close(session->arc);
		JANUS_LOG(LOG_INFO, "Closed audio recording %s\n", session->arc->filename ? session->arc->filename : "??");
		janus_recorder_destroy(session->arc);
	}
	session->arc = NULL;
	if(session->vrc) {
		janus_recorder_close(session->vrc);
		JANUS_LOG(LOG_INFO, "Closed video recording %s\n", session->vrc->filename ? session->vrc->filename : "??");
		janus_recorder_destroy(session->vrc);
	}
	session->vrc = NULL;
	janus_mutex_unlock(&session->rec_mutex);
	if(session->recorder) {
		if(session->recording) {
			/* Create a .nfo file for this recording */
			char nfofile[1024], nfo[1024];
			nfofile[0] = '\0';
			nfo[0] = '\0';
			g_snprintf(nfofile, 1024, "%s/%"SCNu64".nfo", recordings_path, session->recording->id);
			FILE *file = fopen(nfofile, "wt");
			if(file == NULL) {
				JANUS_LOG(LOG_ERR, "Error creating file %s...\n", nfofile);
			} else {
				if(session->recording->arc_file && session->recording->vrc_file) {
					g_snprintf(nfo, 1024,
						"[%"SCNu64"]\r\n"
						"name = %s\r\n"
						"date = %s\r\n"
						"audio = %s.mjr\r\n"
						"video = %s.mjr\r\n",
							session->recording->id, session->recording->name, session->recording->date,
							session->recording->arc_file, session->recording->vrc_file);
				} else if(session->recording->arc_file) {
					g_snprintf(nfo, 1024,
						"[%"SCNu64"]\r\n"
						"name = %s\r\n"
						"date = %s\r\n"
						"audio = %s.mjr\r\n",
							session->recording->id, session->recording->name, session->recording->date,
							session->recording->arc_file);
				} else if(session->recording->vrc_file) {
					g_snprintf(nfo, 1024,
						"[%"SCNu64"]\r\n"
						"name = %s\r\n"
						"date = %s\r\n"
						"video = %s.mjr\r\n",
							session->recording->id, session->recording->name, session->recording->date,
							session->recording->vrc_file);
				}
				/* Write to the file now */
				fwrite(nfo, strlen(nfo), sizeof(char), file);
				fclose(file);
				g_atomic_int_set(&session->recording->completed, 1);
				/* Generate the offer */
				if(janus_recordplay_generate_offer(session->recording) < 0) {
					JANUS_LOG(LOG_WARN, "Could not generate offer for recording %"SCNu64"...\n", session->recording->id);
				}
			}
		} else {
			JANUS_LOG(LOG_WARN, "Got a stop but missing recorder/recording! .nfo file may not have been generated...\n");
		}
	}
	if(session->recording) {
		janus_refcount_decrease(&session->recording->ref);
		session->recording = NULL;
	}
}

/* Thread to handle incoming messages */
static void *janus_recordplay_handler(void *data) {
	JANUS_LOG(LOG_VERB, "Joining Record&Play handler thread\n");
	janus_recordplay_message *msg = NULL;
	int error_code = 0;
	char error_cause[512];
	json_t *root = NULL;
	while(g_atomic_int_get(&initialized) && !g_atomic_int_get(&stopping)) {
		msg = g_async_queue_pop(messages);
		if(msg == &exit_message)
			break;
		if(msg->handle == NULL) {
			janus_recordplay_message_free(msg);
			continue;
		}
		janus_mutex_lock(&sessions_mutex);
		janus_recordplay_session *session = janus_recordplay_lookup_session(msg->handle);
		if(!session) {
			janus_mutex_unlock(&sessions_mutex);
			JANUS_LOG(LOG_ERR, "No session associated with this handle...\n");
			janus_recordplay_message_free(msg);
			continue;
		}
		if(g_atomic_int_get(&session->destroyed)) {
			janus_mutex_unlock(&sessions_mutex);
			janus_recordplay_message_free(msg);
			continue;
		}
		janus_mutex_unlock(&sessions_mutex);
		/* Handle request */
		error_code = 0;
		root = NULL;
		if(msg->message == NULL) {
			JANUS_LOG(LOG_ERR, "No message??\n");
			error_code = JANUS_RECORDPLAY_ERROR_NO_MESSAGE;
			g_snprintf(error_cause, 512, "%s", "No message??");
			goto error;
		}
		root = msg->message;
		/* Get the request first */
		JANUS_VALIDATE_JSON_OBJECT(root, request_parameters,
			error_code, error_cause, TRUE,
			JANUS_RECORDPLAY_ERROR_MISSING_ELEMENT, JANUS_RECORDPLAY_ERROR_INVALID_ELEMENT);
		if(error_code != 0)
			goto error;
		const char *msg_sdp_type = json_string_value(json_object_get(msg->jsep, "type"));
		const char *msg_sdp = json_string_value(json_object_get(msg->jsep, "sdp"));
		json_t *request = json_object_get(root, "request");
		const char *request_text = json_string_value(request);
		json_t *event = NULL;
		json_t *result = NULL;
		char *sdp = NULL;
		gboolean sdp_update = FALSE;
		if(json_object_get(msg->jsep, "update") != NULL)
			sdp_update = json_is_true(json_object_get(msg->jsep, "update"));
		const char *filename_text = NULL;
		if(!strcasecmp(request_text, "record")) {
			if(!msg_sdp || !msg_sdp_type || strcasecmp(msg_sdp_type, "offer")) {
				JANUS_LOG(LOG_ERR, "Missing SDP offer\n");
				error_code = JANUS_RECORDPLAY_ERROR_MISSING_ELEMENT;
				g_snprintf(error_cause, 512, "Missing SDP offer");
				goto error;
			}
			JANUS_VALIDATE_JSON_OBJECT(root, record_parameters,
				error_code, error_cause, TRUE,
				JANUS_RECORDPLAY_ERROR_MISSING_ELEMENT, JANUS_RECORDPLAY_ERROR_INVALID_ELEMENT);
			if(error_code != 0)
				goto error;
			char error_str[512];
			janus_sdp *offer = janus_sdp_parse(msg_sdp, error_str, sizeof(error_str)), *answer = NULL;
			if(offer == NULL) {
				json_decref(event);
				JANUS_LOG(LOG_ERR, "Error parsing offer: %s\n", error_str);
				error_code = JANUS_RECORDPLAY_ERROR_INVALID_SDP;
				g_snprintf(error_cause, 512, "Error parsing offer: %s", error_str);
				goto error;
			}
			json_t *name = json_object_get(root, "name");
			const char *name_text = json_string_value(name);
			json_t *filename = json_object_get(root, "filename");
			if(filename) {
				filename_text = json_string_value(filename);
			}
			json_t *update = json_object_get(root, "update");
			gboolean do_update = update ? json_is_true(update) : FALSE;
			if(do_update && !sdp_update) {
				JANUS_LOG(LOG_WARN, "Got a 'update' request, but no SDP update? Ignoring...\n");
			}
			/* Check if this is a new recorder, or if an update is taking place (i.e., ICE restart) */
			guint64 id = 0;
			janus_recordplay_recording *rec = NULL;
			gboolean audio = FALSE, video = FALSE;
			if(sdp_update) {
				/* Renegotiation: make sure the user provided an offer, and send answer */
				JANUS_LOG(LOG_VERB, "Request to update existing recorder\n");
				if(!session->recorder || !session->recording) {
					JANUS_LOG(LOG_ERR, "Not a recording session, can't update\n");
					error_code = JANUS_RECORDPLAY_ERROR_INVALID_STATE;
					g_snprintf(error_cause, 512, "Not a recording session, can't update");
					goto error;
				}
				id = session->recording->id;
				rec = session->recording;
				session->sdp_version++;		/* This needs to be increased when it changes */
				audio = (session->arc != NULL);
				video = (session->vrc != NULL);
				sdp_update = do_update;
				goto recdone;
			}
			/* If we're here, we're doing a new recording */
			while(id == 0) {
				id = janus_random_uint64();
				if(g_hash_table_lookup(recordings, &id) != NULL) {
					/* Recording ID already taken, try another one */
					id = 0;
				}
			}
			JANUS_LOG(LOG_VERB, "Starting new recording with ID %"SCNu64"\n", id);
			rec = g_malloc0(sizeof(janus_recordplay_recording));
			rec->id = id;
			rec->name = g_strdup(name_text);
			rec->viewers = NULL;
			rec->offer = NULL;
			g_atomic_int_set(&rec->destroyed, 0);
			g_atomic_int_set(&rec->completed, 0);
			janus_refcount_init(&rec->ref, janus_recordplay_recording_free);
			janus_refcount_increase(&rec->ref);	/* This is for the user writing the recording */
			janus_mutex_init(&rec->mutex);
			/* Check which codec we should record for audio and/or video */
			janus_sdp_find_preferred_codecs(offer, &rec->acodec, &rec->vcodec);
			/* We found preferred codecs: let's just make sure the direction is what we need */
			janus_sdp_mline *m = janus_sdp_mline_find(offer, JANUS_SDP_AUDIO);
			if(m != NULL && m->direction == JANUS_SDP_RECVONLY)
				rec->acodec = NULL;
			audio = (rec->acodec != NULL);
			if(audio) {
				JANUS_LOG(LOG_WARN, "Audio codec: %s\n", rec->acodec);
			}
			m = janus_sdp_mline_find(offer, JANUS_SDP_VIDEO);
			if(m != NULL && m->direction == JANUS_SDP_RECVONLY)
				rec->vcodec = NULL;
			video = (rec->vcodec != NULL);
			if(video) {
				JANUS_LOG(LOG_WARN, "Video codec: %s\n", rec->vcodec);
			}
			rec->audio_pt = AUDIO_PT;
			if(rec->acodec) {
				/* Some audio codecs have a fixed payload type that we can't mess with */
				if(!strcasecmp(rec->acodec, "pcmu"))
					rec->audio_pt = 0;
				else if(!strcasecmp(rec->acodec, "pcma"))
					rec->audio_pt = 8;
				else if(!strcasecmp(rec->acodec, "g722"))
					rec->audio_pt = 9;
			}
			rec->video_pt = VIDEO_PT;
			/* Create a date string */
			time_t t = time(NULL);
			struct tm *tmv = localtime(&t);
			char outstr[200];
			strftime(outstr, sizeof(outstr), "%Y-%m-%d %H:%M:%S", tmv);
			rec->date = g_strdup(outstr);
			if(audio) {
				char filename[256];
				if(filename_text != NULL) {
					g_snprintf(filename, 256, "%s-audio", filename_text);
				} else {
					g_snprintf(filename, 256, "rec-%"SCNu64"-audio", id);
				}
				rec->arc_file = g_strdup(filename);
				session->arc = janus_recorder_create(recordings_path, rec->acodec, rec->arc_file);
			}
			if(video) {
				char filename[256];
				if(filename_text != NULL) {
					g_snprintf(filename, 256, "%s-video", filename_text);
				} else {
					g_snprintf(filename, 256, "rec-%"SCNu64"-video", id);
				}
				rec->vrc_file = g_strdup(filename);
				session->vrc = janus_recorder_create(recordings_path, rec->vcodec, rec->vrc_file);
			}
			session->recorder = TRUE;
			session->recording = rec;
			session->sdp_version = 1;	/* This needs to be increased when it changes */
			session->sdp_sessid = janus_get_real_time();
			janus_mutex_lock(&recordings_mutex);
			g_hash_table_insert(recordings, janus_uint64_dup(rec->id), rec);
			janus_mutex_unlock(&recordings_mutex);
			/* We need to prepare an answer */
recdone:
			answer = janus_sdp_generate_answer(offer,
				JANUS_SDP_OA_AUDIO, audio,
				JANUS_SDP_OA_AUDIO_CODEC, rec->acodec,
				JANUS_SDP_OA_AUDIO_DIRECTION, JANUS_SDP_RECVONLY,
				JANUS_SDP_OA_VIDEO, video,
				JANUS_SDP_OA_VIDEO_CODEC, rec->vcodec,
				JANUS_SDP_OA_VIDEO_DIRECTION, JANUS_SDP_RECVONLY,
				JANUS_SDP_OA_DATA, FALSE,
				JANUS_SDP_OA_DONE);
			g_free(answer->s_name);
			char s_name[100];
			g_snprintf(s_name, sizeof(s_name), "Recording %"SCNu64, rec->id);
			answer->s_name = g_strdup(s_name);
			/* Let's overwrite a couple o= fields, in case this is a renegotiation */
			answer->o_sessid = session->sdp_sessid;
			answer->o_version = session->sdp_version;
			/* Generate the SDP string */
			sdp = janus_sdp_write(answer);
			janus_sdp_destroy(offer);
			janus_sdp_destroy(answer);
			JANUS_LOG(LOG_VERB, "Going to answer this SDP:\n%s\n", sdp);
			/* If the user negotiated simulcasting, just stick with the base substream */
			json_t *msg_simulcast = json_object_get(msg->jsep, "simulcast");
			if(msg_simulcast) {
				JANUS_LOG(LOG_WARN, "Recording client negotiated simulcasting which we don't do here, falling back to base substream...\n");
				session->simulcast_ssrc = json_integer_value(json_object_get(msg_simulcast, "ssrc-0"));
			}
			/* Done! */
			result = json_object();
			json_object_set_new(result, "status", json_string("recording"));
			json_object_set_new(result, "id", json_integer(id));
			/* Also notify event handlers */
			if(!sdp_update && notify_events && gateway->events_is_enabled()) {
				json_t *info = json_object();
				json_object_set_new(info, "event", json_string("recording"));
				json_object_set_new(info, "id", json_integer(id));
				json_object_set_new(info, "audio", session->arc ? json_true() : json_false());
				json_object_set_new(info, "video", session->vrc ? json_true() : json_false());
				gateway->notify_event(&janus_recordplay_plugin, session->handle, info);
			}
		} else if(!strcasecmp(request_text, "play")) {
			if(msg_sdp) {
				JANUS_LOG(LOG_ERR, "A play request can't contain an SDP\n");
				error_code = JANUS_RECORDPLAY_ERROR_INVALID_ELEMENT;
				g_snprintf(error_cause, 512, "A play request can't contain an SDP");
				goto error;
			}
			JANUS_LOG(LOG_VERB, "Replaying a recording\n");
			JANUS_VALIDATE_JSON_OBJECT(root, play_parameters,
				error_code, error_cause, TRUE,
				JANUS_RECORDPLAY_ERROR_MISSING_ELEMENT, JANUS_RECORDPLAY_ERROR_INVALID_ELEMENT);
			if(error_code != 0)
				goto error;
			json_t *restart = json_object_get(root, "restart");
			gboolean do_restart = restart ? json_is_true(restart) : FALSE;
			/* Check if this is a new playout, or if an update is taking place (i.e., ICE restart) */
			guint64 id_value = 0;
			janus_recordplay_recording *rec = NULL;
			const char *warning = NULL;
			if(sdp_update || do_restart) {
				/* Renegotiation: make sure the user provided an offer, and send answer */
				JANUS_LOG(LOG_VERB, "Request to perform an ICE restart on existing playout\n");
				if(session->recorder || session->recording == NULL || session->recording->offer == NULL) {
					JANUS_LOG(LOG_ERR, "Not a playout session, can't restart\n");
					error_code = JANUS_RECORDPLAY_ERROR_INVALID_STATE;
					g_snprintf(error_cause, 512, "Not a playout session, can't restart");
					goto error;
				}
				rec = session->recording;
				id_value = rec->id;
				session->sdp_version++;		/* This needs to be increased when it changes */
				sdp_update = TRUE;
				/* Let's overwrite a couple o= fields, in case this is a renegotiation */
				char error_str[512];
				janus_sdp *offer = janus_sdp_parse(rec->offer, error_str, sizeof(error_str));
				if(offer == NULL) {
					JANUS_LOG(LOG_ERR, "Invalid offer, can't restart\n");
					error_code = JANUS_RECORDPLAY_ERROR_INVALID_STATE;
					g_snprintf(error_cause, 512, "Invalid, can't restart");
					goto error;
				}
				offer->o_sessid = session->sdp_sessid;
				offer->o_version = session->sdp_version;
				sdp = janus_sdp_write(offer);
				janus_sdp_destroy(offer);
				goto playdone;
			}
			/* If we got here, it's a new playout */
			json_t *id = json_object_get(root, "id");
			id_value = json_integer_value(id);
			/* Look for this recording */
			janus_mutex_lock(&recordings_mutex);
			rec = g_hash_table_lookup(recordings, &id_value);
			if(rec != NULL)
				janus_refcount_increase(&rec->ref);
			janus_mutex_unlock(&recordings_mutex);
			if(rec == NULL || rec->offer == NULL || g_atomic_int_get(&rec->destroyed)) {
				if(rec != NULL)
					janus_refcount_decrease(&rec->ref);
				JANUS_LOG(LOG_ERR, "No such recording\n");
				error_code = JANUS_RECORDPLAY_ERROR_NOT_FOUND;
				g_snprintf(error_cause, 512, "No such recording");
				goto error;
			}
			/* Access the frames */
			if(rec->arc_file) {
				session->aframes = janus_recordplay_get_frames(recordings_path, rec->arc_file);
				if(session->aframes == NULL) {
					JANUS_LOG(LOG_WARN, "Error opening audio recording, trying to go on anyway\n");
					warning = "Broken audio file, playing video only";
				}
			}
			if(rec->vrc_file) {
				session->vframes = janus_recordplay_get_frames(recordings_path, rec->vrc_file);
				if(session->vframes == NULL) {
					JANUS_LOG(LOG_WARN, "Error opening video recording, trying to go on anyway\n");
					warning = "Broken video file, playing audio only";
				}
			}
			if(session->aframes == NULL && session->vframes == NULL) {
				error_code = JANUS_RECORDPLAY_ERROR_INVALID_RECORDING;
				g_snprintf(error_cause, 512, "Error opening recording files");
				goto error;
			}
			session->recording = rec;
			session->recorder = FALSE;
			rec->viewers = g_list_append(rec->viewers, session);
			/* Send this viewer the prepared offer  */
			sdp = g_strdup(rec->offer);
playdone:
			JANUS_LOG(LOG_VERB, "Going to offer this SDP:\n%s\n", sdp);
			/* Done! */
			result = json_object();
			json_object_set_new(result, "status", json_string(sdp_update ? "restarting" : "preparing"));
			json_object_set_new(result, "id", json_integer(id_value));
			if(warning)
				json_object_set_new(result, "warning", json_string(warning));
			/* Also notify event handlers */
			if(!sdp_update && notify_events && gateway->events_is_enabled()) {
				json_t *info = json_object();
				json_object_set_new(info, "event", json_string("playout"));
				json_object_set_new(info, "id", json_integer(id_value));
				json_object_set_new(info, "audio", session->aframes ? json_true() : json_false());
				json_object_set_new(info, "video", session->vframes ? json_true() : json_false());
				gateway->notify_event(&janus_recordplay_plugin, session->handle, info);
			}
		} else if(!strcasecmp(request_text, "start")) {
			if(!session->aframes && !session->vframes) {
				JANUS_LOG(LOG_ERR, "Not a playout session, can't start\n");
				error_code = JANUS_RECORDPLAY_ERROR_INVALID_STATE;
				g_snprintf(error_cause, 512, "Not a playout session, can't start");
				goto error;
			}
			/* Just a final message we make use of, e.g., to receive an ANSWER to our OFFER for a playout */
			if(!msg_sdp) {
				JANUS_LOG(LOG_ERR, "Missing SDP answer\n");
				error_code = JANUS_RECORDPLAY_ERROR_MISSING_ELEMENT;
				g_snprintf(error_cause, 512, "Missing SDP answer");
				goto error;
			}
			/* Done! */
			result = json_object();
			json_object_set_new(result, "status", json_string("playing"));
			/* Also notify event handlers */
			if(notify_events && gateway->events_is_enabled()) {
				json_t *info = json_object();
				json_object_set_new(info, "event", json_string("playing"));
				json_object_set_new(info, "id", json_integer(session->recording->id));
				gateway->notify_event(&janus_recordplay_plugin, session->handle, info);
			}
		} else if(!strcasecmp(request_text, "stop")) {
			/* Done! */
			result = json_object();
			json_object_set_new(result, "status", json_string("stopped"));
			if(session->recording) {
				json_object_set_new(result, "id", json_integer(session->recording->id));
				/* Also notify event handlers */
				if(notify_events && gateway->events_is_enabled()) {
					json_t *info = json_object();
					json_object_set_new(info, "event", json_string("stopped"));
					if(session->recording)
						json_object_set_new(info, "id", json_integer(session->recording->id));
					gateway->notify_event(&janus_recordplay_plugin, session->handle, info);
				}
			}
			/* Stop the recording/playout */
			janus_recordplay_hangup_media(session->handle);
		} else {
			JANUS_LOG(LOG_ERR, "Unknown request '%s'\n", request_text);
			error_code = JANUS_RECORDPLAY_ERROR_INVALID_REQUEST;
			g_snprintf(error_cause, 512, "Unknown request '%s'", request_text);
			goto error;
		}

		/* Prepare JSON event */
		event = json_object();
		json_object_set_new(event, "recordplay", json_string("event"));
		if(result != NULL)
			json_object_set_new(event, "result", result);
		if(!sdp) {
			int ret = gateway->push_event(msg->handle, &janus_recordplay_plugin, msg->transaction, event, NULL);
			JANUS_LOG(LOG_VERB, "  >> Pushing event: %d (%s)\n", ret, janus_get_api_error(ret));
			json_decref(event);
		} else {
			const char *type = session->recorder ? "answer" : "offer";
			json_t *jsep = json_pack("{ssss}", "type", type, "sdp", sdp);
			if(sdp_update)
				json_object_set_new(jsep, "restart", json_true());
			/* How long will the gateway take to push the event? */
			g_atomic_int_set(&session->hangingup, 0);
			gint64 start = janus_get_monotonic_time();
			int res = gateway->push_event(msg->handle, &janus_recordplay_plugin, msg->transaction, event, jsep);
			JANUS_LOG(LOG_VERB, "  >> Pushing event: %d (took %"SCNu64" us)\n",
				res, janus_get_monotonic_time()-start);
			g_free(sdp);
			json_decref(event);
			json_decref(jsep);
		}
		janus_recordplay_message_free(msg);
		continue;
		
error:
		{
			/* Prepare JSON error event */
			json_t *event = json_object();
			json_object_set_new(event, "recordplay", json_string("event"));
			json_object_set_new(event, "error_code", json_integer(error_code));
			json_object_set_new(event, "error", json_string(error_cause));
			int ret = gateway->push_event(msg->handle, &janus_recordplay_plugin, msg->transaction, event, NULL);
			JANUS_LOG(LOG_VERB, "  >> Pushing event: %d (%s)\n", ret, janus_get_api_error(ret));
			json_decref(event);
			janus_recordplay_message_free(msg);
		}
	}
	JANUS_LOG(LOG_VERB, "LeavingRecord&Play handler thread\n");
	return NULL;
}

void janus_recordplay_update_recordings_list(void) {
	if(recordings_path == NULL)
		return;
	JANUS_LOG(LOG_VERB, "Updating recordings list in %s\n", recordings_path);
	janus_mutex_lock(&recordings_mutex);
	/* First of all, let's keep track of which recordings are currently available */
	GList *old_recordings = NULL;
	if(recordings != NULL && g_hash_table_size(recordings) > 0) {
		GHashTableIter iter;
		gpointer value;
		g_hash_table_iter_init(&iter, recordings);
		while(g_hash_table_iter_next(&iter, NULL, &value)) {
			janus_recordplay_recording *rec = value;
			if(rec) {
				janus_refcount_increase(&rec->ref);
				old_recordings = g_list_append(old_recordings, &rec->id);
			}
		}
	}
	/* Open dir */
	DIR *dir = opendir(recordings_path);
	if(!dir) {
		JANUS_LOG(LOG_ERR, "Couldn't open folder...\n");
		g_list_free(old_recordings);
		janus_mutex_unlock(&recordings_mutex);
		return;
	}
	struct dirent *recent = NULL;
	char recpath[1024];
	while((recent = readdir(dir))) {
		int len = strlen(recent->d_name);
		if(len < 4)
			continue;
		if(strcasecmp(recent->d_name+len-4, ".nfo"))
			continue;
		JANUS_LOG(LOG_VERB, "Importing recording '%s'...\n", recent->d_name);
		memset(recpath, 0, 1024);
		g_snprintf(recpath, 1024, "%s/%s", recordings_path, recent->d_name);
		janus_config *nfo = janus_config_parse(recpath);
		if(nfo == NULL) { 
			JANUS_LOG(LOG_ERR, "Invalid recording '%s'...\n", recent->d_name);
			continue;
		}
		GList *cl = janus_config_get_categories(nfo);
		if(cl == NULL || cl->data == NULL) {
			JANUS_LOG(LOG_WARN, "No recording info in '%s', skipping...\n", recent->d_name);
			janus_config_destroy(nfo);
			continue;
		}
		janus_config_category *cat = (janus_config_category *)cl->data;
		guint64 id = g_ascii_strtoull(cat->name, NULL, 0);
		if(id == 0) {
			JANUS_LOG(LOG_WARN, "Invalid ID, skipping...\n");
			janus_config_destroy(nfo);
			continue;
		}
		janus_recordplay_recording *rec = g_hash_table_lookup(recordings, &id);
		if(rec != NULL) {
			JANUS_LOG(LOG_VERB, "Skipping recording with ID %"SCNu64", it's already in the list...\n", id);
			janus_config_destroy(nfo);
			/* Mark that we updated this recording */
			old_recordings = g_list_remove(old_recordings, &rec->id);
			janus_refcount_decrease(&rec->ref);
			continue;
		}
		janus_config_item *name = janus_config_get_item(cat, "name");
		janus_config_item *date = janus_config_get_item(cat, "date");
		janus_config_item *audio = janus_config_get_item(cat, "audio");
		janus_config_item *video = janus_config_get_item(cat, "video");
		if(!name || !name->value || strlen(name->value) == 0 || !date || !date->value || strlen(date->value) == 0) {
			JANUS_LOG(LOG_WARN, "Invalid info for recording %"SCNu64", skipping...\n", id);
			janus_config_destroy(nfo);
			continue;
		}
		if((!audio || !audio->value) && (!video || !video->value)) {
			JANUS_LOG(LOG_WARN, "No audio and no video in recording %"SCNu64", skipping...\n", id);
			janus_config_destroy(nfo);
			continue;
		}
		rec = g_malloc0(sizeof(janus_recordplay_recording));
		rec->id = id;
		rec->name = g_strdup(name->value);
		rec->date = g_strdup(date->value);
		if(audio && audio->value) {
			rec->arc_file = g_strdup(audio->value);
			char *ext = strstr(rec->arc_file, ".mjr");
			if(ext != NULL)
				*ext = '\0';
			/* Check which codec is in this recording */
			rec->acodec = janus_recordplay_parse_codec(recordings_path, rec->arc_file);
		}
		if(video && video->value) {
			rec->vrc_file = g_strdup(video->value);
			char *ext = strstr(rec->vrc_file, ".mjr");
			if(ext != NULL)
				*ext = '\0';
			/* Check which codec is in this recording */
			rec->vcodec = janus_recordplay_parse_codec(recordings_path, rec->vrc_file);
		}
		rec->audio_pt = AUDIO_PT;
		if(rec->acodec) {
			/* Some audio codecs have a fixed payload type that we can't mess with */
			if(!strcasecmp(rec->acodec, "pcmu"))
				rec->audio_pt = 0;
			else if(!strcasecmp(rec->acodec, "pcma"))
				rec->audio_pt = 8;
			else if(!strcasecmp(rec->acodec, "g722"))
				rec->audio_pt = 9;
		}
		rec->video_pt = VIDEO_PT;
		rec->viewers = NULL;
		if(janus_recordplay_generate_offer(rec) < 0) {
			JANUS_LOG(LOG_WARN, "Could not generate offer for recording %"SCNu64"...\n", rec->id);
		}
		g_atomic_int_set(&rec->destroyed, 0);
		g_atomic_int_set(&rec->completed, 1);
		janus_refcount_init(&rec->ref, janus_recordplay_recording_free);
		janus_mutex_init(&rec->mutex);
		
		janus_config_destroy(nfo);

		/* Add to the list of recordings */
		g_hash_table_insert(recordings, janus_uint64_dup(rec->id), rec);
	}
	closedir(dir);
	/* Now let's check if any of the previously existing recordings was removed */
	if(old_recordings != NULL) {
		while(old_recordings != NULL) {
			guint64 id = *((guint64 *)old_recordings->data);
			JANUS_LOG(LOG_VERB, "Recording %"SCNu64" is not available anymore, removing...\n", id);
			janus_recordplay_recording *old_rec = g_hash_table_lookup(recordings, &id);
			if(old_rec != NULL) {
				/* Remove it */
				g_hash_table_remove(recordings, &id);
				janus_refcount_decrease(&old_rec->ref);
			}
			old_recordings = old_recordings->next;
		}
		g_list_free(old_recordings);
	}
	janus_mutex_unlock(&recordings_mutex);
}

janus_recordplay_frame_packet *janus_recordplay_get_frames(const char *dir, const char *filename) {
	if(!dir || !filename)
		return NULL;
	/* Open the file */
	char source[1024];
	if(strstr(filename, ".mjr"))
		g_snprintf(source, 1024, "%s/%s", dir, filename);
	else
		g_snprintf(source, 1024, "%s/%s.mjr", dir, filename);
	FILE *file = fopen(source, "rb");
	if(file == NULL) {
		JANUS_LOG(LOG_ERR, "Could not open file %s\n", source);
		return NULL;
	}
	fseek(file, 0L, SEEK_END);
	long fsize = ftell(file);
	fseek(file, 0L, SEEK_SET);
	JANUS_LOG(LOG_VERB, "File is %zu bytes\n", fsize);

	/* Pre-parse */
	JANUS_LOG(LOG_VERB, "Pre-parsing file %s to generate ordered index...\n", source);
	gboolean parsed_header = FALSE;
	int bytes = 0;
	long offset = 0;
	uint16_t len = 0, count = 0;
	uint32_t first_ts = 0, last_ts = 0, reset = 0;	/* To handle whether there's a timestamp reset in the recording */
	char prebuffer[1500];
	memset(prebuffer, 0, 1500);
	/* Let's look for timestamp resets first */
	while(offset < fsize) {
		/* Read frame header */
		fseek(file, offset, SEEK_SET);
		bytes = fread(prebuffer, sizeof(char), 8, file);
		if(bytes != 8 || prebuffer[0] != 'M') {
			JANUS_LOG(LOG_ERR, "Invalid header...\n");
			fclose(file);
			return NULL;
		}
		if(prebuffer[1] == 'E') {
			/* Either the old .mjr format header ('MEETECHO' header followed by 'audio' or 'video'), or a frame */
			offset += 8;
			bytes = fread(&len, sizeof(uint16_t), 1, file);
			len = ntohs(len);
			offset += 2;
			if(len == 5 && !parsed_header) {
				/* This is the main header */
				parsed_header = TRUE;
				JANUS_LOG(LOG_VERB, "Old .mjr header format\n");
				bytes = fread(prebuffer, sizeof(char), 5, file);
				if(prebuffer[0] == 'v') {
					JANUS_LOG(LOG_INFO, "This is an old video recording, assuming VP8\n");
				} else if(prebuffer[0] == 'a') {
					JANUS_LOG(LOG_INFO, "This is an old audio recording, assuming Opus\n");
				} else {
					JANUS_LOG(LOG_WARN, "Unsupported recording media type...\n");
					fclose(file);
					return NULL;
				}
				offset += len;
				continue;
			} else if(len < 12) {
				/* Not RTP, skip */
				JANUS_LOG(LOG_VERB, "Skipping packet (not RTP?)\n");
				offset += len;
				continue;
			}
		} else if(prebuffer[1] == 'J') {
			/* New .mjr format, the header may contain useful info */
			offset += 8;
			bytes = fread(&len, sizeof(uint16_t), 1, file);
			len = ntohs(len);
			offset += 2;
			if(len > 0 && !parsed_header) {
				/* This is the info header */
				JANUS_LOG(LOG_VERB, "New .mjr header format\n");
				bytes = fread(prebuffer, sizeof(char), len, file);
				if(bytes < 0) {
					JANUS_LOG(LOG_ERR, "Error reading from file... %s\n", strerror(errno));
					fclose(file);
					return NULL;
				}
				parsed_header = TRUE;
				prebuffer[len] = '\0';
				json_error_t error;
				json_t *info = json_loads(prebuffer, 0, &error);
				if(!info) {
					JANUS_LOG(LOG_ERR, "JSON error: on line %d: %s\n", error.line, error.text);
					JANUS_LOG(LOG_WARN, "Error parsing info header...\n");
					fclose(file);
					return NULL;
				}
				/* Is it audio or video? */
				json_t *type = json_object_get(info, "t");
				if(!type || !json_is_string(type)) {
					JANUS_LOG(LOG_WARN, "Missing/invalid recording type in info header...\n");
					json_decref(info);
					fclose(file);
					return NULL;
				}
				const char *t = json_string_value(type);
				int video = 0;
				gint64 c_time = 0, w_time = 0;
				if(!strcasecmp(t, "v")) {
					video = 1;
				} else if(!strcasecmp(t, "a")) {
					video = 0;
				} else {
					JANUS_LOG(LOG_WARN, "Unsupported recording type '%s' in info header...\n", t);
					json_decref(info);
					fclose(file);
					return NULL;
				}
				/* What codec was used? */
				json_t *codec = json_object_get(info, "c");
				if(!codec || !json_is_string(codec)) {
					JANUS_LOG(LOG_WARN, "Missing recording codec in info header...\n");
					json_decref(info);
					fclose(file);
					return NULL;
				}
				const char *c = json_string_value(codec);
				/* When was the file created? */
				json_t *created = json_object_get(info, "s");
				if(!created || !json_is_integer(created)) {
					JANUS_LOG(LOG_WARN, "Missing recording created time in info header...\n");
					json_decref(info);
					fclose(file);
					return NULL;
				}
				c_time = json_integer_value(created);
				/* When was the first frame written? */
				json_t *written = json_object_get(info, "u");
				if(!written || !json_is_integer(written)) {
					JANUS_LOG(LOG_WARN, "Missing recording written time in info header...\n");
					json_decref(info);
					fclose(file);
					return NULL;
				}
				w_time = json_integer_value(created);
				/* Summary */
				JANUS_LOG(LOG_VERB, "This is %s recording:\n", video ? "a video" : "an audio");
				JANUS_LOG(LOG_VERB, "  -- Codec:   %s\n", c);
				JANUS_LOG(LOG_VERB, "  -- Created: %"SCNi64"\n", c_time);
				JANUS_LOG(LOG_VERB, "  -- Written: %"SCNi64"\n", w_time);
				json_decref(info);
			}
		} else {
			JANUS_LOG(LOG_ERR, "Invalid header...\n");
			fclose(file);
			return NULL;
		}
		/* Only read RTP header */
		bytes = fread(prebuffer, sizeof(char), 16, file);
		janus_rtp_header *rtp = (janus_rtp_header *)prebuffer;
		if(last_ts == 0) {
			first_ts = ntohl(rtp->timestamp);
			if(first_ts > 1000*1000)	/* Just used to check whether a packet is pre- or post-reset */
				first_ts -= 1000*1000;
		} else {
			if(ntohl(rtp->timestamp) < last_ts) {
				/* The new timestamp is smaller than the next one, is it a timestamp reset or simply out of order? */
				if(last_ts-ntohl(rtp->timestamp) > 2*1000*1000*1000) {
					reset = ntohl(rtp->timestamp);
					JANUS_LOG(LOG_VERB, "Timestamp reset: %"SCNu32"\n", reset);
				}
			} else if(ntohl(rtp->timestamp) < reset) {
				JANUS_LOG(LOG_VERB, "Updating timestamp reset: %"SCNu32" (was %"SCNu32")\n", ntohl(rtp->timestamp), reset);
				reset = ntohl(rtp->timestamp);
			}
		}
		last_ts = ntohl(rtp->timestamp);
		/* Skip data for now */
		offset += len;
	}
	/* Now let's parse the frames and order them */
	offset = 0;
	janus_recordplay_frame_packet *list = NULL, *last = NULL;
	while(offset < fsize) {
		/* Read frame header */
		fseek(file, offset, SEEK_SET);
		bytes = fread(prebuffer, sizeof(char), 8, file);
		prebuffer[8] = '\0';
		JANUS_LOG(LOG_HUGE, "Header: %s\n", prebuffer);
		offset += 8;
		bytes = fread(&len, sizeof(uint16_t), 1, file);
		len = ntohs(len);
		JANUS_LOG(LOG_HUGE, "  -- Length: %"SCNu16"\n", len);
		offset += 2;
		if(prebuffer[1] == 'J' || len < 12) {
			/* Not RTP, skip */
			JANUS_LOG(LOG_HUGE, "  -- Not RTP, skipping\n");
			offset += len;
			continue;
		}
		/* Only read RTP header */
		bytes = fread(prebuffer, sizeof(char), 16, file);
		if(bytes < 0) {
			JANUS_LOG(LOG_WARN, "Error reading RTP header, stopping here...\n");
			break;
		}
		janus_rtp_header *rtp = (janus_rtp_header *)prebuffer;
		JANUS_LOG(LOG_HUGE, "  -- RTP packet (ssrc=%"SCNu32", pt=%"SCNu16", ext=%"SCNu16", seq=%"SCNu16", ts=%"SCNu32")\n",
				ntohl(rtp->ssrc), rtp->type, rtp->extension, ntohs(rtp->seq_number), ntohl(rtp->timestamp));
		/* Generate frame packet and insert in the ordered list */
		janus_recordplay_frame_packet *p = g_malloc(sizeof(janus_recordplay_frame_packet));
		p->seq = ntohs(rtp->seq_number);
		if(reset == 0) {
			/* Simple enough... */
			p->ts = ntohl(rtp->timestamp);
		} else {
			/* Is this packet pre- or post-reset? */
			if(ntohl(rtp->timestamp) > first_ts) {
				/* Pre-reset... */
				p->ts = ntohl(rtp->timestamp);
			} else {
				/* Post-reset... */
				uint64_t max32 = UINT32_MAX;
				max32++;
				p->ts = max32+ntohl(rtp->timestamp);
			}
		}
		p->len = len;
		p->offset = offset;
		p->next = NULL;
		p->prev = NULL;
		if(list == NULL) {
			/* First element becomes the list itself (and the last item), at least for now */
			list = p;
			last = p;
		} else {
			/* Check where we should insert this, starting from the end */
			int added = 0;
			janus_recordplay_frame_packet *tmp = last;
			while(tmp) {
				if(tmp->ts < p->ts) {
					/* The new timestamp is greater than the last one we have, append */
					added = 1;
					if(tmp->next != NULL) {
						/* We're inserting */
						tmp->next->prev = p;
						p->next = tmp->next;
					} else {
						/* Update the last packet */
						last = p;
					}
					tmp->next = p;
					p->prev = tmp;
					break;
				} else if(tmp->ts == p->ts) {
					/* Same timestamp, check the sequence number */
					if(tmp->seq < p->seq && (abs(tmp->seq - p->seq) < 10000)) {
						/* The new sequence number is greater than the last one we have, append */
						added = 1;
						if(tmp->next != NULL) {
							/* We're inserting */
							tmp->next->prev = p;
							p->next = tmp->next;
						} else {
							/* Update the last packet */
							last = p;
						}
						tmp->next = p;
						p->prev = tmp;
						break;
					} else if(tmp->seq > p->seq && (abs(tmp->seq - p->seq) > 10000)) {
						/* The new sequence number (resetted) is greater than the last one we have, append */
						added = 1;
						if(tmp->next != NULL) {
							/* We're inserting */
							tmp->next->prev = p;
							p->next = tmp->next;
						} else {
							/* Update the last packet */
							last = p;
						}
						tmp->next = p;
						p->prev = tmp;
						break;
					}
				}
				/* If either the timestamp ot the sequence number we just got is smaller, keep going back */
				tmp = tmp->prev;
			}
			if(!added) {
				/* We reached the start */
				p->next = list;
				list->prev = p;
				list = p;
			}
		}
		/* Skip data for now */
		offset += len;
		count++;
	}
	
	JANUS_LOG(LOG_VERB, "Counted %"SCNu16" RTP packets\n", count);
	janus_recordplay_frame_packet *tmp = list;
	count = 0;
	while(tmp) {
		count++;
		JANUS_LOG(LOG_HUGE, "[%10lu][%4d] seq=%"SCNu16", ts=%"SCNu64"\n", tmp->offset, tmp->len, tmp->seq, tmp->ts);
		tmp = tmp->next;
	}
	JANUS_LOG(LOG_VERB, "Counted %"SCNu16" frame packets\n", count);
	
	/* Done! */
	fclose(file);
	return list;
}

static void *janus_recordplay_playout_thread(void *data) {
	janus_recordplay_session *session = (janus_recordplay_session *)data;
	if(!session) {
		JANUS_LOG(LOG_ERR, "Invalid session, can't start playout thread...\n");
		g_thread_unref(g_thread_self());
		return NULL;
	}
	if(!session->recording) {
		janus_refcount_decrease(&session->ref);
		JANUS_LOG(LOG_ERR, "No recording object, can't start playout thread...\n");
		g_thread_unref(g_thread_self());
		return NULL;
	}
	janus_refcount_increase(&session->recording->ref);
	janus_recordplay_recording *rec = session->recording;
	if(session->recorder) {
		janus_refcount_decrease(&rec->ref);
		janus_refcount_decrease(&session->ref);
		JANUS_LOG(LOG_ERR, "This is a recorder, can't start playout thread...\n");
		g_thread_unref(g_thread_self());
		return NULL;
	}
	if(!session->aframes && !session->vframes) {
		janus_refcount_decrease(&rec->ref);
		janus_refcount_decrease(&session->ref);
		JANUS_LOG(LOG_ERR, "No audio and no video frames, can't start playout thread...\n");
		g_thread_unref(g_thread_self());
		return NULL;
	}
	JANUS_LOG(LOG_INFO, "Joining playout thread\n");
	/* Open the files */
	FILE *afile = NULL, *vfile = NULL;
	if(session->aframes) {
		char source[1024];
		if(strstr(rec->arc_file, ".mjr"))
			g_snprintf(source, 1024, "%s/%s", recordings_path, rec->arc_file);
		else
			g_snprintf(source, 1024, "%s/%s.mjr", recordings_path, rec->arc_file);
		afile = fopen(source, "rb");
		if(afile == NULL) {
			janus_refcount_decrease(&rec->ref);
			janus_refcount_decrease(&session->ref);
			JANUS_LOG(LOG_ERR, "Could not open audio file %s, can't start playout thread...\n", source);
			g_thread_unref(g_thread_self());
			return NULL;
		}
	}
	if(session->vframes) {
		char source[1024];
		if(strstr(rec->vrc_file, ".mjr"))
			g_snprintf(source, 1024, "%s/%s", recordings_path, rec->vrc_file);
		else
			g_snprintf(source, 1024, "%s/%s.mjr", recordings_path, rec->vrc_file);
		vfile = fopen(source, "rb");
		if(vfile == NULL) {
			janus_refcount_decrease(&rec->ref);
			janus_refcount_decrease(&session->ref);
			JANUS_LOG(LOG_ERR, "Could not open video file %s, can't start playout thread...\n", source);
			if(afile)
				fclose(afile);
			afile = NULL;
			g_thread_unref(g_thread_self());
			return NULL;
		}
	}
	
	/* Timer */
	gboolean asent = FALSE, vsent = FALSE;
	struct timeval now, abefore, vbefore;
	time_t d_s, d_us;
	gettimeofday(&now, NULL);
	gettimeofday(&abefore, NULL);
	gettimeofday(&vbefore, NULL);

	janus_recordplay_frame_packet *audio = session->aframes, *video = session->vframes;
	char *buffer = g_malloc0(1500);
	int bytes = 0;
	int64_t ts_diff = 0, passed = 0;

	int audio_pt = session->recording->audio_pt;
	int video_pt = session->recording->video_pt;

	int akhz = 48;
	if(audio_pt == 0 || audio_pt == 8 || audio_pt == 9)
		akhz = 8;
	int vkhz = 90;

	while(!g_atomic_int_get(&session->destroyed) && session->active
			&& !g_atomic_int_get(&rec->destroyed) && (audio || video)) {
		if(!asent && !vsent) {
			/* We skipped the last round, so sleep a bit (5ms) */
			usleep(5000);
		}
		asent = FALSE;
		vsent = FALSE;
		if(audio) {
			if(audio == session->aframes) {
				/* First packet, send now */
				fseek(afile, audio->offset, SEEK_SET);
				bytes = fread(buffer, sizeof(char), audio->len, afile);
				if(bytes != audio->len)
					JANUS_LOG(LOG_WARN, "Didn't manage to read all the bytes we needed (%d < %d)...\n", bytes, audio->len);
				/* Update payload type */
				janus_rtp_header *rtp = (janus_rtp_header *)buffer;
				rtp->type = audio_pt;
				if(gateway != NULL)
					gateway->relay_rtp(session->handle, 0, (char *)buffer, bytes);
				gettimeofday(&now, NULL);
				abefore.tv_sec = now.tv_sec;
				abefore.tv_usec = now.tv_usec;
				asent = TRUE;
				audio = audio->next;
			} else {
				/* What's the timestamp skip from the previous packet? */
				ts_diff = audio->ts - audio->prev->ts;
				ts_diff = (ts_diff*1000)/akhz;
				/* Check if it's time to send */
				gettimeofday(&now, NULL);
				d_s = now.tv_sec - abefore.tv_sec;
				d_us = now.tv_usec - abefore.tv_usec;
				if(d_us < 0) {
					d_us += 1000000;
					--d_s;
				}
				passed = d_s*1000000 + d_us;
				if(passed < (ts_diff-5000)) {
					asent = FALSE;
				} else {
					/* Update the reference time */
					abefore.tv_usec += ts_diff%1000000;
					if(abefore.tv_usec > 1000000) {
						abefore.tv_sec++;
						abefore.tv_usec -= 1000000;
					}
					if(ts_diff/1000000 > 0) {
						abefore.tv_sec += ts_diff/1000000;
						abefore.tv_usec -= ts_diff/1000000;
					}
					/* Send now */
					fseek(afile, audio->offset, SEEK_SET);
					bytes = fread(buffer, sizeof(char), audio->len, afile);
					if(bytes != audio->len)
						JANUS_LOG(LOG_WARN, "Didn't manage to read all the bytes we needed (%d < %d)...\n", bytes, audio->len);
					/* Update payload type */
					janus_rtp_header *rtp = (janus_rtp_header *)buffer;
					rtp->type = audio_pt;
					if(gateway != NULL)
						gateway->relay_rtp(session->handle, 0, (char *)buffer, bytes);
					asent = TRUE;
					audio = audio->next;
				}
			}
		}
		if(video) {
			if(video == session->vframes) {
				/* First packets: there may be many of them with the same timestamp, send them all */
				uint64_t ts = video->ts;
				while(video && video->ts == ts) {
					fseek(vfile, video->offset, SEEK_SET);
					bytes = fread(buffer, sizeof(char), video->len, vfile);
					if(bytes != video->len)
						JANUS_LOG(LOG_WARN, "Didn't manage to read all the bytes we needed (%d < %d)...\n", bytes, video->len);
					/* Update payload type */
					janus_rtp_header *rtp = (janus_rtp_header *)buffer;
					rtp->type = video_pt;
					if(gateway != NULL)
						gateway->relay_rtp(session->handle, 1, (char *)buffer, bytes);
					video = video->next;
				}
				vsent = TRUE;
				gettimeofday(&now, NULL);
				vbefore.tv_sec = now.tv_sec;
				vbefore.tv_usec = now.tv_usec;
			} else {
				/* What's the timestamp skip from the previous packet? */
				ts_diff = video->ts - video->prev->ts;
				ts_diff = (ts_diff*1000)/vkhz;
				/* Check if it's time to send */
				gettimeofday(&now, NULL);
				d_s = now.tv_sec - vbefore.tv_sec;
				d_us = now.tv_usec - vbefore.tv_usec;
				if(d_us < 0) {
					d_us += 1000000;
					--d_s;
				}
				passed = d_s*1000000 + d_us;
				if(passed < (ts_diff-5000)) {
					vsent = FALSE;
				} else {
					/* Update the reference time */
					vbefore.tv_usec += ts_diff%1000000;
					if(vbefore.tv_usec > 1000000) {
						vbefore.tv_sec++;
						vbefore.tv_usec -= 1000000;
					}
					if(ts_diff/1000000 > 0) {
						vbefore.tv_sec += ts_diff/1000000;
						vbefore.tv_usec -= ts_diff/1000000;
					}
					/* There may be multiple packets with the same timestamp, send them all */
					uint64_t ts = video->ts;
					while(video && video->ts == ts) {
						/* Send now */
						fseek(vfile, video->offset, SEEK_SET);
						bytes = fread(buffer, sizeof(char), video->len, vfile);
						if(bytes != video->len)
							JANUS_LOG(LOG_WARN, "Didn't manage to read all the bytes we needed (%d < %d)...\n", bytes, video->len);
						/* Update payload type */
						janus_rtp_header *rtp = (janus_rtp_header *)buffer;
						rtp->type = video_pt;
						if(gateway != NULL)
							gateway->relay_rtp(session->handle, 1, (char *)buffer, bytes);
						video = video->next;
					}
					vsent = TRUE;
				}
			}
		}
	}
	
	g_free(buffer);

	/* Get rid of the indexes */
	janus_recordplay_frame_packet *tmp = NULL;
	audio = session->aframes;
	while(audio) {
		tmp = audio->next;
		g_free(audio);
		audio = tmp;
	}
	session->aframes = NULL;
	video = session->vframes;
	while(video) {
		tmp = video->next;
		g_free(video);
		video = tmp;
	}
	session->vframes = NULL;

	if(afile)
		fclose(afile);
	afile = NULL;
	if(vfile)
		fclose(vfile);
	vfile = NULL;

	/* Remove from the list of viewers */
	janus_mutex_lock(&rec->mutex);
	rec->viewers = g_list_remove(rec->viewers, session);
	janus_mutex_unlock(&rec->mutex);

	/* Tell the core to tear down the PeerConnection, hangup_media will do the rest */
	gateway->close_pc(session->handle);
	
	janus_refcount_decrease(&rec->ref);
	janus_refcount_decrease(&session->ref);

	JANUS_LOG(LOG_INFO, "Leaving playout thread\n");
	g_thread_unref(g_thread_self());
	return NULL;
}<|MERGE_RESOLUTION|>--- conflicted
+++ resolved
@@ -794,16 +794,7 @@
 		*error = -1;
 		return;
 	}	
-<<<<<<< HEAD
-	janus_recordplay_session *session = (janus_recordplay_session *)g_malloc0(sizeof(janus_recordplay_session));
-	if(session == NULL) {
-		JANUS_LOG(LOG_FATAL, "Memory error!\n");
-		*error = -2;
-		return;
-	}
-=======
 	janus_recordplay_session *session = g_malloc0(sizeof(janus_recordplay_session));
->>>>>>> af87b812
 	session->handle = handle;
 	session->active = FALSE;
 	session->recorder = FALSE;
@@ -993,16 +984,7 @@
 	} else if(!strcasecmp(request_text, "record") || !strcasecmp(request_text, "play")
 			|| !strcasecmp(request_text, "start") || !strcasecmp(request_text, "stop")) {
 		/* These messages are handled asynchronously */
-<<<<<<< HEAD
-		janus_recordplay_message *msg = g_malloc0(sizeof(janus_recordplay_message));
-		if(msg == NULL) {
-			JANUS_LOG(LOG_FATAL, "Memory error!\n");
-			return janus_plugin_result_new(JANUS_PLUGIN_ERROR, "Memory error", NULL);
-		}
-=======
-		janus_mutex_unlock(&sessions_mutex);
 		janus_recordplay_message *msg = g_malloc(sizeof(janus_recordplay_message));
->>>>>>> af87b812
 		msg->handle = handle;
 		msg->transaction = transaction;
 		msg->message = root;

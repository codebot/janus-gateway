--- conflicted
+++ resolved
@@ -194,6 +194,8 @@
 
 typedef struct janus_voicemail_session {
 	janus_plugin_session *handle;
+	gint64 sdp_sessid;
+	gint64 sdp_version;
 	guint64 recording_id;
 	gint64 start_time;
 	char *filename;
@@ -244,28 +246,6 @@
 }
 
 
-<<<<<<< HEAD
-=======
-typedef struct janus_voicemail_session {
-	janus_plugin_session *handle;
-	gint64 sdp_sessid;
-	gint64 sdp_version;
-	guint64 recording_id;
-	gint64 start_time;
-	char *filename;
-	FILE *file;
-	ogg_stream_state *stream;
-	int seq;
-	gboolean started;
-	gboolean stopping;
-	volatile gint hangingup;
-	gint64 destroyed;	/* Time at which this session was marked as destroyed */
-} janus_voicemail_session;
-static GHashTable *sessions;
-static GList *old_sessions;
-static janus_mutex sessions_mutex = JANUS_MUTEX_INITIALIZER;
-
->>>>>>> bf2efc4b
 static char *recordings_path = NULL;
 static char *recordings_base = NULL;
 

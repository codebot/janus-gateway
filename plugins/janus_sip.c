--- conflicted
+++ resolved
@@ -412,82 +412,6 @@
 #define JANUS_SIP_ERROR_RECORDING_ERROR		451
 
 
-<<<<<<< HEAD
-=======
-/* SIP watchdog/garbage collector (sort of) */
-void *janus_sip_watchdog(void *data);
-void *janus_sip_watchdog(void *data) {
-	JANUS_LOG(LOG_INFO, "SIP watchdog started\n");
-	gint64 now = 0;
-	while(g_atomic_int_get(&initialized) && !g_atomic_int_get(&stopping)) {
-		janus_mutex_lock(&sessions_mutex);
-		/* Iterate on all the sessions */
-		now = janus_get_monotonic_time();
-		if(old_sessions != NULL) {
-			GList *sl = old_sessions;
-			JANUS_LOG(LOG_HUGE, "Checking %d old SIP sessions...\n", g_list_length(old_sessions));
-			while(sl) {
-				janus_sip_session *session = (janus_sip_session *)sl->data;
-				if(!session) {
-					sl = sl->next;
-					continue;
-				}
-				if (now-session->destroyed >= 5*G_USEC_PER_SEC) {
-					/* We're lazy and actually get rid of the stuff only after a few seconds */
-					JANUS_LOG(LOG_VERB, "Freeing old SIP session\n");
-					GList *rm = sl->next;
-					old_sessions = g_list_delete_link(old_sessions, sl);
-					sl = rm;
-					if (session->account.identity) {
-					    g_free(session->account.identity);
-					    session->account.identity = NULL;
-					}
-					session->account.sips = TRUE;
-					if (session->account.proxy) {
-					    g_free(session->account.proxy);
-					    session->account.proxy = NULL;
-					}
-					if (session->account.secret) {
-					    g_free(session->account.secret);
-					    session->account.secret = NULL;
-					}
-					if (session->account.username) {
-					    g_free(session->account.username);
-					    session->account.username = NULL;
-					}
-					if (session->account.authuser) {
-					    g_free(session->account.authuser);
-					    session->account.authuser = NULL;
-					}
-					if (session->callee) {
-					    g_free(session->callee);
-					    session->callee = NULL;
-					}
-					if (session->transaction) {
-					    g_free(session->transaction);
-					    session->transaction = NULL;
-					}
-					if (session->media.remote_ip) {
-					    g_free(session->media.remote_ip);
-					    session->media.remote_ip = NULL;
-					}
-					session->handle = NULL;
-					g_free(session);
-					session = NULL;
-					continue;
-				}
-				sl = sl->next;
-			}
-		}
-		janus_mutex_unlock(&sessions_mutex);
-		g_usleep(500000);
-	}
-	JANUS_LOG(LOG_INFO, "SIP watchdog stopped\n");
-	return NULL;
-}
-
-
->>>>>>> 0afb0a3a
 static void janus_sip_detect_local_ip(char *buf, size_t buflen) {
 	JANUS_LOG(LOG_VERB, "Autodetecting local IP...\n");
 
@@ -722,11 +646,8 @@
 	session->media.video_ssrc = 0;
 	session->media.video_ssrc_peer = 0;
 	g_atomic_int_set(&session->hangingup, 0);
-<<<<<<< HEAD
 	g_atomic_int_set(&session->destroyed, 0);
 	su_home_init(session->stack->s_home);
-=======
->>>>>>> 0afb0a3a
 	janus_mutex_init(&session->mutex);
 	handle->plugin_handle = session;
 	janus_refcount_init(&session->ref, janus_sip_session_free);
@@ -750,28 +671,12 @@
 		return;
 	}
 	janus_mutex_lock(&sessions_mutex);
-<<<<<<< HEAD
 	janus_sip_hangup_media(handle);
 	JANUS_LOG(LOG_VERB, "Destroying SIP session (%s)...\n", session->account.username ? session->account.username : "unregistered user");
 	/* Shutdown the NUA */
-	if(session->stack->s_nua)
+	if(session->stack && session->stack->s_nua)
 		nua_shutdown(session->stack->s_nua);
 	g_hash_table_remove(sessions, handle);
-=======
-	if(!session->destroyed) {
-		g_hash_table_remove(sessions, handle);
-		janus_sip_hangup_media(handle);
-		session->destroyed = janus_get_monotonic_time();
-		JANUS_LOG(LOG_VERB, "Destroying SIP session (%s)...\n", session->account.username ? session->account.username : "unregistered user");
-		if(session->stack != NULL) {
-			/* Shutdown the NUA: this will remove the session later on */
-			nua_shutdown(session->stack->s_nua);
-		} else {
-			/* No stack, maybe never registered: cleaning up and removing the session is done in a lazy way */
-			old_sessions = g_list_append(old_sessions, session);
-		}
-	}
->>>>>>> 0afb0a3a
 	janus_mutex_unlock(&sessions_mutex);
 	return;
 }
@@ -2461,13 +2366,9 @@
 	struct pollfd fds[4];
 	char buffer[1500];
 	memset(buffer, 0, 1500);
-<<<<<<< HEAD
-	while(session != NULL && !g_atomic_int_get(&session->destroyed) &&
-=======
 	/* Loop */
 	int num = 0;
-	while(session != NULL && !session->destroyed &&
->>>>>>> 0afb0a3a
+	while(session != NULL && !g_atomic_int_get(&session->destroyed) &&
 			session->status > janus_sip_call_status_idle &&
 			session->status < janus_sip_call_status_closing) {	/* FIXME We need a per-call watchdog as well */
 		/* Prepare poll */
@@ -2655,20 +2556,8 @@
 	su_home_deinit(session->stack->s_home);
 	su_home_unref(session->stack->s_home);
 	su_deinit();
-<<<<<<< HEAD
 	janus_refcount_decrease(&session->ref);
-=======
-	if (session->stack) {
-		g_free(session->stack);
-		session->stack = NULL;
-	}
-	//~ stop = 1;
->>>>>>> 0afb0a3a
 	JANUS_LOG(LOG_VERB, "Leaving sofia loop thread...\n");
 	g_thread_unref(g_thread_self());
-	/* Cleaning up and removing the session is done in a lazy way */
-	janus_mutex_lock(&sessions_mutex);
-	old_sessions = g_list_append(old_sessions, session);
-	janus_mutex_unlock(&sessions_mutex);
 	return NULL;
 }
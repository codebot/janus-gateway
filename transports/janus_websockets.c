--- conflicted
+++ resolved
@@ -144,12 +144,6 @@
 static struct libwebsocket_context *wss = NULL, *swss = NULL,
 	*admin_wss = NULL, *admin_swss = NULL;
 #endif
-<<<<<<< HEAD
-=======
-/* libwebsockets sessions that have been closed */
-static GList *old_wss;
-static janus_mutex old_wss_mutex = JANUS_MUTEX_INITIALIZER;
->>>>>>> d77b31a5
 /* Callbacks for HTTP-related events (automatically rejected) */
 static int janus_websockets_callback_http(
 #ifdef HAVE_LIBWEBSOCKETS_NEWAPI
@@ -431,10 +425,6 @@
 		}
 		JANUS_LOG(LOG_VERB, "libwebsockets logging: %d\n", ws_log_level);
 		lws_set_log_level(ws_log_level, NULL);
-<<<<<<< HEAD
-=======
-		old_wss = NULL;
->>>>>>> d77b31a5
 
 		/* Any ACL for either the Janus or Admin API? */
 		item = janus_config_get_item_drilldown(config, "general", "ws_acl");

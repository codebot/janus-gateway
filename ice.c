--- conflicted
+++ resolved
@@ -2697,7 +2697,7 @@
 			json_object_set_new(info, "local-candidate", json_string(buffer));
 			json_object_set_new(info, "stream_id", json_integer(stream->stream_id));
 			json_object_set_new(info, "component_id", json_integer(component->component_id));
-			janus_events_notify_handlers(JANUS_EVENT_TYPE_WEBRTC, session->session_id, handle->handle_id, info);
+			janus_events_notify_handlers(JANUS_EVENT_TYPE_WEBRTC, session->session_id, handle->handle_id, handle->opaque_id, info);
 		}
 	}
 	return 0;
@@ -2730,137 +2730,8 @@
 			if(c->type == NICE_CANDIDATE_TYPE_PEER_REFLEXIVE) {
 				JANUS_LOG(LOG_VERB, "[%"SCNu64"] Skipping prflx candidate...\n", handle->handle_id);
 			} else {
-<<<<<<< HEAD
 				janus_sdp_attribute *a = janus_sdp_attribute_create("candidate", "%s", buffer);
 				mline->attributes = g_list_append(mline->attributes, a);
-=======
-				if(!janus_ice_tcp_enabled) {
-					/* ICE-TCP support disabled */
-					JANUS_LOG(LOG_VERB, "[%"SCNu64"] Skipping srflx TCP candidate, ICE-TCP support disabled...\n", handle->handle_id);
-					nice_candidate_free(c);
-					continue;
-				}
-#ifndef HAVE_LIBNICE_TCP
-				/* TCP candidates are only supported since libnice 0.1.8 */
-				JANUS_LOG(LOG_VERB, "[%"SCNu64"] Skipping srflx TCP candidate, the libnice version doesn't support it...\n", handle->handle_id);
-				nice_candidate_free(c);
-				continue;
-#else
-				const char *type = NULL;
-				switch(c->transport) {
-					case NICE_CANDIDATE_TRANSPORT_TCP_ACTIVE:
-						type = "active";
-						break;
-					case NICE_CANDIDATE_TRANSPORT_TCP_PASSIVE:
-						type = "passive";
-						break;
-					case NICE_CANDIDATE_TRANSPORT_TCP_SO:
-						type = "so";
-						break;
-					default:
-						break;
-				}
-				if(type == NULL) {
-					/* FIXME Unsupported transport */
-					JANUS_LOG(LOG_WARN, "[%"SCNu64"] Unsupported transport, skipping non-UDP/TCP srflx candidate...\n", handle->handle_id);
-					nice_candidate_free(c);
-					continue;
-				} else {
-					g_snprintf(buffer, sizeof(buffer),
-						"%s %d %s %d %s %d typ srflx raddr %s rport %d tcptype %s",
-							c->foundation,
-							c->component_id,
-							"tcp",
-							c->priority,
-							address,
-							port,
-							base_address,
-							base_port,
-							type);
-				}
-#endif
-			}
-		} else if(c->type == NICE_CANDIDATE_TYPE_PEER_REFLEXIVE) {
-			/* 'prflx' candidate: skip it, we don't add them to the SDP */
-			JANUS_LOG(LOG_VERB, "[%"SCNu64"] Skipping prflx candidate...\n", handle->handle_id);
-			nice_candidate_free(c);
-			continue;
-		} else if(c->type == NICE_CANDIDATE_TYPE_RELAYED) {
-			/* 'relay' candidate */
-			if(c->transport == NICE_CANDIDATE_TRANSPORT_UDP) {
-				g_snprintf(buffer, sizeof(buffer),
-					"%s %d %s %d %s %d typ relay raddr %s rport %d",
-						c->foundation,
-						c->component_id,
-						"udp",
-						c->priority,
-						address,
-						port,
-						base_address,
-						base_port);
-			} else {
-				if(!janus_ice_tcp_enabled) {
-					/* ICE-TCP support disabled */
-					JANUS_LOG(LOG_VERB, "[%"SCNu64"] Skipping relay TCP candidate, ICE-TCP support disabled...\n", handle->handle_id);
-					nice_candidate_free(c);
-					continue;
-				}
-#ifndef HAVE_LIBNICE_TCP
-				/* TCP candidates are only supported since libnice 0.1.8 */
-				JANUS_LOG(LOG_VERB, "[%"SCNu64"] Skipping relay TCP candidate, the libnice version doesn't support it...\n", handle->handle_id);
-				nice_candidate_free(c);
-				continue;
-#else
-				const char *type = NULL;
-				switch(c->transport) {
-					case NICE_CANDIDATE_TRANSPORT_TCP_ACTIVE:
-						type = "active";
-						break;
-					case NICE_CANDIDATE_TRANSPORT_TCP_PASSIVE:
-						type = "passive";
-						break;
-					case NICE_CANDIDATE_TRANSPORT_TCP_SO:
-						type = "so";
-						break;
-					default:
-						break;
-				}
-				if(type == NULL) {
-					/* FIXME Unsupported transport */
-					JANUS_LOG(LOG_WARN, "[%"SCNu64"] Unsupported transport, skipping non-UDP/TCP relay candidate...\n", handle->handle_id);
-					nice_candidate_free(c);
-					continue;
-				} else {
-					g_snprintf(buffer, sizeof(buffer),
-						"%s %d %s %d %s %d typ relay raddr %s rport %d tcptype %s",
-							c->foundation,
-							c->component_id,
-							"tcp",
-							c->priority,
-							address,
-							port,
-							base_address,
-							base_port,
-							type);
-				}
-#endif
-			}
-		}
-		janus_sdp_attribute *a = janus_sdp_attribute_create("candidate", "%s", buffer);
-		mline->attributes = g_list_append(mline->attributes, a);
-		JANUS_LOG(LOG_VERB, "[%"SCNu64"]     %s", handle->handle_id, buffer); /* buffer already newline terminated */
-		if(log_candidates) {
-			/* Save for the summary, in case we need it */
-			component->local_candidates = g_slist_append(component->local_candidates, g_strdup(buffer));
-			/* Notify event handlers */
-			if(janus_events_is_enabled()) {
-				janus_session *session = (janus_session *)handle->session;
-				json_t *info = json_object();
-				json_object_set_new(info, "local-candidate", json_string(buffer));
-				json_object_set_new(info, "stream_id", json_integer(stream_id));
-				json_object_set_new(info, "component_id", json_integer(component_id));
-				janus_events_notify_handlers(JANUS_EVENT_TYPE_WEBRTC, session->session_id, handle->handle_id, handle->opaque_id, info);
->>>>>>> ba3969fb
 			}
 		}
 		nice_candidate_free(c);

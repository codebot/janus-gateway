--- conflicted
+++ resolved
@@ -2574,7 +2574,6 @@
 			}
 			if(label) {
 				lines.splice(insertAt, 0, 'a=ssrc:' + ssrc[i] + ' label:' + label);
-<<<<<<< HEAD
 				insertAt++;
 			}
 			// Add the same info for the retransmission SSRC
@@ -2587,13 +2586,11 @@
 				insertAt++;
 			}
 			if(mslabel) {
-				lines.splice(insertAt, 0, 'a=ssrc:' + ssrc_fid[i] + ' mslabel:' + msid);
+				lines.splice(insertAt, 0, 'a=ssrc:' + ssrc_fid[i] + ' mslabel:' + mslabel);
 				insertAt++;
 			}
 			if(label) {
-				lines.splice(insertAt, 0, 'a=ssrc:' + ssrc_fid[i] + ' label:' + msid);
-=======
->>>>>>> d01b9ade
+				lines.splice(insertAt, 0, 'a=ssrc:' + ssrc_fid[i] + ' label:' + label);
 				insertAt++;
 			}
 		}

/*! \file   janus.c
 * \author Lorenzo Miniero <lorenzo@meetecho.com>
 * \copyright GNU General Public License v3
 * \brief  Janus core
 * \details Implementation of the gateway core. This code takes care of
 * the gateway initialization (command line/configuration) and setup,
 * and makes use of the available transport plugins (by default HTTP,
 * WebSockets, RabbitMQ, if compiled) and Janus protocol (a JSON-based
 * protocol) to interact with the applications, whether they're web based
 * or not. The core also takes care of bridging peers and plugins
 * accordingly, in terms of both messaging and real-time media transfer
 * via WebRTC. 
 * 
 * \ingroup core
 * \ref core
 */
 
#include <dlfcn.h>
#include <dirent.h>
#include <net/if.h>
#include <netdb.h>
#include <signal.h>
#include <getopt.h>
#include <sys/resource.h>
#include <sys/socket.h>

#include "janus.h"
#include "cmdline.h"
#include "config.h"
#include "apierror.h"
#include "debug.h"
#include "rtcp.h"
#include "sdp.h"
#include "utils.h"


#define JANUS_NAME				"Janus WebRTC Gateway"
#define JANUS_AUTHOR			"Meetecho s.r.l."
#define JANUS_VERSION			10
#define JANUS_VERSION_STRING	"0.1.0"

#ifdef __MACH__
#define SHLIB_EXT "0.dylib"
#else
#define SHLIB_EXT ".so"
#endif


static janus_config *config = NULL;
static char *config_file = NULL;
static char *configs_folder = NULL;

static GHashTable *transports = NULL;
static GHashTable *transports_so = NULL;

static GHashTable *plugins = NULL;
static GHashTable *plugins_so = NULL;


/* Certificates */
static char *server_pem = NULL;
gchar *janus_get_server_pem(void) {
	return server_pem;
}
static char *server_key = NULL;
gchar *janus_get_server_key(void) {
	return server_key;
}


/* API secrets */
static char *api_secret = NULL, *admin_api_secret = NULL;


/* Admin/Monitor helpers */
json_t *janus_admin_stream_summary(janus_ice_stream *stream);
json_t *janus_admin_component_summary(janus_ice_component *component);


/* Information */
json_t *janus_info(const char *transaction);
json_t *janus_info(const char *transaction) {
	/* Prepare a summary on the gateway */
	json_t *info = json_object();
	json_object_set_new(info, "janus", json_string("server_info"));
	if(transaction != NULL)
		json_object_set_new(info, "transaction", json_string(transaction));
	json_object_set_new(info, "name", json_string(JANUS_NAME));
	json_object_set_new(info, "version", json_integer(JANUS_VERSION));
	json_object_set_new(info, "version_string", json_string(JANUS_VERSION_STRING));
	json_object_set_new(info, "author", json_string(JANUS_AUTHOR));
#ifdef HAVE_SCTP
	json_object_set_new(info, "data_channels", json_string("true"));
#else
	json_object_set_new(info, "data_channels", json_string("false"));
#endif
	json_object_set_new(info, "ipv6", json_string(janus_ice_is_ipv6_enabled() ? "true" : "false"));
	json_object_set_new(info, "ice-tcp", json_string(janus_ice_is_ice_tcp_enabled() ? "true" : "false"));
	if(janus_ice_get_stun_server() != NULL) {
		char server[255];
		g_snprintf(server, 255, "%s:%"SCNu16, janus_ice_get_stun_server(), janus_ice_get_stun_port());
		json_object_set_new(info, "stun-server", json_string(server));
	}
	if(janus_ice_get_turn_server() != NULL) {
		char server[255];
		g_snprintf(server, 255, "%s:%"SCNu16, janus_ice_get_turn_server(), janus_ice_get_turn_port());
		json_object_set_new(info, "turn-server", json_string(server));
	}
	/* Available transports */
	json_t *t_data = json_object();
	if(transports && g_hash_table_size(transports) > 0) {
		GHashTableIter iter;
		gpointer value;
		g_hash_table_iter_init(&iter, transports);
		while (g_hash_table_iter_next(&iter, NULL, &value)) {
			janus_transport *t = value;
			if(t == NULL) {
				continue;
			}
			json_t *transport = json_object();
			json_object_set_new(transport, "name", json_string(t->get_name()));
			json_object_set_new(transport, "author", json_string(t->get_author()));
			json_object_set_new(transport, "description", json_string(t->get_description()));
			json_object_set_new(transport, "version_string", json_string(t->get_version_string()));
			json_object_set_new(transport, "version", json_integer(t->get_version()));
			json_object_set_new(t_data, t->get_package(), transport);
		}
	}
	json_object_set_new(info, "transports", t_data);
	/* Available plugins */
	json_t *p_data = json_object();
	if(plugins && g_hash_table_size(plugins) > 0) {
		GHashTableIter iter;
		gpointer value;
		g_hash_table_iter_init(&iter, plugins);
		while (g_hash_table_iter_next(&iter, NULL, &value)) {
			janus_plugin *p = value;
			if(p == NULL) {
				continue;
			}
			json_t *plugin = json_object();
			json_object_set_new(plugin, "name", json_string(p->get_name()));
			json_object_set_new(plugin, "author", json_string(p->get_author()));
			json_object_set_new(plugin, "description", json_string(p->get_description()));
			json_object_set_new(plugin, "version_string", json_string(p->get_version_string()));
			json_object_set_new(plugin, "version", json_integer(p->get_version()));
			json_object_set_new(p_data, p->get_package(), plugin);
		}
	}
	json_object_set_new(info, "plugins", p_data);
	
	return info;
}

static gchar local_ip[INET6_ADDRSTRLEN];
gchar *janus_get_local_ip(void) {
	return local_ip;
}
static gchar *public_ip = NULL;
gchar *janus_get_public_ip(void) {
	/* Fallback to the local IP, if we have no public one */
	return public_ip ? public_ip : local_ip;
}
void janus_set_public_ip(const char *ip) {
	if(ip == NULL)
		return;
	if(public_ip != NULL)
		g_free(public_ip);
	public_ip = g_strdup(ip);
}
static volatile gint stop = 0;
gint janus_is_stopping(void) {
	return g_atomic_int_get(&stop);
}


/* Logging */
int janus_log_level = 0;
gboolean janus_log_timestamps = FALSE;
gboolean janus_log_colors = FALSE;
int lock_debug = 0;


/*! \brief Signal handler (just used to intercept CTRL+C) */
void janus_handle_signal(int signum);
void janus_handle_signal(int signum)
{
	switch(g_atomic_int_get(&stop)) {
		case 0:
			JANUS_PRINT("Stopping gateway, please wait...\n");
			break;
		case 1:
			JANUS_PRINT("In a hurry? I'm trying to free resources cleanly, here!\n");
			break;
		default:
			JANUS_PRINT("Ok, leaving immediately...\n");
			break;
	}
	g_atomic_int_inc(&stop);
	if(g_atomic_int_get(&stop) > 2)
		exit(1);
}


/** @name Transport plugin callback interface
 * These are the callbacks implemented by the gateway core, as part of
 * the janus_transport_callbacks interface. Everything the transport
 * plugins send the gateway is handled here.
 */
///@{
void janus_transport_incoming_request(janus_transport *plugin, void *transport, void *request_id, gboolean admin, json_t *message, json_error_t *error);
void janus_transport_gone(janus_transport *plugin, void *transport);
static janus_transport_callbacks janus_handler_transport =
	{
		.incoming_request = janus_transport_incoming_request,
		.transport_gone = janus_transport_gone,
	}; 
GThreadPool *tasks = NULL;
void janus_transport_task(gpointer data, gpointer user_data);
///@}


/** @name Plugin callback interface
 * These are the callbacks implemented by the gateway core, as part of
 * the janus_callbacks interface. Everything the plugins send the
 * gateway is handled here.
 */
///@{
int janus_plugin_push_event(janus_plugin_session *plugin_session, janus_plugin *plugin, const char *transaction, const char *message, const char *sdp_type, const char *sdp);
json_t *janus_plugin_handle_sdp(janus_plugin_session *plugin_session, janus_plugin *plugin, const char *sdp_type, const char *sdp);
void janus_plugin_relay_rtp(janus_plugin_session *plugin_session, int video, char *buf, int len);
void janus_plugin_relay_rtcp(janus_plugin_session *plugin_session, int video, char *buf, int len);
void janus_plugin_relay_data(janus_plugin_session *plugin_session, char *buf, int len);
void janus_plugin_close_pc(janus_plugin_session *plugin_session);
void janus_plugin_end_session(janus_plugin_session *plugin_session);
static janus_callbacks janus_handler_plugin =
	{
		.push_event = janus_plugin_push_event,
		.relay_rtp = janus_plugin_relay_rtp,
		.relay_rtcp = janus_plugin_relay_rtcp,
		.relay_data = janus_plugin_relay_data,
		.close_pc = janus_plugin_close_pc,
		.end_session = janus_plugin_end_session,
	}; 
///@}


/* Gateway Sessions */
static janus_mutex sessions_mutex;
static GHashTable *sessions = NULL, *old_sessions = NULL;
static GMainContext *sessions_watchdog_context = NULL;


#define SESSION_TIMEOUT		60		/* FIXME Should this be higher, e.g., 120 seconds? */

static gboolean janus_cleanup_session(gpointer user_data) {
	janus_session *session = (janus_session *) user_data;

	JANUS_LOG(LOG_DBG, "Cleaning up session %"SCNu64"...\n", session->session_id);
	janus_session_destroy(session->session_id);

	return G_SOURCE_REMOVE;
}

static gboolean janus_check_sessions(gpointer user_data) {
	GMainContext *watchdog_context = (GMainContext *) user_data;
	janus_mutex_lock(&sessions_mutex);
	if(sessions && g_hash_table_size(sessions) > 0) {
		GHashTableIter iter;
		gpointer value;
		g_hash_table_iter_init(&iter, sessions);
		while (g_hash_table_iter_next(&iter, NULL, &value)) {
			janus_session *session = (janus_session *) value;
			if (!session || session->destroy) {
				continue;
			}
			gint64 now = janus_get_monotonic_time();
			if (now - session->last_activity >= SESSION_TIMEOUT * G_USEC_PER_SEC && !session->timeout) {
				JANUS_LOG(LOG_INFO, "Timeout expired for session %"SCNu64"...\n", session->session_id);

				/* Notify the transport */
				if(session->source) {
					json_t *event = json_object();
					json_object_set_new(event, "janus", json_string("timeout"));
					json_object_set_new(event, "session_id", json_integer(session->session_id));
					/* Send this to the transport client */
					session->source->transport->send_message(session->source->instance, NULL, FALSE, event);
					/* Notify the transport plugin about the session timeout */
					session->source->transport->session_over(session->source->instance, session->session_id, TRUE);
				}
				
				/* Mark the session as over, we'll deal with it later */
				session->timeout = 1;
				/* FIXME Is this safe? apparently it causes hash table errors on the console */
				g_hash_table_iter_remove(&iter);
				g_hash_table_insert(old_sessions, GUINT_TO_POINTER(session->session_id), session);

				/* Schedule the session for deletion */
				GSource *timeout_source = g_timeout_source_new_seconds(3);
				g_source_set_callback(timeout_source, janus_cleanup_session, session, NULL);
				g_source_attach(timeout_source, watchdog_context);
				g_source_unref(timeout_source);
			}
		}
	}
	janus_mutex_unlock(&sessions_mutex);

	return G_SOURCE_CONTINUE;
}

static gpointer janus_sessions_watchdog(gpointer user_data) {
	GMainLoop *loop = (GMainLoop *) user_data;
	GMainContext *watchdog_context = g_main_loop_get_context(loop);
	GSource *timeout_source;

	timeout_source = g_timeout_source_new_seconds(2);
	g_source_set_callback(timeout_source, janus_check_sessions, watchdog_context, NULL);
	g_source_attach(timeout_source, watchdog_context);
	g_source_unref(timeout_source);

	JANUS_LOG(LOG_INFO, "Sessions watchdog started\n");

	g_main_loop_run(loop);

	return NULL;
}

janus_session *janus_session_create(guint64 session_id) {
	if(session_id == 0) {
		while(session_id == 0) {
			session_id = g_random_int();
			if(janus_session_find(session_id) != NULL) {
				/* Session ID already taken, try another one */
				session_id = 0;
			}
		}
	}
	JANUS_LOG(LOG_INFO, "Creating new session: %"SCNu64"\n", session_id);
	janus_session *session = (janus_session *)calloc(1, sizeof(janus_session));
	if(session == NULL) {
		JANUS_LOG(LOG_FATAL, "Memory error!\n");
		return NULL;
	}
	session->session_id = session_id;
	session->source = NULL;
	session->destroy = 0;
	session->timeout = 0;
	session->last_activity = janus_get_monotonic_time();
	janus_mutex_init(&session->mutex);
	janus_mutex_lock(&sessions_mutex);
	g_hash_table_insert(sessions, GUINT_TO_POINTER(session_id), session);
	janus_mutex_unlock(&sessions_mutex);
	return session;
}

janus_session *janus_session_find(guint64 session_id) {
	janus_mutex_lock(&sessions_mutex);
	janus_session *session = g_hash_table_lookup(sessions, GUINT_TO_POINTER(session_id));
	janus_mutex_unlock(&sessions_mutex);
	return session;
}

janus_session *janus_session_find_destroyed(guint64 session_id) {
	janus_mutex_lock(&sessions_mutex);
	janus_session *session = g_hash_table_lookup(old_sessions, GUINT_TO_POINTER(session_id));
	janus_mutex_unlock(&sessions_mutex);
	return session;
}

void janus_session_notify_event(guint64 session_id, json_t *event) {
	janus_mutex_lock(&sessions_mutex);
	janus_session *session = g_hash_table_lookup(sessions, GUINT_TO_POINTER(session_id));
	janus_mutex_unlock(&sessions_mutex);
	if(session != NULL && session->source != NULL && session->source->transport != NULL) {
		/* Send this to the transport client */
		JANUS_LOG(LOG_HUGE, "Sending event to %s (%p)\n", session->source->transport->get_package(), session->source->instance);
		session->source->transport->send_message(session->source->instance, NULL, FALSE, event);
	} else {
		/* No transport, free the event */
		json_decref(event);
	}
}


/* Destroys a session but does not remove it from the sessions hash table. */
gint janus_session_destroy(guint64 session_id) {
	janus_session *session = janus_session_find_destroyed(session_id);
	if(session == NULL) {
		JANUS_LOG(LOG_ERR, "Couldn't find session to destroy: %"SCNu64"\n", session_id);
		return -1;
	}
	JANUS_LOG(LOG_VERB, "Destroying session %"SCNu64"\n", session_id);
	session->destroy = 1;
	if (session->ice_handles != NULL && g_hash_table_size(session->ice_handles) > 0) {
		GHashTableIter iter;
		gpointer value;
		/* Remove all handles */
		g_hash_table_iter_init(&iter, session->ice_handles);
		while (g_hash_table_iter_next(&iter, NULL, &value)) {
			janus_ice_handle *handle = value;
			if(!handle || g_atomic_int_get(&stop)) {
				continue;
			}
			janus_ice_handle_destroy(session, handle->handle_id);
			g_hash_table_iter_remove(&iter);
		}
	}

	/* FIXME Actually destroy session */
	janus_session_free(session);

	return 0;
}

void janus_session_free(janus_session *session) {
	if(session == NULL)
		return;
	janus_mutex_lock(&session->mutex);
	if(session->ice_handles != NULL) {
		g_hash_table_destroy(session->ice_handles);
		session->ice_handles = NULL;
	}
	if(session->source != NULL) {
		janus_request_destroy(session->source);
		session->source = NULL;
	}
	janus_mutex_unlock(&session->mutex);
	g_free(session);
	session = NULL;
}


<<<<<<< HEAD
/* Requests management */
janus_request *janus_request_new(janus_transport *transport, void *instance, void *request_id, gboolean admin, json_t *message) {
	janus_request *request = (janus_request *)calloc(1, sizeof(janus_request));
	request->transport = transport;
	request->instance = instance;
	request->request_id = request_id;
	request->admin = admin;
	request->message = message;
	return request;
=======
/* Connection notifiers */
int janus_ws_client_connect(void *cls, const struct sockaddr *addr, socklen_t addrlen) {
	struct sockaddr_in *sin = (struct sockaddr_in *)addr;
	char *ip = inet_ntoa(sin->sin_addr);
	JANUS_LOG(LOG_HUGE, "New connection on REST API: %s\n", ip);
	/* TODO Implement access limitation based on IP addresses */
	return MHD_YES;
}

int janus_admin_ws_client_connect(void *cls, const struct sockaddr *addr, socklen_t addrlen) {
	struct sockaddr_in *sin = (struct sockaddr_in *)addr;
	char *ip = inet_ntoa(sin->sin_addr);
	JANUS_LOG(LOG_HUGE, "New connection on admin/monitor: %s\n", ip);
	/* Any access limitation based on this IP address? */
	if(!janus_admin_is_allowed(ip)) {
		JANUS_LOG(LOG_ERR, "IP %s is unauthorized to connect to the admin/monitor interface\n", ip);
		return MHD_NO;
	}
	return MHD_YES;
}


/* WebServer requests handler */
int janus_ws_handler(void *cls, struct MHD_Connection *connection, const char *url, const char *method, const char *version, const char *upload_data, size_t *upload_data_size, void **ptr)
{
	char *payload = NULL;
	struct MHD_Response *response = NULL;
	int ret = MHD_NO;
	gchar *session_path = NULL, *handle_path = NULL;
	gchar **basepath = NULL, **path = NULL;

	/* Is this the first round? */
	int firstround = 0;
	janus_http_msg *msg = (janus_http_msg *)*ptr;
	if (msg == NULL) {
		firstround = 1;
		JANUS_LOG(LOG_VERB, "Got a HTTP %s request on %s...\n", method, url);
		JANUS_LOG(LOG_DBG, " ... Just parsing headers for now...\n");
		msg = calloc(1, sizeof(janus_http_msg));
		if(msg == NULL) {
			JANUS_LOG(LOG_FATAL, "Memory error!\n");
			ret = MHD_queue_response(connection, MHD_HTTP_INTERNAL_SERVER_ERROR, response);
			MHD_destroy_response(response);
			goto done;
		}
		msg->acrh = NULL;
		msg->acrm = NULL;
		msg->payload = NULL;
		msg->len = 0;
		msg->session_id = 0;
		*ptr = msg;
		MHD_get_connection_values(connection, MHD_HEADER_KIND, &janus_ws_headers, msg);
		ret = MHD_YES;
	} else {
		JANUS_LOG(LOG_DBG, "Processing HTTP %s request on %s...\n", method, url);
	}
	/* Parse request */
	if (strcasecmp(method, "GET") && strcasecmp(method, "POST") && strcasecmp(method, "OPTIONS")) {
		JANUS_LOG(LOG_ERR, "Unsupported method...\n");
		response = MHD_create_response_from_data(0, NULL, MHD_NO, MHD_NO);
		MHD_add_response_header(response, "Access-Control-Allow-Origin", "*");
		if(msg->acrm)
			MHD_add_response_header(response, "Access-Control-Allow-Methods", msg->acrm);
		if(msg->acrh)
			MHD_add_response_header(response, "Access-Control-Allow-Headers", msg->acrh);
		ret = MHD_queue_response(connection, MHD_HTTP_NOT_IMPLEMENTED, response);
		MHD_destroy_response(response);
		return ret;
	}
	if (!strcasecmp(method, "OPTIONS")) {
		response = MHD_create_response_from_data(0, NULL, MHD_NO, MHD_NO); 
		MHD_add_response_header(response, "Access-Control-Allow-Origin", "*");
		if(msg->acrm)
			MHD_add_response_header(response, "Access-Control-Allow-Methods", msg->acrm);
		if(msg->acrh)
			MHD_add_response_header(response, "Access-Control-Allow-Headers", msg->acrh);
		ret = MHD_queue_response(connection, MHD_HTTP_OK, response);
		MHD_destroy_response(response);
	}
	/* Get path components */
	if(strcasecmp(url, ws_path)) {
		if(strlen(ws_path) > 1) {
			basepath = g_strsplit(url, ws_path, -1);
		} else {
			/* The base path is the web server too itself, we process the url itself */
			basepath = calloc(3, sizeof(char *));
			basepath[0] = g_strdup("/");
			basepath[1] = g_strdup(url);
		}
		if(basepath[0] == NULL || basepath[1] == NULL || basepath[1][0] != '/') {
			JANUS_LOG(LOG_ERR, "Invalid url %s\n", url);
			response = MHD_create_response_from_data(0, NULL, MHD_NO, MHD_NO);
			MHD_add_response_header(response, "Access-Control-Allow-Origin", "*");
			if(msg->acrm)
				MHD_add_response_header(response, "Access-Control-Allow-Methods", msg->acrm);
			if(msg->acrh)
				MHD_add_response_header(response, "Access-Control-Allow-Headers", msg->acrh);
			ret = MHD_queue_response(connection, MHD_HTTP_NOT_FOUND, response);
			MHD_destroy_response(response);
		}
		if(firstround) {
			g_strfreev(basepath);
			return ret;
		}
		path = g_strsplit(basepath[1], "/", -1);
		if(path == NULL || path[1] == NULL) {
			JANUS_LOG(LOG_ERR, "Invalid path %s (%s)\n", basepath[1], path[1]);
			response = MHD_create_response_from_data(0, NULL, MHD_NO, MHD_NO);
			MHD_add_response_header(response, "Access-Control-Allow-Origin", "*");
			if(msg->acrm)
				MHD_add_response_header(response, "Access-Control-Allow-Methods", msg->acrm);
			if(msg->acrh)
				MHD_add_response_header(response, "Access-Control-Allow-Headers", msg->acrh);
			ret = MHD_queue_response(connection, MHD_HTTP_NOT_FOUND, response);
			MHD_destroy_response(response);
		}
	}
	if(firstround)
		return ret;
	JANUS_LOG(LOG_DBG, " ... parsing request...\n");
	if(path != NULL && path[1] != NULL && strlen(path[1]) > 0) {
		session_path = g_strdup(path[1]);
		if(session_path == NULL) {
			JANUS_LOG(LOG_FATAL, "Memory error!\n");
			ret = MHD_queue_response(connection, MHD_HTTP_INTERNAL_SERVER_ERROR, response);
			MHD_destroy_response(response);
			goto done;
		}
		JANUS_LOG(LOG_HUGE, "Session: %s\n", session_path);
	}
	if(session_path != NULL && path[2] != NULL && strlen(path[2]) > 0) {
		handle_path = g_strdup(path[2]);
		if(handle_path == NULL) {
			JANUS_LOG(LOG_FATAL, "Memory error!\n");
			ret = MHD_queue_response(connection, MHD_HTTP_INTERNAL_SERVER_ERROR, response);
			MHD_destroy_response(response);
			goto done;
		}
		JANUS_LOG(LOG_HUGE, "Handle: %s\n", handle_path);
	}
	if(session_path != NULL && handle_path != NULL && path[3] != NULL && strlen(path[3]) > 0) {
		JANUS_LOG(LOG_ERR, "Too many components...\n");
		response = MHD_create_response_from_data(0, NULL, MHD_NO, MHD_NO);
		MHD_add_response_header(response, "Access-Control-Allow-Origin", "*");
		if(msg->acrm)
			MHD_add_response_header(response, "Access-Control-Allow-Methods", msg->acrm);
		if(msg->acrh)
			MHD_add_response_header(response, "Access-Control-Allow-Headers", msg->acrh);
		ret = MHD_queue_response(connection, MHD_HTTP_NOT_FOUND, response);
		MHD_destroy_response(response);
		goto done;
	}
	/* Get payload, if any */
	if(!strcasecmp(method, "POST")) {
		JANUS_LOG(LOG_HUGE, "Processing POST data (%s) (%zu bytes)...\n", msg->contenttype, *upload_data_size);
		if(*upload_data_size != 0) {
			if(msg->payload == NULL)
				msg->payload = calloc(1, *upload_data_size+1);
			else
				msg->payload = realloc(msg->payload, msg->len+*upload_data_size+1);
			if(msg->payload == NULL) {
				JANUS_LOG(LOG_FATAL, "Memory error!\n");
				ret = MHD_queue_response(connection, MHD_HTTP_INTERNAL_SERVER_ERROR, response);
				MHD_destroy_response(response);
				goto done;
			}
			memcpy(msg->payload+msg->len, upload_data, *upload_data_size);
			msg->len += *upload_data_size;
			memset(msg->payload + msg->len, '\0', 1);
			JANUS_LOG(LOG_DBG, "  -- Data we have now (%zu bytes)\n", msg->len);
			*upload_data_size = 0;	/* Go on */
			ret = MHD_YES;
			goto done;
		}
		JANUS_LOG(LOG_DBG, "Done getting payload, we can answer\n");
		if(msg->payload == NULL) {
			JANUS_LOG(LOG_ERR, "No payload :-(\n");
			ret = MHD_NO;
			goto done;
		}
		payload = msg->payload;
		JANUS_LOG(LOG_HUGE, "%s\n", payload);
	}

	/* Process the request, specifying this HTTP connection is the source */
	janus_request_source source = {
		.type = JANUS_SOURCE_PLAIN_HTTP,
		.source = (void *)connection,
		.msg = (void *)msg,
	};
	
	/* Is this a generic request for info? */
	if(session_path != NULL && !strcmp(session_path, "info")) {
		/* The info REST endpoint, if contacted through a GET, provides information on the gateway */
		if(strcasecmp(method, "GET")) {
			ret = janus_process_error(&source, 0, NULL, JANUS_ERROR_USE_GET, "Use GET for the info endpoint");
			goto done;
		}
		/* Send the success reply */
		ret = janus_process_success(&source, janus_info(NULL));
		goto done;
	}
	
	/* Or maybe a long poll */
	if(!strcasecmp(method, "GET") || !payload) {
		guint64 session_id = session_path ? g_ascii_strtoll(session_path, NULL, 10) : 0;
		if(session_id < 1) {
			JANUS_LOG(LOG_ERR, "Invalid session %s\n", session_path);
			response = MHD_create_response_from_data(0, NULL, MHD_NO, MHD_NO);
			MHD_add_response_header(response, "Access-Control-Allow-Origin", "*");
			if(msg->acrm)
				MHD_add_response_header(response, "Access-Control-Allow-Methods", msg->acrm);
			if(msg->acrh)
				MHD_add_response_header(response, "Access-Control-Allow-Headers", msg->acrh);
			ret = MHD_queue_response(connection, MHD_HTTP_NOT_FOUND, response);
			MHD_destroy_response(response);
			goto done;
		}
		msg->session_id = session_id;
		if(handle_path) {
			char *location = (char *)calloc(strlen(ws_path) + strlen(session_path) + 2, sizeof(char));
			g_sprintf(location, "%s/%s", ws_path, session_path);
			JANUS_LOG(LOG_ERR, "Invalid GET to %s, redirecting to %s\n", url, location);
			response = MHD_create_response_from_data(0, NULL, MHD_NO, MHD_NO);
			MHD_add_response_header(response, "Location", location);
			MHD_add_response_header(response, "Access-Control-Allow-Origin", "*");
			if(msg->acrm)
				MHD_add_response_header(response, "Access-Control-Allow-Methods", msg->acrm);
			if(msg->acrh)
				MHD_add_response_header(response, "Access-Control-Allow-Headers", msg->acrh);
			ret = MHD_queue_response(connection, 302, response);
			MHD_destroy_response(response);
			g_free(location);
			goto done;
		}
		janus_session *session = janus_session_find(session_id);
		if(!session) {
			JANUS_LOG(LOG_ERR, "Couldn't find any session %"SCNu64"...\n", session_id);
			response = MHD_create_response_from_data(0, NULL, MHD_NO, MHD_NO);
			MHD_add_response_header(response, "Access-Control-Allow-Origin", "*");
			if(msg->acrm)
				MHD_add_response_header(response, "Access-Control-Allow-Methods", msg->acrm);
			if(msg->acrh)
				MHD_add_response_header(response, "Access-Control-Allow-Headers", msg->acrh);
			ret = MHD_queue_response(connection, MHD_HTTP_NOT_FOUND, response);
			MHD_destroy_response(response);
			goto done;
		}
		if(ws_api_secret != NULL) {
			/* There's an API secret, check that the client provided it */
			const char *secret = MHD_lookup_connection_value(connection, MHD_GET_ARGUMENT_KIND, "apisecret");
			if(!secret || !janus_strcmp_const_time(secret, ws_api_secret)) {
				response = MHD_create_response_from_data(0, NULL, MHD_NO, MHD_NO);
				MHD_add_response_header(response, "Access-Control-Allow-Origin", "*");
				if(msg->acrm)
					MHD_add_response_header(response, "Access-Control-Allow-Methods", msg->acrm);
				if(msg->acrh)
					MHD_add_response_header(response, "Access-Control-Allow-Headers", msg->acrh);
				ret = MHD_queue_response(connection, MHD_HTTP_FORBIDDEN, response);
				MHD_destroy_response(response);
				goto done;
			}
		}
		/* Update the last activity timer */
		session->last_activity = janus_get_monotonic_time();
		/* How many messages can we send back in a single response? (just one by default) */
		int max_events = 1;
		const char *maxev = MHD_lookup_connection_value(connection, MHD_GET_ARGUMENT_KIND, "maxev");
		if(maxev != NULL) {
			max_events = atoi(maxev);
			if(max_events < 1) {
				JANUS_LOG(LOG_WARN, "Invalid maxev parameter passed (%d), defaulting to 1\n", max_events);
				max_events = 1;
			}
		}
		JANUS_LOG(LOG_VERB, "Session %"SCNu64" found... returning up to %d messages\n", session->session_id, max_events);
		/* Handle GET, taking the first message from the list */
		janus_http_event *event = g_async_queue_try_pop(session->messages);
		if(event != NULL) {
			if(max_events == 1) {
				/* Return just this message and leave */
				ret = janus_process_success(&source, event->payload);
			} else {
				/* The application is willing to receive more events at the same time, anything to report? */
				json_t *list = json_array();
				json_error_t error;
				if(event->payload) {
					json_t *ev = json_loads(event->payload, 0, &error);
					if(ev && json_is_object(ev))	/* FIXME Should we fail if this is not valid JSON? */
						json_array_append_new(list, ev);
					g_free(event->payload);
					event->payload = NULL;
				}
				g_free(event);
				event = NULL;
				int events = 1;
				while(events < max_events) {
					event = g_async_queue_try_pop(session->messages);
					if(event == NULL)
						break;
					if(event->payload) {
						json_t *ev = json_loads(event->payload, 0, &error);
						if(ev && json_is_object(ev))	/* FIXME Should we fail if this is not valid JSON? */
							json_array_append_new(list, ev);
						g_free(event->payload);
						event->payload = NULL;
					}
					g_free(event);
					event = NULL;
					events++;
				}
				/* Return the array of messages and leave */
				char *event_text = json_dumps(list, JSON_INDENT(3) | JSON_PRESERVE_ORDER);
				json_decref(list);
				ret = janus_process_success(&source, event_text);
			}
		} else {
			/* Still no message, wait */
			ret = janus_ws_notifier(&source, max_events);
		}
		goto done;
	}
	
	/* Parse the JSON payload */
	json_error_t error;
	json_t *root = json_loads(payload, 0, &error);
	if(!root) {
		ret = janus_process_error(&source, 0, NULL, JANUS_ERROR_INVALID_JSON, "JSON error: on line %d: %s", error.line, error.text);
		goto done;
	}
	if(!json_is_object(root)) {
		ret = janus_process_error(&source, 0, NULL, JANUS_ERROR_INVALID_JSON_OBJECT, "JSON error: not an object");
		json_decref(root);
		goto done;
	}
	/* Check if we have session and handle identifiers */
	guint64 session_id = session_path ? g_ascii_strtoll(session_path, NULL, 10) : 0;
	guint64 handle_id = handle_path ? g_ascii_strtoll(handle_path, NULL, 10) : 0;
	if(session_id > 0)
		json_object_set_new(root, "session_id", json_integer(session_id));
	if(handle_id > 0)
		json_object_set_new(root, "handle_id", json_integer(handle_id));
	ret = janus_process_incoming_request(&source, root);

done:
	g_strfreev(basepath);
	g_strfreev(path);
	g_free(session_path);
	g_free(handle_path);
	return ret;
}

janus_request_source *janus_request_source_new(int type, void *source, void *msg) {
	janus_request_source *req_source = (janus_request_source *)calloc(1, sizeof(janus_request_source));
	req_source->type = type;
	req_source->source = source;
	req_source->msg = msg;
	return req_source;
>>>>>>> 3c5413c3
}

void janus_request_destroy(janus_request *request) {
	if(request == NULL)
		return;
	request->transport = NULL;
	request->instance = NULL;
	request->request_id = NULL;
	if(request->message)
		json_decref(request->message);
	request->message = NULL;
	g_free(request);
}

int janus_process_incoming_request(janus_request *request) {
	int ret = -1;
	if(request == NULL) {
		JANUS_LOG(LOG_ERR, "Missing request or payload to process, giving up...\n");
		return ret;
	}
	json_t *root = request->message;
	/* Ok, let's start with the ids */
	guint64 session_id = 0, handle_id = 0;
	json_t *s = json_object_get(root, "session_id");
	if(s && json_is_integer(s))
		session_id = json_integer_value(s);
	json_t *h = json_object_get(root, "handle_id");
	if(h && json_is_integer(h))
		handle_id = json_integer_value(h);

	/* Get transaction and message request */
	json_t *transaction = json_object_get(root, "transaction");
	if(!transaction) {
		ret = janus_process_error(request, session_id, NULL, JANUS_ERROR_MISSING_MANDATORY_ELEMENT, "Missing mandatory element (transaction)");
		goto jsondone;
	}
	if(!json_is_string(transaction)) {
		ret = janus_process_error(request, session_id, NULL, JANUS_ERROR_INVALID_ELEMENT_TYPE, "Invalid element type (transaction should be a string)");
		goto jsondone;
	}
	const gchar *transaction_text = json_string_value(transaction);
	json_t *message = json_object_get(root, "janus");
	if(!message) {
		ret = janus_process_error(request, session_id, transaction_text, JANUS_ERROR_MISSING_MANDATORY_ELEMENT, "Missing mandatory element (janus)");
		goto jsondone;
	}
	if(!json_is_string(message)) {
		ret = janus_process_error(request, session_id, transaction_text, JANUS_ERROR_INVALID_ELEMENT_TYPE, "Invalid element type (janus should be a string)");
		goto jsondone;
	}
	const gchar *message_text = json_string_value(message);
	
	if(session_id == 0 && handle_id == 0) {
		/* Can only be a 'Create new session', a 'Get info' or a 'Ping/Pong' request */
		if(!strcasecmp(message_text, "info")) {
			ret = janus_process_success(request, janus_info(transaction_text));
			goto jsondone;
		}
		if(!strcasecmp(message_text, "ping")) {
			/* Prepare JSON reply */
			json_t *reply = json_object();
			json_object_set_new(reply, "janus", json_string("pong"));
			json_object_set_new(reply, "transaction", json_string(transaction_text));
			ret = janus_process_success(request, reply);
			goto jsondone;
		}
		if(strcasecmp(message_text, "create")) {
			ret = janus_process_error(request, session_id, transaction_text, JANUS_ERROR_INVALID_REQUEST_PATH, "Unhandled request '%s' at this path", message_text);
			goto jsondone;
		}
		if(api_secret != NULL) {
			/* There's an API secret, check that the client provided it */
			json_t *secret = json_object_get(root, "apisecret");
			if(!secret || !json_is_string(secret) || !janus_strcmp_const_time(json_string_value(secret), api_secret)) {
				ret = janus_process_error(request, session_id, transaction_text, JANUS_ERROR_UNAUTHORIZED, NULL);
				goto jsondone;
			}
		}
		session_id = 0;
		json_t *id = json_object_get(root, "id");
		if(id != NULL) {
			/* The application provided the session ID to use */
			if(!json_is_integer(id) || json_integer_value(id) < 0) {
				ret = janus_process_error(request, session_id, transaction_text, JANUS_ERROR_INVALID_ELEMENT_TYPE, "Invalid element type (id should be a positive integer)");
				goto jsondone;
			}
			session_id = json_integer_value(id);
			if(session_id > 0 && janus_session_find(session_id) != NULL) {
				/* Session ID already taken */
				ret = janus_process_error(request, session_id, transaction_text, JANUS_ERROR_SESSION_CONFLICT, "Session ID already in use");
				goto jsondone;
			}
		}
		/* Handle it */
		janus_session *session = janus_session_create(session_id);
		if(session == NULL) {
			ret = janus_process_error(request, session_id, transaction_text, JANUS_ERROR_UNKNOWN, "Memory error");
			goto jsondone;
		}
		session_id = session->session_id;
		/* Take note of the request source that originated this session (HTTP, WebSockets, RabbitMQ?) */
		session->source = janus_request_new(request->transport, request->instance, NULL, FALSE, NULL);
		/* Notify the source that a new session has been created */
		request->transport->session_created(request->instance, session->session_id);
		/* Prepare JSON reply */
		json_t *reply = json_object();
		json_object_set_new(reply, "janus", json_string("success"));
		json_object_set_new(reply, "transaction", json_string(transaction_text));
		json_t *data = json_object();
		json_object_set_new(data, "id", json_integer(session_id));
		json_object_set_new(reply, "data", data);
		/* Send the success reply */
		ret = janus_process_success(request, reply);
		goto jsondone;
	}
	if(session_id < 1) {
		JANUS_LOG(LOG_ERR, "Invalid session\n");
		ret = janus_process_error(request, session_id, transaction_text, JANUS_ERROR_SESSION_NOT_FOUND, NULL);
		goto jsondone;
	}
	if(h && handle_id < 1) {
		JANUS_LOG(LOG_ERR, "Invalid handle\n");
		ret = janus_process_error(request, session_id, transaction_text, JANUS_ERROR_SESSION_NOT_FOUND, NULL);
		goto jsondone;
	}

	/* Go on with the processing */
	if(api_secret != NULL) {
		/* There's an API secret, check that the client provided it */
		json_t *secret = json_object_get(root, "apisecret");
		if(!secret || !json_is_string(secret) || !janus_strcmp_const_time(json_string_value(secret), api_secret)) {
			ret = janus_process_error(request, session_id, transaction_text, JANUS_ERROR_UNAUTHORIZED, NULL);
			goto jsondone;
		}
	}

	/* If we got here, make sure we have a session (and/or a handle) */
	janus_session *session = janus_session_find(session_id);
	if(!session) {
		JANUS_LOG(LOG_ERR, "Couldn't find any session %"SCNu64"...\n", session_id);
		ret = janus_process_error(request, session_id, transaction_text, JANUS_ERROR_SESSION_NOT_FOUND, "No such session %"SCNu64"", session_id);
		goto jsondone;
	}
	/* Update the last activity timer */
	session->last_activity = janus_get_monotonic_time();
	janus_ice_handle *handle = NULL;
	if(handle_id > 0) {
		handle = janus_ice_handle_find(session, handle_id);
		if(!handle) {
			JANUS_LOG(LOG_ERR, "Couldn't find any handle %"SCNu64" in session %"SCNu64"...\n", handle_id, session_id);
			ret = janus_process_error(request, session_id, transaction_text, JANUS_ERROR_HANDLE_NOT_FOUND, "No such handle %"SCNu64" in session %"SCNu64"", handle_id, session_id);
			goto jsondone;
		}
	}

	/* What is this? */
	if(!strcasecmp(message_text, "keepalive")) {
		/* Just a keep-alive message, reply with an ack */
		JANUS_LOG(LOG_VERB, "Got a keep-alive on session %"SCNu64"\n", session_id);
		json_t *reply = json_object();
		json_object_set_new(reply, "janus", json_string("ack"));
		json_object_set_new(reply, "session_id", json_integer(session_id));
		json_object_set_new(reply, "transaction", json_string(transaction_text));
		/* Send the success reply */
		ret = janus_process_success(request, reply);
	} else if(!strcasecmp(message_text, "attach")) {
		if(handle != NULL) {
			/* Attach is a session-level command */
			ret = janus_process_error(request, session_id, transaction_text, JANUS_ERROR_INVALID_REQUEST_PATH, "Unhandled request '%s' at this path", message_text);
			goto jsondone;
		}
		json_t *plugin = json_object_get(root, "plugin");
		if(!plugin) {
			ret = janus_process_error(request, session_id, transaction_text, JANUS_ERROR_MISSING_MANDATORY_ELEMENT, "Missing mandatory element (plugin)");
			goto jsondone;
		}
		if(!json_is_string(plugin)) {
			ret = janus_process_error(request, session_id, transaction_text, JANUS_ERROR_INVALID_ELEMENT_TYPE, "Invalid element type (plugin should be a string)");
			goto jsondone;
		}
		const gchar *plugin_text = json_string_value(plugin);
		janus_plugin *plugin_t = janus_plugin_find(plugin_text);
		if(plugin_t == NULL) {
			ret = janus_process_error(request, session_id, transaction_text, JANUS_ERROR_PLUGIN_NOT_FOUND, "No such plugin '%s'", plugin_text);
			goto jsondone;
		}
		/* Create handle */
		handle = janus_ice_handle_create(session);
		if(handle == NULL) {
			ret = janus_process_error(request, session_id, transaction_text, JANUS_ERROR_UNKNOWN, "Memory error");
			goto jsondone;
		}
		handle_id = handle->handle_id;
		/* Attach to the plugin */
		int error = 0;
		if((error = janus_ice_handle_attach_plugin(session, handle_id, plugin_t)) != 0) {
			/* TODO Make error struct to pass verbose information */
			janus_ice_handle_destroy(session, handle_id);
			janus_mutex_lock(&session->mutex);
			g_hash_table_remove(session->ice_handles, GUINT_TO_POINTER(handle_id));
			janus_mutex_unlock(&session->mutex);

			ret = janus_process_error(request, session_id, transaction_text, JANUS_ERROR_PLUGIN_ATTACH, "Couldn't attach to plugin: error '%d'", error);
			goto jsondone;
		}
		/* Prepare JSON reply */
		json_t *reply = json_object();
		json_object_set_new(reply, "janus", json_string("success"));
		json_object_set_new(reply, "session_id", json_integer(session_id));
		json_object_set_new(reply, "transaction", json_string(transaction_text));
		json_t *data = json_object();
		json_object_set_new(data, "id", json_integer(handle_id));
		json_object_set_new(reply, "data", data);
		/* Send the success reply */
		ret = janus_process_success(request, reply);
	} else if(!strcasecmp(message_text, "destroy")) {
		if(handle != NULL) {
			/* Query is a session-level command */
			ret = janus_process_error(request, session_id, transaction_text, JANUS_ERROR_INVALID_REQUEST_PATH, "Unhandled request '%s' at this path", message_text);
			goto jsondone;
		}
		/* Schedule the session for deletion */
		session->destroy = 1;
		janus_mutex_lock(&sessions_mutex);
		g_hash_table_remove(sessions, GUINT_TO_POINTER(session->session_id));
		g_hash_table_insert(old_sessions, GUINT_TO_POINTER(session->session_id), session);
		GSource *timeout_source = g_timeout_source_new_seconds(3);
		g_source_set_callback(timeout_source, janus_cleanup_session, session, NULL);
		g_source_attach(timeout_source, sessions_watchdog_context);
		g_source_unref(timeout_source);
		janus_mutex_unlock(&sessions_mutex);
		/* Notify the source that the session has been destroyed */
		if(session->source && session->source->transport)
			session->source->transport->session_over(session->source->instance, session->session_id, FALSE);

		/* Prepare JSON reply */
		json_t *reply = json_object();
		json_object_set_new(reply, "janus", json_string("success"));
		json_object_set_new(reply, "session_id", json_integer(session_id));
		json_object_set_new(reply, "transaction", json_string(transaction_text));
		/* Send the success reply */
		ret = janus_process_success(request, reply);
	} else if(!strcasecmp(message_text, "detach")) {
		if(handle == NULL) {
			/* Query is an handle-level command */
			ret = janus_process_error(request, session_id, transaction_text, JANUS_ERROR_INVALID_REQUEST_PATH, "Unhandled request '%s' at this path", message_text);
			goto jsondone;
		}
		if(handle->app == NULL || handle->app_handle == NULL) {
			ret = janus_process_error(request, session_id, transaction_text, JANUS_ERROR_PLUGIN_DETACH, "No plugin to detach from");
			goto jsondone;
		}
		int error = janus_ice_handle_destroy(session, handle_id);
		janus_mutex_lock(&session->mutex);
		g_hash_table_remove(session->ice_handles, GUINT_TO_POINTER(handle_id));
		janus_mutex_unlock(&session->mutex);

		if(error != 0) {
			/* TODO Make error struct to pass verbose information */
			ret = janus_process_error(request, session_id, transaction_text, JANUS_ERROR_PLUGIN_DETACH, "Couldn't detach from plugin: error '%d'", error);
			/* TODO Delete handle instance */
			goto jsondone;
		}
		/* Prepare JSON reply */
		json_t *reply = json_object();
		json_object_set_new(reply, "janus", json_string("success"));
		json_object_set_new(reply, "session_id", json_integer(session_id));
		json_object_set_new(reply, "transaction", json_string(transaction_text));
		/* Send the success reply */
		ret = janus_process_success(request, reply);
	} else if(!strcasecmp(message_text, "message")) {
		if(handle == NULL) {
			/* Query is an handle-level command */
			ret = janus_process_error(request, session_id, transaction_text, JANUS_ERROR_INVALID_REQUEST_PATH, "Unhandled request '%s' at this path", message_text);
			goto jsondone;
		}
		if(handle->app == NULL || handle->app_handle == NULL) {
			ret = janus_process_error(request, session_id, transaction_text, JANUS_ERROR_PLUGIN_MESSAGE, "No plugin to handle this message");
			goto jsondone;
		}
		janus_plugin *plugin_t = (janus_plugin *)handle->app;
		JANUS_LOG(LOG_INFO, "[%"SCNu64"] There's a message for %s\n", handle->handle_id, plugin_t->get_name());
		json_t *body = json_object_get(root, "body");
		if(body == NULL) {
			ret = janus_process_error(request, session_id, transaction_text, JANUS_ERROR_MISSING_MANDATORY_ELEMENT, "Missing mandatory element (body)");
			goto jsondone;
		}
		if(!json_is_object(body)) {
			ret = janus_process_error(request, session_id, transaction_text, JANUS_ERROR_INVALID_JSON_OBJECT, "Invalid body object");
			goto jsondone;
		}
		/* Is there an SDP attached? */
		json_t *jsep = json_object_get(root, "jsep");
		char *jsep_type = NULL;
		char *jsep_sdp = NULL, *jsep_sdp_stripped = NULL;
		if(jsep != NULL) {
			if(!json_is_object(jsep)) {
				ret = janus_process_error(request, session_id, transaction_text, JANUS_ERROR_INVALID_JSON_OBJECT, "Invalid jsep object");
				goto jsondone;
			}
			json_t *type = json_object_get(jsep, "type");
			if(!type) {
				ret = janus_process_error(request, session_id, transaction_text, JANUS_ERROR_MISSING_MANDATORY_ELEMENT, "JSEP error: missing mandatory element (type)");
				goto jsondone;
			}
			if(!json_is_string(type)) {
				ret = janus_process_error(request, session_id, transaction_text, JANUS_ERROR_INVALID_ELEMENT_TYPE, "JSEP error: invalid element type (type should be a string)");
				goto jsondone;
			}
			jsep_type = g_strdup(json_string_value(type));
			type = NULL;
			/* Are we still cleaning up from a previous media session? */
			if(janus_flags_is_set(&handle->webrtc_flags, JANUS_ICE_HANDLE_WEBRTC_CLEANING)) {
				JANUS_LOG(LOG_INFO, "[%"SCNu64"] Still cleaning up from a previous media session, let's wait a bit...\n", handle->handle_id);
				gint64 waited = 0;
				while(janus_flags_is_set(&handle->webrtc_flags, JANUS_ICE_HANDLE_WEBRTC_CLEANING)) {
					g_usleep(100000);
					waited += 100000;
					if(waited >= 3*G_USEC_PER_SEC) {
						JANUS_LOG(LOG_VERB, "[%"SCNu64"]   -- Waited 3 seconds, that's enough!\n", handle->handle_id);
						break;
					}
				}
			}
			/* Check the JSEP type */
			int offer = 0;
			if(!strcasecmp(jsep_type, "offer")) {
				offer = 1;
				janus_flags_set(&handle->webrtc_flags, JANUS_ICE_HANDLE_WEBRTC_PROCESSING_OFFER);
			} else if(!strcasecmp(jsep_type, "answer")) {
				offer = 0;
			} else {
				/* TODO Handle other message types as well */
				ret = janus_process_error(request, session_id, transaction_text, JANUS_ERROR_JSEP_UNKNOWN_TYPE, "JSEP error: unknown message type '%s'", jsep_type);
				g_free(jsep_type);
				janus_flags_clear(&handle->webrtc_flags, JANUS_ICE_HANDLE_WEBRTC_PROCESSING_OFFER);
				goto jsondone;
			}
			json_t *sdp = json_object_get(jsep, "sdp");
			if(!sdp) {
				ret = janus_process_error(request, session_id, transaction_text, JANUS_ERROR_MISSING_MANDATORY_ELEMENT, "JSEP error: missing mandatory element (sdp)");
				g_free(jsep_type);
				janus_flags_clear(&handle->webrtc_flags, JANUS_ICE_HANDLE_WEBRTC_PROCESSING_OFFER);
				goto jsondone;
			}
			if(!json_is_string(sdp)) {
				ret = janus_process_error(request, session_id, transaction_text, JANUS_ERROR_INVALID_ELEMENT_TYPE, "JSEP error: invalid element type (sdp should be a string)");
				g_free(jsep_type);
				janus_flags_clear(&handle->webrtc_flags, JANUS_ICE_HANDLE_WEBRTC_PROCESSING_OFFER);
				goto jsondone;
			}
			jsep_sdp = (char *)json_string_value(sdp);
			JANUS_LOG(LOG_VERB, "[%"SCNu64"] Remote SDP:\n%s", handle->handle_id, jsep_sdp);
			/* Is this valid SDP? */
			int audio = 0, video = 0, data = 0, bundle = 0, rtcpmux = 0, trickle = 0;
			janus_sdp *parsed_sdp = janus_sdp_preparse(jsep_sdp, &audio, &video, &data, &bundle, &rtcpmux, &trickle);
			if(parsed_sdp == NULL) {
				/* Invalid SDP */
				ret = janus_process_error(request, session_id, transaction_text, JANUS_ERROR_JSEP_INVALID_SDP, "JSEP error: invalid SDP");
				g_free(jsep_type);
				janus_flags_clear(&handle->webrtc_flags, JANUS_ICE_HANDLE_WEBRTC_PROCESSING_OFFER);
				goto jsondone;
			}
			/* FIXME We're only handling single audio/video lines for now... */
			JANUS_LOG(LOG_VERB, "[%"SCNu64"] Audio %s been negotiated, Video %s been negotiated, SCTP/DataChannels %s been negotiated\n",
			                    handle->handle_id,
			                    audio ? "has" : "has NOT",
			                    video ? "has" : "has NOT",
			                    data ? "have" : "have NOT");
			if(audio > 1) {
				JANUS_LOG(LOG_WARN, "[%"SCNu64"] More than one audio line? only going to negotiate one...\n", handle->handle_id);
			}
			if(video > 1) {
				JANUS_LOG(LOG_WARN, "[%"SCNu64"] More than one video line? only going to negotiate one...\n", handle->handle_id);
			}
			if(data > 1) {
				JANUS_LOG(LOG_WARN, "[%"SCNu64"] More than one data line? only going to negotiate one...\n", handle->handle_id);
			}
#ifndef HAVE_SCTP
			if(data) {
				JANUS_LOG(LOG_WARN, "[%"SCNu64"]   -- DataChannels have been negotiated, but support for them has not been compiled...\n", handle->handle_id);
			}
#endif
			JANUS_LOG(LOG_VERB, "[%"SCNu64"] The browser: %s BUNDLE, %s rtcp-mux, %s doing Trickle ICE\n", handle->handle_id,
			                    bundle  ? "supports" : "does NOT support",
			                    rtcpmux ? "supports" : "does NOT support",
			                    trickle ? "is"       : "is NOT"                                                              );
			/* Check if it's a new session, or an update... */
			if(!janus_flags_is_set(&handle->webrtc_flags, JANUS_ICE_HANDLE_WEBRTC_READY)
					|| janus_flags_is_set(&handle->webrtc_flags, JANUS_ICE_HANDLE_WEBRTC_ALERT)) {
				/* New session */
				if(offer) {
					/* Setup ICE locally (we received an offer) */
					if(janus_ice_setup_local(handle, offer, audio, video, data, bundle, rtcpmux, trickle) < 0) {
						JANUS_LOG(LOG_ERR, "Error setting ICE locally\n");
						g_free(jsep_type);
						janus_flags_clear(&handle->webrtc_flags, JANUS_ICE_HANDLE_WEBRTC_PROCESSING_OFFER);
						ret = janus_process_error(request, session_id, transaction_text, JANUS_ERROR_UNKNOWN, "Error setting ICE locally");
						goto jsondone;
					}
				} else {
					/* Make sure we're waiting for an ANSWER in the first place */
					if(!handle->agent) {
						JANUS_LOG(LOG_ERR, "Unexpected ANSWER (did we offer?)\n");
						g_free(jsep_type);
						janus_flags_clear(&handle->webrtc_flags, JANUS_ICE_HANDLE_WEBRTC_PROCESSING_OFFER);
						ret = janus_process_error(request, session_id, transaction_text, JANUS_ERROR_UNEXPECTED_ANSWER, "Unexpected ANSWER (did we offer?)");
						goto jsondone;
					}
				}
				janus_sdp_parse(handle, parsed_sdp);
				janus_sdp_free(parsed_sdp);
				if(!offer) {
					/* Set remote candidates now (we received an answer) */
					if(bundle) {
						janus_flags_set(&handle->webrtc_flags, JANUS_ICE_HANDLE_WEBRTC_BUNDLE);
					} else {
						janus_flags_clear(&handle->webrtc_flags, JANUS_ICE_HANDLE_WEBRTC_BUNDLE);
					}
					if(rtcpmux) {
						janus_flags_set(&handle->webrtc_flags, JANUS_ICE_HANDLE_WEBRTC_RTCPMUX);
					} else {
						janus_flags_clear(&handle->webrtc_flags, JANUS_ICE_HANDLE_WEBRTC_RTCPMUX);
					}
					if(trickle) {
						janus_flags_set(&handle->webrtc_flags, JANUS_ICE_HANDLE_WEBRTC_TRICKLE);
					} else {
						janus_flags_clear(&handle->webrtc_flags, JANUS_ICE_HANDLE_WEBRTC_TRICKLE);
					}
					if(janus_flags_is_set(&handle->webrtc_flags, JANUS_ICE_HANDLE_WEBRTC_BUNDLE)) {
						JANUS_LOG(LOG_HUGE, "[%"SCNu64"]   -- bundle is supported by the browser, getting rid of one of the RTP/RTCP components, if any...\n", handle->handle_id);
						if(audio) {
							/* Get rid of video and data, if present */
							if(handle->streams && handle->video_stream) {
								handle->audio_stream->video_ssrc = handle->video_stream->video_ssrc;
								handle->audio_stream->video_ssrc_peer = handle->video_stream->video_ssrc_peer;
								handle->audio_stream->video_ssrc_peer_rtx = handle->video_stream->video_ssrc_peer_rtx;
								janus_ice_stream_free(handle->streams, handle->video_stream);
							}
							handle->video_stream = NULL;
							if(handle->video_id > 0) {
								nice_agent_attach_recv (handle->agent, handle->video_id, 1, g_main_loop_get_context (handle->iceloop), NULL, NULL);
								nice_agent_attach_recv (handle->agent, handle->video_id, 2, g_main_loop_get_context (handle->iceloop), NULL, NULL);
							}
							handle->video_id = 0;
							if(handle->streams && handle->data_stream) {
								janus_ice_stream_free(handle->streams, handle->data_stream);
							}
							handle->data_stream = NULL;
							if(handle->data_id > 0) {
								nice_agent_attach_recv (handle->agent, handle->data_id, 1, g_main_loop_get_context (handle->iceloop), NULL, NULL);
							}
							handle->data_id = 0;
						} else if(video) {
							/* Get rid of data, if present */
							if(handle->streams && handle->data_stream) {
								janus_ice_stream_free(handle->streams, handle->data_stream);
							}
							handle->data_stream = NULL;
							if(handle->data_id > 0) {
								nice_agent_attach_recv (handle->agent, handle->data_id, 1, g_main_loop_get_context (handle->iceloop), NULL, NULL);
							}
							handle->data_id = 0;
						}
					}
					if(janus_flags_is_set(&handle->webrtc_flags, JANUS_ICE_HANDLE_WEBRTC_RTCPMUX)) {
						JANUS_LOG(LOG_HUGE, "[%"SCNu64"]   -- rtcp-mux is supported by the browser, getting rid of RTCP components, if any...\n", handle->handle_id);
						if(handle->audio_stream && handle->audio_stream->components != NULL) {
							nice_agent_attach_recv (handle->agent, handle->audio_id, 2, g_main_loop_get_context (handle->iceloop), NULL, NULL);
							janus_ice_component_free(handle->audio_stream->components, handle->audio_stream->rtcp_component);
							handle->audio_stream->rtcp_component = NULL;
						}
						if(handle->video_stream && handle->video_stream->components != NULL) {
							nice_agent_attach_recv (handle->agent, handle->video_id, 2, g_main_loop_get_context (handle->iceloop), NULL, NULL);
							janus_ice_component_free(handle->video_stream->components, handle->video_stream->rtcp_component);
							handle->video_stream->rtcp_component = NULL;
						}
					}
					/* FIXME Any disabled m-line? */
					if(strstr(jsep_sdp, "m=audio 0")) {
						JANUS_LOG(LOG_VERB, "[%"SCNu64"] Audio disabled via SDP\n", handle->handle_id);
						if(!janus_flags_is_set(&handle->webrtc_flags, JANUS_ICE_HANDLE_WEBRTC_BUNDLE)
								|| (!video && !data)) {
							JANUS_LOG(LOG_HUGE, "  -- Marking audio stream as disabled\n");
							janus_ice_stream *stream = g_hash_table_lookup(handle->streams, GUINT_TO_POINTER(handle->audio_id));
							if(stream)
								stream->disabled = TRUE;
						}
					}
					if(strstr(jsep_sdp, "m=video 0")) {
						JANUS_LOG(LOG_VERB, "[%"SCNu64"] Video disabled via SDP\n", handle->handle_id);
						if(!janus_flags_is_set(&handle->webrtc_flags, JANUS_ICE_HANDLE_WEBRTC_BUNDLE)
								|| (!audio && !data)) {
							JANUS_LOG(LOG_HUGE, "  -- Marking video stream as disabled\n");
							janus_ice_stream *stream = NULL;
							if(!janus_flags_is_set(&handle->webrtc_flags, JANUS_ICE_HANDLE_WEBRTC_BUNDLE)) {
								stream = g_hash_table_lookup(handle->streams, GUINT_TO_POINTER(handle->video_id));
							} else {
								gint id = handle->audio_id > 0 ? handle->audio_id : handle->video_id;
								stream = g_hash_table_lookup(handle->streams, GUINT_TO_POINTER(id));
							}
							if(stream)
								stream->disabled = TRUE;
						}
					}
					if(strstr(jsep_sdp, "m=application 0 DTLS/SCTP")) {
						JANUS_LOG(LOG_VERB, "[%"SCNu64"] Data Channel disabled via SDP\n", handle->handle_id);
						if(!janus_flags_is_set(&handle->webrtc_flags, JANUS_ICE_HANDLE_WEBRTC_BUNDLE)
								|| (!audio && !video)) {
							JANUS_LOG(LOG_HUGE, "  -- Marking data channel stream as disabled\n");
							janus_ice_stream *stream = NULL;
							if(!janus_flags_is_set(&handle->webrtc_flags, JANUS_ICE_HANDLE_WEBRTC_BUNDLE)) {
								stream = g_hash_table_lookup(handle->streams, GUINT_TO_POINTER(handle->data_id));
							} else {
								gint id = handle->audio_id > 0 ? handle->audio_id : (handle->video_id > 0 ? handle->video_id : handle->data_id);
								stream = g_hash_table_lookup(handle->streams, GUINT_TO_POINTER(id));
							}
							if(stream)
								stream->disabled = TRUE;
						}
					}
					janus_mutex_lock(&handle->mutex);
					if(janus_flags_is_set(&handle->webrtc_flags, JANUS_ICE_HANDLE_WEBRTC_TRICKLE) &&
							!janus_flags_is_set(&handle->webrtc_flags, JANUS_ICE_HANDLE_WEBRTC_ALL_TRICKLES)) {
						JANUS_LOG(LOG_INFO, "[%"SCNu64"]   -- ICE Trickling is supported by the browser, waiting for remote candidates...\n", handle->handle_id);
						janus_flags_set(&handle->webrtc_flags, JANUS_ICE_HANDLE_WEBRTC_START);
					} else {
						JANUS_LOG(LOG_INFO, "[%"SCNu64"] Done! Sending connectivity checks...\n", handle->handle_id);
						if(handle->audio_id > 0) {
							janus_ice_setup_remote_candidates(handle, handle->audio_id, 1);
							if(!janus_flags_is_set(&handle->webrtc_flags, JANUS_ICE_HANDLE_WEBRTC_RTCPMUX))	/* http://tools.ietf.org/html/rfc5761#section-5.1.3 */
								janus_ice_setup_remote_candidates(handle, handle->audio_id, 2);
						}
						if(handle->video_id > 0) {
							janus_ice_setup_remote_candidates(handle, handle->video_id, 1);
							if(!janus_flags_is_set(&handle->webrtc_flags, JANUS_ICE_HANDLE_WEBRTC_RTCPMUX))	/* http://tools.ietf.org/html/rfc5761#section-5.1.3 */
								janus_ice_setup_remote_candidates(handle, handle->video_id, 2);
						}
						if(handle->data_id > 0) {
							janus_ice_setup_remote_candidates(handle, handle->data_id, 1);
						}
					}
					janus_mutex_unlock(&handle->mutex);
					/* We got our answer */
					janus_flags_clear(&handle->webrtc_flags, JANUS_ICE_HANDLE_WEBRTC_PROCESSING_OFFER);
				}
			} else {
				/* TODO Actually handle session updates: for now we ignore them, and just relay them to plugins */
				JANUS_LOG(LOG_WARN, "[%"SCNu64"] Ignoring negotiation update, we don't support them yet...\n", handle->handle_id);
			}
			handle->remote_sdp = g_strdup(jsep_sdp);
			/* Anonymize SDP */
			jsep_sdp_stripped = janus_sdp_anonymize(jsep_sdp);
			if(jsep_sdp_stripped == NULL) {
				/* Invalid SDP */
				ret = janus_process_error(request, session_id, transaction_text, JANUS_ERROR_JSEP_INVALID_SDP, "JSEP error: invalid SDP");
				g_free(jsep_type);
				janus_flags_clear(&handle->webrtc_flags, JANUS_ICE_HANDLE_WEBRTC_PROCESSING_OFFER);
				goto jsondone;
			}
			sdp = NULL;
			janus_flags_clear(&handle->webrtc_flags, JANUS_ICE_HANDLE_WEBRTC_PROCESSING_OFFER);
		}

		/* Make sure the app handle is still valid */
		if(handle->app == NULL || handle->app_handle == NULL || !janus_plugin_session_is_alive(handle->app_handle)) {
			ret = janus_process_error(request, session_id, transaction_text, JANUS_ERROR_PLUGIN_MESSAGE, "No plugin to handle this message");
			if(jsep_type)
				g_free(jsep_type);
			if(jsep_sdp_stripped)
				g_free(jsep_sdp_stripped);
			janus_flags_clear(&handle->webrtc_flags, JANUS_ICE_HANDLE_WEBRTC_PROCESSING_OFFER);
			goto jsondone;
		}

		/* Send the message to the plugin (which must eventually free transaction_text, body_text, jsep_type and sdp) */
		char *body_text = json_dumps(body, JSON_INDENT(3) | JSON_PRESERVE_ORDER);
		janus_plugin_result *result = plugin_t->handle_message(handle->app_handle, g_strdup((char *)transaction_text), body_text, jsep_type, jsep_sdp_stripped);
		if(result == NULL) {
			/* Something went horribly wrong! */
			ret = janus_process_error(request, session_id, transaction_text, JANUS_ERROR_PLUGIN_MESSAGE, "Plugin didn't give a result");
			goto jsondone;
		}
		if(result->type == JANUS_PLUGIN_OK) {
			/* The plugin gave a result already (synchronous request/response) */
			if(result->content == NULL) {
				/* Missing content... */
				ret = janus_process_error(request, session_id, transaction_text, JANUS_ERROR_PLUGIN_MESSAGE, "Plugin didn't provide any content for this synchronous response");
				janus_plugin_result_destroy(result);
				goto jsondone;
			}
			json_error_t error;
			json_t *event = json_loads(result->content, 0, &error);
			if(!event) {
				JANUS_LOG(LOG_ERR, "[%"SCNu64"] Cannot send response from plugin (JSON error: on line %d: %s)\n", handle->handle_id, error.line, error.text);
				ret = janus_process_error(request, session_id, transaction_text, JANUS_ERROR_PLUGIN_MESSAGE, "Plugin returned an invalid JSON response");
				janus_plugin_result_destroy(result);
				goto jsondone;
			}
			if(!json_is_object(event)) {
				JANUS_LOG(LOG_ERR, "[%"SCNu64"] Cannot send response from plugin (JSON error: not an object)\n", handle->handle_id);
				json_decref(event);
				ret = janus_process_error(request, session_id, transaction_text, JANUS_ERROR_PLUGIN_MESSAGE, "Plugin returned an invalid JSON response");
				janus_plugin_result_destroy(result);
				goto jsondone;
			}
			/* Prepare JSON response */
			json_t *reply = json_object();
			json_object_set_new(reply, "janus", json_string("success"));
			json_object_set_new(reply, "session_id", json_integer(session->session_id));
			json_object_set_new(reply, "sender", json_integer(handle->handle_id));
			json_object_set_new(reply, "transaction", json_string(transaction_text));
			json_t *plugin_data = json_object();
			json_object_set_new(plugin_data, "plugin", json_string(plugin_t->get_package()));
			json_object_set_new(plugin_data, "data", event);
			json_object_set_new(reply, "plugindata", plugin_data);
			/* Send the success reply */
			ret = janus_process_success(request, reply);
		} else if(result->type == JANUS_PLUGIN_OK_WAIT) {
			/* The plugin received the request but didn't process it yet, send an ack (asynchronous notifications may follow) */
			json_t *reply = json_object();
			json_object_set_new(reply, "janus", json_string("ack"));
			json_object_set_new(reply, "session_id", json_integer(session_id));
			if(result->content)
				json_object_set_new(reply, "hint", json_string(result->content));
			json_object_set_new(reply, "transaction", json_string(transaction_text));
			/* Send the success reply */
			ret = janus_process_success(request, reply);
		} else {
			/* Something went horribly wrong! */
			ret = janus_process_error(request, session_id, transaction_text, JANUS_ERROR_PLUGIN_MESSAGE, "%s", result->content ? g_strdup(result->content) : "Plugin returned a severe (unknown) error");
			janus_plugin_result_destroy(result);
			goto jsondone;
		}			
		janus_plugin_result_destroy(result);
	} else if(!strcasecmp(message_text, "trickle")) {
		if(handle == NULL) {
			/* Trickle is an handle-level command */
			ret = janus_process_error(request, session_id, transaction_text, JANUS_ERROR_INVALID_REQUEST_PATH, "Unhandled request '%s' at this path", message_text);
			goto jsondone;
		}
		if(handle->app == NULL || handle->app_handle == NULL || !janus_plugin_session_is_alive(handle->app_handle)) {
			ret = janus_process_error(request, session_id, transaction_text, JANUS_ERROR_PLUGIN_MESSAGE, "No plugin to handle this trickle candidate");
			goto jsondone;
		}
		json_t *candidate = json_object_get(root, "candidate");
		json_t *candidates = json_object_get(root, "candidates");
		if(candidate == NULL && candidates == NULL) {
			ret = janus_process_error(request, session_id, transaction_text, JANUS_ERROR_MISSING_MANDATORY_ELEMENT, "Missing mandatory element (candidate|candidates)");
			goto jsondone;
		}
		if(candidate != NULL && candidates != NULL) {
			ret = janus_process_error(request, session_id, transaction_text, JANUS_ERROR_INVALID_JSON, "Can't have both candidate and candidates");
			goto jsondone;
		}
		if(!janus_flags_is_set(&handle->webrtc_flags, JANUS_ICE_HANDLE_WEBRTC_TRICKLE)) {
			/* It looks like this peer supports Trickle, after all */
			JANUS_LOG(LOG_VERB, "Handle %"SCNu64" supports trickle even if it didn't negotiate it...\n", handle->handle_id);
			janus_flags_set(&handle->webrtc_flags, JANUS_ICE_HANDLE_WEBRTC_TRICKLE);
		}
		if(candidate != NULL) {
			/* We got a single candidate */
			if(!json_is_object(candidate) || json_object_get(candidate, "completed") != NULL) {
				JANUS_LOG(LOG_INFO, "No more remote candidates for handle %"SCNu64"!\n", handle->handle_id);
				janus_mutex_lock(&handle->mutex);
				janus_flags_set(&handle->webrtc_flags, JANUS_ICE_HANDLE_WEBRTC_ALL_TRICKLES);
				janus_mutex_unlock(&handle->mutex);
			} else {
				/* Handle remote candidate */
				json_t *mid = json_object_get(candidate, "sdpMid");
				if(!mid) {
					ret = janus_process_error(request, session_id, transaction_text, JANUS_ERROR_MISSING_MANDATORY_ELEMENT, "Trickle error: missing mandatory element (sdpMid)");
					goto jsondone;
				}
				if(!json_is_string(mid)) {
					ret = janus_process_error(request, session_id, transaction_text, JANUS_ERROR_INVALID_ELEMENT_TYPE, "Trickle error: invalid element type (sdpMid should be a string)");
					goto jsondone;
				}
				json_t *mline = json_object_get(candidate, "sdpMLineIndex");
				if(!mline) {
					ret = janus_process_error(request, session_id, transaction_text, JANUS_ERROR_MISSING_MANDATORY_ELEMENT, "Trickle error: missing mandatory element (sdpMLineIndex)");
					goto jsondone;
				}
				if(!json_is_integer(mline) || json_integer_value(mline) < 0) {
					ret = janus_process_error(request, session_id, transaction_text, JANUS_ERROR_INVALID_ELEMENT_TYPE, "Trickle error: invalid element type (sdpMLineIndex should be a positive integer)");
					goto jsondone;
				}
				json_t *rc = json_object_get(candidate, "candidate");
				if(!rc) {
					ret = janus_process_error(request, session_id, transaction_text, JANUS_ERROR_MISSING_MANDATORY_ELEMENT, "Trickle error: missing mandatory element (candidate)");
					goto jsondone;
				}
				if(!json_is_string(rc)) {
					ret = janus_process_error(request, session_id, transaction_text, JANUS_ERROR_INVALID_ELEMENT_TYPE, "Trickle error: invalid element type (candidate should be a string)");
					goto jsondone;
				}
				JANUS_LOG(LOG_VERB, "[%"SCNu64"] Trickle candidate (%s): %s\n", handle->handle_id, json_string_value(mid), json_string_value(rc));
				/* Is there any stream ready? this trickle may get here before the SDP it relates to */
				if(handle->audio_stream == NULL && handle->video_stream == NULL && handle->data_stream == NULL) {
					JANUS_LOG(LOG_VERB, "[%"SCNu64"] No stream, wait a bit in case this trickle got here before the SDP...\n", handle->handle_id);
					gint64 waited = 0;
					while(handle->audio_stream == NULL && handle->video_stream == NULL && handle->data_stream == NULL) {
						g_usleep(100000);
						waited += 100000;
						if(waited >= 3*G_USEC_PER_SEC) {
							JANUS_LOG(LOG_VERB, "[%"SCNu64"]   -- Waited 3 seconds, that's enough!\n", handle->handle_id);
							break;
						}
					}
				}
				/* Is the ICE stack ready already? */
				if(janus_flags_is_set(&handle->webrtc_flags, JANUS_ICE_HANDLE_WEBRTC_PROCESSING_OFFER)) {
					JANUS_LOG(LOG_VERB, "[%"SCNu64"] Still processing the offer, waiting until we're done there...\n", handle->handle_id);
					gint64 waited = 0;
					while(janus_flags_is_set(&handle->webrtc_flags, JANUS_ICE_HANDLE_WEBRTC_PROCESSING_OFFER)) {
						g_usleep(100000);
						waited += 100000;
						if(waited >= 5*G_USEC_PER_SEC) {
							JANUS_LOG(LOG_VERB, "[%"SCNu64"]   -- Waited 5 seconds, that's enough!\n", handle->handle_id);
							break;
						}
					}
				}
				/* Parse it */
				int sdpMLineIndex = json_integer_value(mline);
				int video = 0, data = 0;
				/* FIXME badly, we should have an array of m-lines in the handle object */
				switch(sdpMLineIndex) {
					case 0:
						if(handle->audio_stream == NULL) {
							video = handle->video_stream ? 1 : 0;
							data = !video;
						}
						break;
					case 1:
						if(handle->audio_stream == NULL) {
							data = 1;
						} else {
							video = handle->video_stream ? 1 : 0;
							data = !video;
						}
						break;
					case 2:
						data = 1;
						break;
					default:
						/* FIXME We don't support more than 3 m-lines right now */
						ret = janus_process_error(request, session_id, transaction_text, JANUS_ERROR_INVALID_ELEMENT_TYPE, "Trickle error: invalid element type (sdpMLineIndex not [0,2])");
						goto jsondone;
						break;
				}
#ifndef HAVE_SCTP
				data = 0;
#endif
				if(janus_flags_is_set(&handle->webrtc_flags, JANUS_ICE_HANDLE_WEBRTC_BUNDLE)
						&& (
							((video || data) && handle->audio_stream != NULL) || 
								((data) && handle->video_stream != NULL))
							) {
					JANUS_LOG(LOG_VERB, "[%"SCNu64"] Got a %s candidate but we're bundling, ignoring...\n", handle->handle_id, json_string_value(mid));
				} else {
					janus_ice_stream *stream = video ? handle->video_stream : (data ? handle->data_stream : handle->audio_stream);
					if(stream == NULL) {
						ret = janus_process_error(request, session_id, transaction_text, JANUS_ERROR_TRICKE_INVALID_STREAM, "Trickle error: no %s stream", json_string_value(mid));
						goto jsondone;
					}
					int res = janus_sdp_parse_candidate(stream, json_string_value(rc), 1);
					if(res != 0) {
						JANUS_LOG(LOG_ERR, "[%"SCNu64"] Failed to parse candidate... (%d)\n", handle->handle_id, res);
					}
				}
			}
		} else {
			/* We got multiple candidates in an array */
			if(!json_is_array(candidates)) {
				ret = janus_process_error(request, session_id, transaction_text, JANUS_ERROR_INVALID_ELEMENT_TYPE, "Can't have both candidate and candidates");
				goto jsondone;
			}
			JANUS_LOG(LOG_INFO, "Got multiple candidates (%zu)\n", json_array_size(candidates));
			gboolean last_candidate = FALSE;
			if(json_array_size(candidates) > 0) {
				/* Handle remote candidates */
				size_t i = 0;
				for(i=0; i<json_array_size(candidates); i++) {
					json_t *candidate = json_array_get(candidates, i);
					if(candidate == NULL || !json_is_object(candidate) || json_object_get(candidate, "completed") != NULL) {
						/* A 'NULL' candidate is our cue */
						last_candidate = TRUE;
						continue;
					}
					json_t *mid = json_object_get(candidate, "sdpMid");
					if(!mid) {
						JANUS_LOG(LOG_WARN, "Trickle error: ignoring candidate at index %zu, missing mandatory element (sdpMid)\n", i);
						continue;
					}
					if(!json_is_string(mid)) {
						JANUS_LOG(LOG_WARN, "Trickle error: ignoring candidate at index %zu, invalid element type (sdpMid should be a string)\n", i);
						continue;
					}
					json_t *mline = json_object_get(candidate, "sdpMLineIndex");
					if(!mline) {
						JANUS_LOG(LOG_WARN, "Trickle error: ignoring candidate at index %zu, missing mandatory element (sdpMLineIndex)\n", i);
						continue;
					}
					if(!json_is_integer(mline) || json_integer_value(mline) < 0) {
						JANUS_LOG(LOG_WARN, "Trickle error: ignoring candidate at index %zu, invalid element type (sdpMLineIndex should be a positive integer)\n", i);
						continue;
					}
					json_t *rc = json_object_get(candidate, "candidate");
					if(!rc) {
						JANUS_LOG(LOG_WARN, "Trickle error: ignoring candidate at index %zu, missing mandatory element (candidate)\n", i);
						continue;
					}
					if(!json_is_string(rc)) {
						JANUS_LOG(LOG_WARN, "Trickle error: ignoring candidate at index %zu, invalid element type (candidate should be a string)\n", i);
						continue;
					}
					JANUS_LOG(LOG_VERB, "[%"SCNu64"] Trickle candidate at index %zu (%s): %s\n", handle->handle_id, i, json_string_value(mid), json_string_value(rc));
					/* Parse it */
					int sdpMLineIndex = json_integer_value(mline);
					if(sdpMLineIndex < 0 || sdpMLineIndex > 2) {
						/* FIXME We don't support more than 3 m-lines right now */
						JANUS_LOG(LOG_WARN, "Trickle error: ignoring candidate at index %zu, invalid element type (sdpMLineIndex not [0,2])\n", i);
						continue;
					}
					/* Is there any stream ready? this trickle may get here before the SDP it relates to */
					if(handle->audio_stream == NULL && handle->video_stream == NULL && handle->data_stream == NULL) {
						JANUS_LOG(LOG_VERB, "[%"SCNu64"] No stream, wait a bit in case this trickle got here before the SDP...\n", handle->handle_id);
						gint64 waited = 0;
						while(handle->audio_stream == NULL && handle->video_stream == NULL && handle->data_stream == NULL) {
							g_usleep(100000);
							waited += 100000;
							if(waited >= 3*G_USEC_PER_SEC) {
								JANUS_LOG(LOG_VERB, "[%"SCNu64"]   -- Waited 3 seconds, that's enough!\n", handle->handle_id);
								break;
							}
						}
					}
					/* Is the ICE stack ready already? */
					if(janus_flags_is_set(&handle->webrtc_flags, JANUS_ICE_HANDLE_WEBRTC_PROCESSING_OFFER)) {
						JANUS_LOG(LOG_VERB, "[%"SCNu64"] Still processing the offer, waiting until we're done there...\n", handle->handle_id);
						gint64 waited = 0;
						while(janus_flags_is_set(&handle->webrtc_flags, JANUS_ICE_HANDLE_WEBRTC_PROCESSING_OFFER)) {
							g_usleep(100000);
							waited += 100000;
							if(waited >= 5*G_USEC_PER_SEC) {
								JANUS_LOG(LOG_VERB, "[%"SCNu64"]   -- Waited 5 seconds, that's enough!\n", handle->handle_id);
								break;
							}
						}
					}
					int video = 0, data = 0;
					/* FIXME badly, we should have an array of m-lines in the handle object */
					switch(sdpMLineIndex) {
						case 0:
							if(handle->audio_stream == NULL) {
								video = handle->video_stream ? 1 : 0;
								data = !video;
							}
							break;
						case 1:
							if(handle->audio_stream == NULL) {
								data = 1;
							} else {
								video = handle->video_stream ? 1 : 0;
								data = !video;
							}
							break;
						case 2:
							data = 1;
							break;
						default:
							break;
					}
#ifndef HAVE_SCTP
					data = 0;
#endif
					if(janus_flags_is_set(&handle->webrtc_flags, JANUS_ICE_HANDLE_WEBRTC_BUNDLE)
							&& (
								((video || data) && handle->audio_stream != NULL) || 
									((data) && handle->video_stream != NULL))
								) {
						JANUS_LOG(LOG_VERB, "[%"SCNu64"] Got a %s candidate but we're bundling, ignoring...\n", handle->handle_id, json_string_value(mid));
					} else {
						janus_ice_stream *stream = video ? handle->video_stream : (data ? handle->data_stream : handle->audio_stream);
						if(stream == NULL) {
							JANUS_LOG(LOG_WARN, "Trickle error: ignoring candidate at index %zu, no %s stream\n", i, json_string_value(mid));
							continue;
						}
						int res = janus_sdp_parse_candidate(stream, json_string_value(rc), 1);
						if(res != 0) {
							JANUS_LOG(LOG_ERR, "[%"SCNu64"] Failed to parse candidate at index %zu... (%d)\n", handle->handle_id, i, res);
						}
					}
				}
			}
			if(last_candidate) {
				JANUS_LOG(LOG_INFO, "No more remote candidates for handle %"SCNu64"!\n", handle->handle_id);
				janus_mutex_lock(&handle->mutex);
				janus_flags_set(&handle->webrtc_flags, JANUS_ICE_HANDLE_WEBRTC_ALL_TRICKLES);
				janus_mutex_unlock(&handle->mutex);
			}
		}
		/* We reply right away, not to block the web server... */
		json_t *reply = json_object();
		json_object_set_new(reply, "janus", json_string("ack"));
		json_object_set_new(reply, "session_id", json_integer(session_id));
		json_object_set_new(reply, "transaction", json_string(transaction_text));
		/* Send the success reply */
		ret = janus_process_success(request, reply);
	} else {
		ret = janus_process_error(request, session_id, transaction_text, JANUS_ERROR_UNKNOWN_REQUEST, "Unknown request '%s'", message_text);
	}

jsondone:
	/* Done processing */
	return ret;
}

/* Admin/monitor WebServer requests handler */
<<<<<<< HEAD
int janus_process_incoming_admin_request(janus_request *request) {
	int ret = -1;
	if(request == NULL) {
		JANUS_LOG(LOG_ERR, "Missing request or payload to process, giving up...\n");
=======
int janus_admin_ws_handler(void *cls, struct MHD_Connection *connection, const char *url, const char *method, const char *version, const char *upload_data, size_t *upload_data_size, void **ptr)
{
	char *payload = NULL;
	struct MHD_Response *response = NULL;
	int ret = MHD_NO;
	gchar *session_path = NULL, *handle_path = NULL;
	gchar **basepath = NULL, **path = NULL;

	/* Is this the first round? */
	int firstround = 0;
	janus_http_msg *msg = (janus_http_msg *)*ptr;
	if (msg == NULL) {
		firstround = 1;
		JANUS_LOG(LOG_VERB, "Got an admin/monitor HTTP %s request on %s...\n", method, url);
		JANUS_LOG(LOG_DBG, " ... Just parsing headers for now...\n");
		msg = calloc(1, sizeof(janus_http_msg));
		if(msg == NULL) {
			JANUS_LOG(LOG_FATAL, "Memory error!\n");
			ret = MHD_queue_response(connection, MHD_HTTP_INTERNAL_SERVER_ERROR, response);
			MHD_destroy_response(response);
			goto done;
		}
		msg->acrh = NULL;
		msg->acrm = NULL;
		msg->payload = NULL;
		msg->len = 0;
		msg->session_id = 0;
		*ptr = msg;
		MHD_get_connection_values(connection, MHD_HEADER_KIND, &janus_ws_headers, msg);
		ret = MHD_YES;
	}
	/* Parse request */
	if (strcasecmp(method, "GET") && strcasecmp(method, "POST") && strcasecmp(method, "OPTIONS")) {
		JANUS_LOG(LOG_ERR, "Unsupported method...\n");
		response = MHD_create_response_from_data(0, NULL, MHD_NO, MHD_NO);
		MHD_add_response_header(response, "Access-Control-Allow-Origin", "*");
		if(msg->acrm)
			MHD_add_response_header(response, "Access-Control-Allow-Methods", msg->acrm);
		if(msg->acrh)
			MHD_add_response_header(response, "Access-Control-Allow-Headers", msg->acrh);
		ret = MHD_queue_response(connection, MHD_HTTP_NOT_IMPLEMENTED, response);
		MHD_destroy_response(response);
		return ret;
	}
	if (!strcasecmp(method, "OPTIONS")) {
		response = MHD_create_response_from_data(0, NULL, MHD_NO, MHD_NO); 
		MHD_add_response_header(response, "Access-Control-Allow-Origin", "*");
		if(msg->acrm)
			MHD_add_response_header(response, "Access-Control-Allow-Methods", msg->acrm);
		if(msg->acrh)
			MHD_add_response_header(response, "Access-Control-Allow-Headers", msg->acrh);
		ret = MHD_queue_response(connection, MHD_HTTP_OK, response);
		MHD_destroy_response(response);
	}
	/* Get path components */
	if(strcasecmp(url, admin_ws_path)) {
		if(strlen(admin_ws_path) > 1) {
			basepath = g_strsplit(url, admin_ws_path, -1);
		} else {
			/* The base path is the web server too itself, we process the url itself */
			basepath = calloc(3, sizeof(char *));
			basepath[0] = g_strdup("/");
			basepath[1] = g_strdup(url);
		}
		if(basepath[0] == NULL || basepath[1] == NULL || basepath[1][0] != '/') {
			JANUS_LOG(LOG_ERR, "Invalid url %s\n", url);
			response = MHD_create_response_from_data(0, NULL, MHD_NO, MHD_NO);
			MHD_add_response_header(response, "Access-Control-Allow-Origin", "*");
			if(msg->acrm)
				MHD_add_response_header(response, "Access-Control-Allow-Methods", msg->acrm);
			if(msg->acrh)
				MHD_add_response_header(response, "Access-Control-Allow-Headers", msg->acrh);
			ret = MHD_queue_response(connection, MHD_HTTP_NOT_FOUND, response);
			MHD_destroy_response(response);
		}
		if(firstround) {
			g_strfreev(basepath);
			return ret;
		}
		path = g_strsplit(basepath[1], "/", -1);
		if(path == NULL || path[1] == NULL) {
			JANUS_LOG(LOG_ERR, "Invalid path %s (%s)\n", basepath[1], path[1]);
			response = MHD_create_response_from_data(0, NULL, MHD_NO, MHD_NO);
			MHD_add_response_header(response, "Access-Control-Allow-Origin", "*");
			if(msg->acrm)
				MHD_add_response_header(response, "Access-Control-Allow-Methods", msg->acrm);
			if(msg->acrh)
				MHD_add_response_header(response, "Access-Control-Allow-Headers", msg->acrh);
			ret = MHD_queue_response(connection, MHD_HTTP_NOT_FOUND, response);
			MHD_destroy_response(response);
		}
	}
	if(firstround)
		return ret;
	JANUS_LOG(LOG_DBG, " ... parsing request...\n");
	if(path != NULL && path[1] != NULL && strlen(path[1]) > 0) {
		session_path = g_strdup(path[1]);
		if(session_path == NULL) {
			JANUS_LOG(LOG_FATAL, "Memory error!\n");
			ret = MHD_queue_response(connection, MHD_HTTP_INTERNAL_SERVER_ERROR, response);
			MHD_destroy_response(response);
			goto done;
		}
		JANUS_LOG(LOG_HUGE, "Session: %s\n", session_path);
	}
	if(session_path != NULL && path[2] != NULL && strlen(path[2]) > 0) {
		handle_path = g_strdup(path[2]);
		if(handle_path == NULL) {
			JANUS_LOG(LOG_FATAL, "Memory error!\n");
			ret = MHD_queue_response(connection, MHD_HTTP_INTERNAL_SERVER_ERROR, response);
			MHD_destroy_response(response);
			goto done;
		}
		JANUS_LOG(LOG_HUGE, "Handle: %s\n", handle_path);
	}
	if(session_path != NULL && handle_path != NULL && path[3] != NULL && strlen(path[3]) > 0) {
		JANUS_LOG(LOG_ERR, "Too many components...\n");
		response = MHD_create_response_from_data(0, NULL, MHD_NO, MHD_NO);
		MHD_add_response_header(response, "Access-Control-Allow-Origin", "*");
		if(msg->acrm)
			MHD_add_response_header(response, "Access-Control-Allow-Methods", msg->acrm);
		if(msg->acrh)
			MHD_add_response_header(response, "Access-Control-Allow-Headers", msg->acrh);
		ret = MHD_queue_response(connection, MHD_HTTP_NOT_FOUND, response);
		MHD_destroy_response(response);
		goto done;
	}
	/* Get payload, if any */
	if(!strcasecmp(method, "POST")) {
		JANUS_LOG(LOG_HUGE, "Processing POST data (%s) (%zu bytes)...\n", msg->contenttype, *upload_data_size);
		if(*upload_data_size != 0) {
			if(msg->payload == NULL)
				msg->payload = calloc(1, *upload_data_size+1);
			else
				msg->payload = realloc(msg->payload, msg->len+*upload_data_size+1);
			if(msg->payload == NULL) {
				JANUS_LOG(LOG_FATAL, "Memory error!\n");
				ret = MHD_queue_response(connection, MHD_HTTP_INTERNAL_SERVER_ERROR, response);
				MHD_destroy_response(response);
				goto done;
			}
			memcpy(msg->payload+msg->len, upload_data, *upload_data_size);
			msg->len += *upload_data_size;
			memset(msg->payload + msg->len, '\0', 1);
			JANUS_LOG(LOG_DBG, "  -- Data we have now (%zu bytes)\n", msg->len);
			*upload_data_size = 0;	/* Go on */
			ret = MHD_YES;
			goto done;
		}
		JANUS_LOG(LOG_DBG, "Done getting payload, we can answer\n");
		if(msg->payload == NULL) {
			JANUS_LOG(LOG_ERR, "No payload :-(\n");
			ret = MHD_NO;
			goto done;
		}
		payload = msg->payload;
		JANUS_LOG(LOG_HUGE, "%s\n", payload);
	}

	/* Process the request, specifying this HTTP connection is the source */
	janus_request_source source = {
		.type = JANUS_SOURCE_PLAIN_HTTP,
		.source = (void *)connection,
		.msg = (void *)msg,
	};
	
	/* Is this a generic request for info? */
	if(session_path != NULL && !strcmp(session_path, "info")) {
		/* The info REST endpoint, if contacted through a GET, provides information on the gateway */
		if(strcasecmp(method, "GET")) {
			ret = janus_process_error(&source, 0, NULL, JANUS_ERROR_USE_GET, "Use GET for the info endpoint");
			goto done;
		}
		/* Send the success reply */
		ret = janus_process_success(&source, janus_info(NULL));
		goto done;
	}
	
	/* Without a payload we don't know what to do */
	if(!payload) {
		ret = janus_process_error(&source, 0, NULL, JANUS_ERROR_INVALID_JSON, "Request payload missing");
		goto done;
	}
	
	/* Parse the JSON payload */
	json_error_t error;
	json_t *root = json_loads(payload, 0, &error);
	if(!root) {
		ret = janus_process_error(&source, 0, NULL, JANUS_ERROR_INVALID_JSON, "JSON error: on line %d: %s", error.line, error.text);
		goto done;
	}
	if(!json_is_object(root)) {
		ret = janus_process_error(&source, 0, NULL, JANUS_ERROR_INVALID_JSON_OBJECT, "JSON error: not an object");
		json_decref(root);
		goto done;
	}
	/* Check if we have session and handle identifiers */
	guint64 session_id = session_path ? g_ascii_strtoll(session_path, NULL, 10) : 0;
	guint64 handle_id = handle_path ? g_ascii_strtoll(handle_path, NULL, 10) : 0;
	if(session_id > 0)
		json_object_set_new(root, "session_id", json_integer(session_id));
	if(handle_id > 0)
		json_object_set_new(root, "handle_id", json_integer(handle_id));
	ret = janus_process_incoming_admin_request(&source, root);

done:
	g_strfreev(basepath);
	g_strfreev(path);
	g_free(session_path);
	g_free(handle_path);
	return ret;
}

int janus_process_incoming_admin_request(janus_request_source *source, json_t *root) {
	int ret = MHD_NO;
	if(source == NULL || root == NULL) {
		JANUS_LOG(LOG_ERR, "Missing source or payload to process, giving up...\n");
>>>>>>> 3c5413c3
		return ret;
	}
	json_t *root = request->message;
	/* Ok, let's start with the ids */
	guint64 session_id = 0, handle_id = 0;
	json_t *s = json_object_get(root, "session_id");
	if(s && json_is_integer(s))
		session_id = json_integer_value(s);
	json_t *h = json_object_get(root, "handle_id");
	if(h && json_is_integer(h))
		handle_id = json_integer_value(h);

	/* Get transaction and message request */
	json_t *transaction = json_object_get(root, "transaction");
	if(!transaction) {
		ret = janus_process_error(request, session_id, NULL, JANUS_ERROR_MISSING_MANDATORY_ELEMENT, "Missing mandatory element (transaction)");
		goto jsondone;
	}
	if(!json_is_string(transaction)) {
		ret = janus_process_error(request, session_id, NULL, JANUS_ERROR_INVALID_ELEMENT_TYPE, "Invalid element type (transaction should be a string)");
		goto jsondone;
	}
	const gchar *transaction_text = json_string_value(transaction);
	json_t *message = json_object_get(root, "janus");
	if(!message) {
		ret = janus_process_error(request, session_id, transaction_text, JANUS_ERROR_MISSING_MANDATORY_ELEMENT, "Missing mandatory element (janus)");
		goto jsondone;
	}
	if(!json_is_string(message)) {
		ret = janus_process_error(request, session_id, transaction_text, JANUS_ERROR_INVALID_ELEMENT_TYPE, "Invalid element type (janus should be a string)");
		goto jsondone;
	}
	const gchar *message_text = json_string_value(message);
	
	if(session_id == 0 && handle_id == 0) {
		/* Can only be a 'Get all sessions' or some general setting manipulation request */
		if(!strcasecmp(message_text, "info")) {
			/* The generic info request */
			ret = janus_process_success(request, janus_info(transaction_text));
			goto jsondone;
		}
		if(admin_api_secret != NULL) {
			/* There's an admin/monitor secret, check that the client provided it */
			json_t *secret = json_object_get(root, "admin_secret");
			if(!secret || !json_is_string(secret) || !janus_strcmp_const_time(json_string_value(secret), admin_api_secret)) {
				ret = janus_process_error(request, session_id, transaction_text, JANUS_ERROR_UNAUTHORIZED, NULL);
				goto jsondone;
			}
		}
		if(!strcasecmp(message_text, "get_status")) {
			/* Return some info on the settings (mostly debug-related, at the moment) */
			json_t *reply = json_object();
			json_object_set_new(reply, "janus", json_string("success"));
			json_object_set_new(reply, "transaction", json_string(transaction_text));
			json_t *status = json_object();
			json_object_set_new(status, "log_level", json_integer(janus_log_level));
			json_object_set_new(status, "log_timestamps", json_integer(janus_log_timestamps));
			json_object_set_new(status, "log_colors", json_integer(janus_log_colors));
			json_object_set_new(status, "locking_debug", json_integer(lock_debug));
			json_object_set_new(status, "libnice_debug", json_integer(janus_ice_is_ice_debugging_enabled()));
			json_object_set_new(status, "max_nack_queue", json_integer(janus_get_max_nack_queue()));
			json_object_set_new(reply, "status", status);
			/* Send the success reply */
			ret = janus_process_success(request, reply);
			goto jsondone;
		} else if(!strcasecmp(message_text, "set_log_level")) {
			/* Change the debug logging level */
			json_t *level = json_object_get(root, "level");
			if(!level) {
				ret = janus_process_error(request, session_id, transaction_text, JANUS_ERROR_MISSING_MANDATORY_ELEMENT, "Missing mandatory element (level)");
				goto jsondone;
			}
			if(!json_is_integer(level) || json_integer_value(level) < 0) {
				ret = janus_process_error(request, session_id, transaction_text, JANUS_ERROR_INVALID_ELEMENT_TYPE, "Invalid element type (level should be a positive integer)");
				goto jsondone;
			}
			int level_num = json_integer_value(level);
			if(level_num < LOG_NONE || level_num > LOG_MAX) {
				ret = janus_process_error(request, session_id, transaction_text, JANUS_ERROR_INVALID_ELEMENT_TYPE, "Invalid element type (level should be between %d and %d)", LOG_NONE, LOG_MAX);
				goto jsondone;
			}
			janus_log_level = level_num;
			/* Prepare JSON reply */
			json_t *reply = json_object();
			json_object_set_new(reply, "janus", json_string("success"));
			json_object_set_new(reply, "transaction", json_string(transaction_text));
			json_object_set_new(reply, "level", json_integer(janus_log_level));
			/* Send the success reply */
			ret = janus_process_success(request, reply);
			goto jsondone;
		} else if(!strcasecmp(message_text, "set_locking_debug")) {
			/* Enable/disable the locking debug (would show a message on the console for every lock attempt) */
			json_t *debug = json_object_get(root, "debug");
			if(!debug) {
				ret = janus_process_error(request, session_id, transaction_text, JANUS_ERROR_MISSING_MANDATORY_ELEMENT, "Missing mandatory element (debug)");
				goto jsondone;
			}
			if(!json_is_integer(debug) || json_integer_value(debug) < 0) {
				ret = janus_process_error(request, session_id, transaction_text, JANUS_ERROR_INVALID_ELEMENT_TYPE, "Invalid element type (debug should be a positive integer)");
				goto jsondone;
			}
			int debug_num = json_integer_value(debug);
			if(debug_num < 0 || debug_num > 1) {
				ret = janus_process_error(request, session_id, transaction_text, JANUS_ERROR_INVALID_ELEMENT_TYPE, "Invalid element type (debug should be either 0 or 1)");
				goto jsondone;
			}
			lock_debug = debug_num;
			/* Prepare JSON reply */
			json_t *reply = json_object();
			json_object_set_new(reply, "janus", json_string("success"));
			json_object_set_new(reply, "transaction", json_string(transaction_text));
			json_object_set_new(reply, "debug", json_integer(lock_debug));
			/* Send the success reply */
			ret = janus_process_success(request, reply);
			goto jsondone;
		} else if(!strcasecmp(message_text, "set_libnice_debug")) {
			/* Enable/disable the libnice debugging (http://nice.freedesktop.org/libnice/libnice-Debug-messages.html) */
			json_t *debug = json_object_get(root, "debug");
			if(!debug) {
				ret = janus_process_error(request, session_id, transaction_text, JANUS_ERROR_MISSING_MANDATORY_ELEMENT, "Missing mandatory element (debug)");
				goto jsondone;
			}
			if(!json_is_integer(debug) || json_integer_value(debug) < 0) {
				ret = janus_process_error(request, session_id, transaction_text, JANUS_ERROR_INVALID_ELEMENT_TYPE, "Invalid element type (debug should be a positive integer)");
				goto jsondone;
			}
			int debug_num = json_integer_value(debug);
			if(debug_num < 0 || debug_num > 1) {
				ret = janus_process_error(request, session_id, transaction_text, JANUS_ERROR_INVALID_ELEMENT_TYPE, "Invalid element type (debug should be either 0 or 1)");
				goto jsondone;
			}
			if(debug_num) {
				janus_ice_debugging_enable();
			} else {
				janus_ice_debugging_disable();
			}
			/* Prepare JSON reply */
			json_t *reply = json_object();
			json_object_set_new(reply, "janus", json_string("success"));
			json_object_set_new(reply, "transaction", json_string(transaction_text));
			json_object_set_new(reply, "debug", json_integer(janus_ice_is_ice_debugging_enabled()));
			/* Send the success reply */
			ret = janus_process_success(request, reply);
			goto jsondone;
		} else if(!strcasecmp(message_text, "set_max_nack_queue")) {
			/* Change the current value for the max NACK queue */
			json_t *mnq = json_object_get(root, "max_nack_queue");
			if(!mnq) {
				ret = janus_process_error(request, session_id, transaction_text, JANUS_ERROR_MISSING_MANDATORY_ELEMENT, "Missing mandatory element (max_nack_queue)");
				goto jsondone;
			}
			if(!json_is_integer(mnq) || json_integer_value(mnq) < 0) {
				ret = janus_process_error(request, session_id, transaction_text, JANUS_ERROR_INVALID_ELEMENT_TYPE, "Invalid element type (max_nack_queue should be a positive integer)");
				goto jsondone;
			}
			int mnq_num = json_integer_value(mnq);
			if(mnq_num < 0) {
				ret = janus_process_error(request, session_id, transaction_text, JANUS_ERROR_INVALID_ELEMENT_TYPE, "Invalid element type (max_nack_queue should be a positive integer)");
				goto jsondone;
			}
			janus_set_max_nack_queue(mnq_num);
			/* Prepare JSON reply */
			json_t *reply = json_object();
			json_object_set_new(reply, "janus", json_string("success"));
			json_object_set_new(reply, "transaction", json_string(transaction_text));
			json_object_set_new(reply, "max_nack_queue", json_integer(janus_get_max_nack_queue()));
			/* Send the success reply */
			ret = janus_process_success(request, reply);
			goto jsondone;
		} else if(!strcasecmp(message_text, "list_sessions")) {
			/* List sessions */
			session_id = 0;
			json_t *list = json_array();
			if(sessions != NULL && g_hash_table_size(sessions) > 0) {
				janus_mutex_lock(&sessions_mutex);
				GHashTableIter iter;
				gpointer value;
				g_hash_table_iter_init(&iter, sessions);
				while (g_hash_table_iter_next(&iter, NULL, &value)) {
					janus_session *session = value;
					if(session == NULL) {
						continue;
					}
					json_array_append_new(list, json_integer(session->session_id));
				}
				janus_mutex_unlock(&sessions_mutex);
			}
			/* Prepare JSON reply */
			json_t *reply = json_object();
			json_object_set_new(reply, "janus", json_string("success"));
			json_object_set_new(reply, "transaction", json_string(transaction_text));
			json_object_set_new(reply, "sessions", list);
			/* Send the success reply */
			ret = janus_process_success(request, reply);
			goto jsondone;
		} else {
			/* No message we know of */
			ret = janus_process_error(request, session_id, transaction_text, JANUS_ERROR_INVALID_REQUEST_PATH, "Unhandled request '%s' at this path", message_text);
			goto jsondone;
		}
	}
	if(session_id < 1) {
		JANUS_LOG(LOG_ERR, "Invalid session\n");
		ret = janus_process_error(request, session_id, transaction_text, JANUS_ERROR_SESSION_NOT_FOUND, NULL);
		goto jsondone;
	}
	if(h && handle_id < 1) {
		JANUS_LOG(LOG_ERR, "Invalid handle\n");
		ret = janus_process_error(request, session_id, transaction_text, JANUS_ERROR_SESSION_NOT_FOUND, NULL);
		goto jsondone;
	}

	/* Go on with the processing */
	if(admin_api_secret != NULL) {
		/* There's an API secret, check that the client provided it */
		json_t *secret = json_object_get(root, "admin_secret");
		if(!secret || !json_is_string(secret) || !janus_strcmp_const_time(json_string_value(secret), admin_api_secret)) {
			ret = janus_process_error(request, session_id, transaction_text, JANUS_ERROR_UNAUTHORIZED, NULL);
			goto jsondone;
		}
	}

	/* If we got here, make sure we have a session (and/or a handle) */
	janus_session *session = janus_session_find(session_id);
	if(!session) {
		JANUS_LOG(LOG_ERR, "Couldn't find any session %"SCNu64"...\n", session_id);
		ret = janus_process_error(request, session_id, transaction_text, JANUS_ERROR_SESSION_NOT_FOUND, "No such session %"SCNu64"", session_id);
		goto jsondone;
	}
	janus_ice_handle *handle = NULL;
	if(handle_id > 0) {
		handle = janus_ice_handle_find(session, handle_id);
		if(!handle) {
			JANUS_LOG(LOG_ERR, "Couldn't find any handle %"SCNu64" in session %"SCNu64"...\n", handle_id, session_id);
			ret = janus_process_error(request, session_id, transaction_text, JANUS_ERROR_HANDLE_NOT_FOUND, "No such handle %"SCNu64" in session %"SCNu64"", handle_id, session_id);
			goto jsondone;
		}
	}

	/* What is this? */
	if(handle == NULL) {
		/* Session-related */
		if(strcasecmp(message_text, "list_handles")) {
			ret = janus_process_error(request, session_id, transaction_text, JANUS_ERROR_INVALID_REQUEST_PATH, "Unhandled request '%s' at this path", message_text);
			goto jsondone;
		}
		/* List handles */
		json_t *list = json_array();
		if(session->ice_handles != NULL && g_hash_table_size(session->ice_handles) > 0) {
			GHashTableIter iter;
			gpointer value;
			janus_mutex_lock(&session->mutex);
			g_hash_table_iter_init(&iter, session->ice_handles);
			while (g_hash_table_iter_next(&iter, NULL, &value)) {
				janus_ice_handle *handle = value;
				if(handle == NULL) {
					continue;
				}
				json_array_append_new(list, json_integer(handle->handle_id));
			}
			janus_mutex_unlock(&session->mutex);
		}
		/* Prepare JSON reply */
		json_t *reply = json_object();
		json_object_set_new(reply, "janus", json_string("success"));
		json_object_set_new(reply, "transaction", json_string(transaction_text));
		json_object_set_new(reply, "session_id", json_integer(session_id));
		json_object_set_new(reply, "handles", list);
		/* Send the success reply */
		ret = janus_process_success(request, reply);
		goto jsondone;
	} else {
		/* Handle-related */
		if(strcasecmp(message_text, "handle_info")) {
			ret = janus_process_error(request, session_id, transaction_text, JANUS_ERROR_INVALID_REQUEST_PATH, "Unhandled request '%s' at this path", message_text);
			goto jsondone;
		}
		/* Prepare info */
		janus_mutex_lock(&handle->mutex);
		json_t *info = json_object();
		json_object_set_new(info, "session_id", json_integer(session_id));
		json_object_set_new(info, "session_last_activity", json_integer(session->last_activity));
		if(session->source && session->source->transport)
			json_object_set_new(info, "session_transport", json_string(session->source->transport->get_package()));
		json_object_set_new(info, "handle_id", json_integer(handle_id));
		if(handle->app && handle->app_handle && janus_plugin_session_is_alive(handle->app_handle)) {
			janus_plugin *plugin = (janus_plugin *)handle->app;
			json_object_set_new(info, "plugin", json_string(plugin->get_package()));
			if(plugin->query_session) {
				/* FIXME This check will NOT work with legacy plugins that were compiled BEFORE the method was specified in plugin.h */
				char *query = plugin->query_session(handle->app_handle);
				if(query != NULL) {
					/* Make sure this is JSON */
					json_error_t error;
					json_t *query_info = json_loads(query, 0, &error);
					if(!query_info || !json_is_object(query_info)) {
						JANUS_LOG(LOG_WARN, "Ignoring invalid query response from the plugin\n");
					} else {
						json_object_set_new(info, "plugin_specific", query_info);
					}
					g_free(query);
					query = NULL;
				}
			}
		}
		json_t *flags = json_object();
		json_object_set_new(flags, "processing-offer", json_integer(janus_flags_is_set(&handle->webrtc_flags, JANUS_ICE_HANDLE_WEBRTC_PROCESSING_OFFER)));
		json_object_set_new(flags, "starting", json_integer(janus_flags_is_set(&handle->webrtc_flags, JANUS_ICE_HANDLE_WEBRTC_START)));
		json_object_set_new(flags, "ready", json_integer(janus_flags_is_set(&handle->webrtc_flags, JANUS_ICE_HANDLE_WEBRTC_READY)));
		json_object_set_new(flags, "stopped", json_integer(janus_flags_is_set(&handle->webrtc_flags, JANUS_ICE_HANDLE_WEBRTC_STOP)));
		json_object_set_new(flags, "alert", json_integer(janus_flags_is_set(&handle->webrtc_flags, JANUS_ICE_HANDLE_WEBRTC_ALERT)));
		json_object_set_new(flags, "bundle", json_integer(janus_flags_is_set(&handle->webrtc_flags, JANUS_ICE_HANDLE_WEBRTC_BUNDLE)));
		json_object_set_new(flags, "rtcp-mux", json_integer(janus_flags_is_set(&handle->webrtc_flags, JANUS_ICE_HANDLE_WEBRTC_RTCPMUX)));
		json_object_set_new(flags, "trickle", json_integer(janus_flags_is_set(&handle->webrtc_flags, JANUS_ICE_HANDLE_WEBRTC_TRICKLE)));
		json_object_set_new(flags, "all-trickles", json_integer(janus_flags_is_set(&handle->webrtc_flags, JANUS_ICE_HANDLE_WEBRTC_ALL_TRICKLES)));
		json_object_set_new(flags, "trickle-synced", json_integer(janus_flags_is_set(&handle->webrtc_flags, JANUS_ICE_HANDLE_WEBRTC_TRICKLE_SYNCED)));
		json_object_set_new(flags, "data-channels", json_integer(janus_flags_is_set(&handle->webrtc_flags, JANUS_ICE_HANDLE_WEBRTC_DATA_CHANNELS)));
		json_object_set_new(flags, "has-audio", json_integer(janus_flags_is_set(&handle->webrtc_flags, JANUS_ICE_HANDLE_WEBRTC_HAS_AUDIO)));
		json_object_set_new(flags, "has-video", json_integer(janus_flags_is_set(&handle->webrtc_flags, JANUS_ICE_HANDLE_WEBRTC_HAS_VIDEO)));
		json_object_set_new(flags, "plan-b", json_integer(janus_flags_is_set(&handle->webrtc_flags, JANUS_ICE_HANDLE_WEBRTC_PLAN_B)));
		json_object_set_new(flags, "cleaning", json_integer(janus_flags_is_set(&handle->webrtc_flags, JANUS_ICE_HANDLE_WEBRTC_CLEANING)));
		json_object_set_new(info, "flags", flags);
		json_t *sdps = json_object();
		if(handle->local_sdp)
			json_object_set_new(sdps, "local", json_string(handle->local_sdp));
		if(handle->remote_sdp)
			json_object_set_new(sdps, "remote", json_string(handle->remote_sdp));
		json_object_set_new(info, "sdps", sdps);
		//~ json_object_set_new(info, "candidates-gathered", json_integer(handle->cdone));
		json_t *streams = json_array();
		if(handle->audio_stream) {
			json_t *s = janus_admin_stream_summary(handle->audio_stream);
			if(s)
				json_array_append_new(streams, s);
		}
		if(handle->video_stream) {
			json_t *s = janus_admin_stream_summary(handle->video_stream);
			if(s)
				json_array_append_new(streams, s);
		}
		if(handle->data_stream) {
			json_t *s = janus_admin_stream_summary(handle->data_stream);
			if(s)
				json_array_append_new(streams, s);
		}
		json_object_set_new(info, "streams", streams);
		janus_mutex_unlock(&handle->mutex);
		/* Prepare JSON reply */
		json_t *reply = json_object();
		json_object_set_new(reply, "janus", json_string("success"));
		json_object_set_new(reply, "transaction", json_string(transaction_text));
		json_object_set_new(reply, "session_id", json_integer(session_id));
		json_object_set_new(reply, "handle_id", json_integer(handle_id));
		json_object_set_new(reply, "info", info);
		/* Send the success reply */
		ret = janus_process_success(request, reply);
		goto jsondone;
	}

jsondone:
	/* Done processing */
	return ret;
}

int janus_process_success(janus_request *request, json_t *payload)
{
	if(!request || !payload)
		return -1;
	/* Pass to the right transport plugin */
	JANUS_LOG(LOG_HUGE, "Sending %s API response to %s (%p)\n", request->admin ? "admin" : "Janus", request->transport->get_package(), request->instance);
	return request->transport->send_message(request->instance, request->request_id, request->admin, payload);
}

int janus_process_error(janus_request *request, uint64_t session_id, const char *transaction, gint error, const char *format, ...)
{
	if(!request)
		return -1;
	gchar *error_string = NULL;
	if(format == NULL) {
		/* No error string provided, use the default one */
		error_string = (gchar *)janus_get_api_error(error);
	} else {
		/* This callback has variable arguments (error string) */
		va_list ap;
		va_start(ap, format);
		error_string = calloc(512, sizeof(char));
		vsprintf(error_string, format, ap);
		va_end(ap);
	}
	/* Done preparing error */
	JANUS_LOG(LOG_VERB, "[%s] Returning %s API error %d (%s)\n", transaction, request->admin ? "admin" : "Janus", error, error_string ? error_string : "no text");
	/* Prepare JSON error */
	json_t *reply = json_object();
	json_object_set_new(reply, "janus", json_string("error"));
	if(session_id > 0)
		json_object_set_new(reply, "session_id", json_integer(session_id));
	if(transaction != NULL)
		json_object_set_new(reply, "transaction", json_string(transaction));
	json_t *error_data = json_object();
	json_object_set_new(error_data, "code", json_integer(error));
	json_object_set_new(error_data, "reason", json_string(error_string ? error_string : "no text"));
	json_object_set_new(reply, "error", error_data);
	/* Pass to the right transport plugin */
	return request->transport->send_message(request->instance, request->request_id, request->admin, reply);
}


/* Admin/monitor helpers */
json_t *janus_admin_stream_summary(janus_ice_stream *stream) {
	if(stream == NULL)
		return NULL;
	json_t *s = json_object();
	json_object_set_new(s, "id", json_integer(stream->stream_id));
	json_object_set_new(s, "ready", json_integer(stream->cdone));
	json_object_set_new(s, "disabled", json_string(stream->disabled ? "true" : "false"));
	json_t *ss = json_object();
	if(stream->audio_ssrc)
		json_object_set_new(ss, "audio", json_integer(stream->audio_ssrc));
	if(stream->video_ssrc)
		json_object_set_new(ss, "video", json_integer(stream->video_ssrc));
	if(stream->audio_ssrc_peer)
		json_object_set_new(ss, "audio-peer", json_integer(stream->audio_ssrc_peer));
	if(stream->video_ssrc_peer)
		json_object_set_new(ss, "video-peer", json_integer(stream->video_ssrc_peer));
	if(stream->video_ssrc_peer_rtx)
		json_object_set_new(ss, "video-peer-rtx", json_integer(stream->video_ssrc_peer_rtx));
	json_object_set_new(s, "ssrc", ss);
	json_t *components = json_array();
	if(stream->rtp_component) {
		json_t *c = janus_admin_component_summary(stream->rtp_component);
		if(c)
			json_array_append_new(components, c);
	}
	if(stream->rtcp_component) {
		json_t *c = janus_admin_component_summary(stream->rtcp_component);
		if(c)
			json_array_append_new(components, c);
	}
	json_object_set_new(s, "components", components);
	return s;
}

json_t *janus_admin_component_summary(janus_ice_component *component) {
	if(component == NULL)
		return NULL;
	json_t *c = json_object();
	json_object_set_new(c, "id", json_integer(component->component_id));
	json_object_set_new(c, "state", json_string(janus_get_ice_state_name(component->state)));
	if(component->local_candidates) {
		json_t *cs = json_array();
		GSList *candidates = component->local_candidates, *i = NULL;
		for (i = candidates; i; i = i->next) {
			gchar *lc = (gchar *) i->data;
			if(lc)
				json_array_append_new(cs, json_string(lc));
		}
		json_object_set_new(c, "local-candidates", cs);
	}
	if(component->remote_candidates) {
		json_t *cs = json_array();
		GSList *candidates = component->remote_candidates, *i = NULL;
		for (i = candidates; i; i = i->next) {
			gchar *rc = (gchar *) i->data;
			if(rc)
				json_array_append_new(cs, json_string(rc));
		}
		json_object_set_new(c, "remote-candidates", cs);
	}
	if(component->selected_pair) {
		json_object_set_new(c, "selected-pair", json_string(component->selected_pair));
	}
	json_t *d = json_object();
	json_t *in_stats = json_object();
	json_t *out_stats = json_object();
	if(component->dtls) {
		janus_dtls_srtp *dtls = component->dtls;
		json_object_set_new(d, "fingerprint", json_string(janus_dtls_get_local_fingerprint()));
		json_object_set_new(d, "remote-fingerprint", json_string(component->stream->handle->remote_fingerprint));
		json_object_set_new(d, "dtls-role", json_string(janus_get_dtls_srtp_role(component->stream->dtls_role)));
		json_object_set_new(d, "dtls-state", json_string(janus_get_dtls_srtp_state(dtls->dtls_state)));
		json_object_set_new(d, "valid", json_integer(dtls->srtp_valid));
		json_object_set_new(d, "ready", json_integer(dtls->ready));
		json_object_set_new(in_stats, "audio_bytes", json_integer(component->in_stats.audio_bytes));
		json_object_set_new(in_stats, "video_bytes", json_integer(component->in_stats.video_bytes));
		json_object_set_new(in_stats, "data_bytes", json_integer(component->in_stats.data_bytes));
		json_object_set_new(in_stats, "audio_nacks", json_integer(component->in_stats.audio_nacks));
		json_object_set_new(in_stats, "video_nacks", json_integer(component->in_stats.video_nacks));
		json_object_set_new(out_stats, "audio_bytes", json_integer(component->out_stats.audio_bytes));
		json_object_set_new(out_stats, "video_bytes", json_integer(component->out_stats.video_bytes));
		json_object_set_new(out_stats, "data_bytes", json_integer(component->out_stats.data_bytes));
		json_object_set_new(out_stats, "audio_nacks", json_integer(component->out_stats.audio_nacks));
		json_object_set_new(out_stats, "video_nacks", json_integer(component->out_stats.video_nacks));
		/* Compute the last second stuff too */
		gint64 now = janus_get_monotonic_time();
		guint64 bytes = 0;
		if(component->in_stats.audio_bytes_lastsec) {
			GList *lastsec = component->in_stats.audio_bytes_lastsec;
			while(lastsec) {
				janus_ice_stats_item *s = (janus_ice_stats_item *)lastsec->data;
				if(s && now-s->when < G_USEC_PER_SEC)
					bytes += s->bytes;
				lastsec = lastsec->next;
			}
		}
		json_object_set_new(in_stats, "audio_bytes_lastsec", json_integer(bytes));
		bytes = 0;
		if(component->in_stats.video_bytes_lastsec) {
			GList *lastsec = component->in_stats.video_bytes_lastsec;
			while(lastsec) {
				janus_ice_stats_item *s = (janus_ice_stats_item *)lastsec->data;
				if(s && now-s->when < G_USEC_PER_SEC)
					bytes += s->bytes;
				lastsec = lastsec->next;
			}
		}
		json_object_set_new(in_stats, "video_bytes_lastsec", json_integer(bytes));
#ifdef HAVE_SCTP
		if(dtls->sctp)	/* FIXME */
			json_object_set_new(d, "sctp-association", json_integer(1));
#endif
	}
	json_object_set_new(c, "dtls", d);
	json_object_set_new(c, "in_stats", in_stats);
	json_object_set_new(c, "out_stats", out_stats);
	return c;
}


/* Transports */
void janus_transport_close(gpointer key, gpointer value, gpointer user_data) {
	janus_transport *transport = (janus_transport *)value;
	if(!transport)
		return;
	transport->destroy();
}

void janus_transportso_close(gpointer key, gpointer value, gpointer user_data) {
	void *transport = (janus_transport *)value;
	if(!transport)
		return;
	//~ dlclose(transport);
}

/* Transport callback interface */
void janus_transport_incoming_request(janus_transport *plugin, void *transport, void *request_id, gboolean admin, json_t *message, json_error_t *error) {
	JANUS_LOG(LOG_VERB, "Got %s API request from %s (%p)\n", admin ? "an admin" : "a Janus", plugin->get_package(), transport);
	/* Create a janus_request instance to handle the request */
	janus_request *request = janus_request_new(plugin, transport, request_id, admin, message);
	GError *tperror = NULL;
	g_thread_pool_push(tasks, request, &tperror);
	if(tperror != NULL) {
		/* Something went wrong... */
		JANUS_LOG(LOG_ERR, "Got error %d (%s) trying to push task in thread pool...\n", tperror->code, tperror->message ? tperror->message : "??");
		json_t *transaction = json_object_get(message, "transaction");
		const char *transaction_text = json_is_string(transaction) ? json_string_value(transaction) : NULL;
		janus_process_error(request, 0, transaction_text, JANUS_ERROR_UNKNOWN, "Thread pool error");
		janus_request_destroy(request);
	}
}

void janus_transport_gone(janus_transport *plugin, void *transport) {
	/* Get rid of sessions this transport was handling */
	JANUS_LOG(LOG_VERB, "A %s transport instance has gone away (%p)\n", plugin->get_package(), transport);
	janus_mutex_lock(&sessions_mutex);
	if(sessions && g_hash_table_size(sessions) > 0) {
		GHashTableIter iter;
		gpointer value;
		g_hash_table_iter_init(&iter, sessions);
		while(g_hash_table_iter_next(&iter, NULL, &value)) {
			janus_session *session = (janus_session *) value;
			if(!session || session->destroy || session->timeout || session->last_activity == 0)
				continue;
			if(session->source && session->source->instance == transport) {
				JANUS_LOG(LOG_VERB, "  -- Marking Session %"SCNu64" as over\n", session->session_id);
				session->last_activity = 0;	/* This will trigger a timeout */
			}
		}
	}
	janus_mutex_unlock(&sessions_mutex);
}

void janus_transport_task(gpointer data, gpointer user_data) {
	JANUS_LOG(LOG_VERB, "Transport task pool, serving request\n");
	janus_request *request = (janus_request *)data;
	if(request == NULL) {
		JANUS_LOG(LOG_ERR, "Missing request\n");
		return;
	}
	if(!request->admin)
		janus_process_incoming_request(request);
	else
		janus_process_incoming_admin_request(request);
	/* Done */
	janus_request_destroy(request);
}


/* Plugins */
void janus_plugin_close(gpointer key, gpointer value, gpointer user_data) {
	janus_plugin *plugin = (janus_plugin *)value;
	if(!plugin)
		return;
	plugin->destroy();
}

void janus_pluginso_close(gpointer key, gpointer value, gpointer user_data) {
	void *plugin = (janus_plugin *)value;
	if(!plugin)
		return;
	//~ dlclose(plugin);
}

janus_plugin *janus_plugin_find(const gchar *package) {
	if(package != NULL && plugins != NULL)	/* FIXME Do we need to fix the key pointer? */
		return g_hash_table_lookup(plugins, package);
	return NULL;
}


/* Plugin callback interface */
int janus_plugin_push_event(janus_plugin_session *handle, janus_plugin *plugin, const char *transaction, const char *message, const char *sdp_type, const char *sdp) {
	if(!plugin || !message)
		return -1;
	if(!handle || !janus_plugin_session_is_alive(handle) || handle->stopped)
		return -2;
	janus_ice_handle *ice_handle = (janus_ice_handle *)handle->gateway_handle;
	if(!ice_handle || janus_flags_is_set(&ice_handle->webrtc_flags, JANUS_ICE_HANDLE_WEBRTC_STOP))
		return JANUS_ERROR_SESSION_NOT_FOUND;
	janus_session *session = ice_handle->session;
	if(!session || session->destroy)
		return JANUS_ERROR_SESSION_NOT_FOUND;
	/* Make sure this is JSON */
	json_error_t error;
	json_t *plugin_event = json_loads(message, 0, &error);
	if(!plugin_event) {
		JANUS_LOG(LOG_ERR, "[%"SCNu64"] Cannot push event (JSON error: on line %d: %s)\n", ice_handle->handle_id, error.line, error.text);
		return JANUS_ERROR_INVALID_JSON;
	}
	if(!json_is_object(plugin_event)) {
		JANUS_LOG(LOG_ERR, "[%"SCNu64"] Cannot push event (JSON error: not an object)\n", ice_handle->handle_id);
		return JANUS_ERROR_INVALID_JSON_OBJECT;
	}
	/* Attach JSEP if possible? */
	json_t *jsep = NULL;
	if(sdp_type != NULL && sdp != NULL) {
		jsep = janus_plugin_handle_sdp(handle, plugin, sdp_type, sdp);
		if(jsep == NULL) {
			if(ice_handle == NULL || janus_flags_is_set(&ice_handle->webrtc_flags, JANUS_ICE_HANDLE_WEBRTC_STOP)
					|| janus_flags_is_set(&ice_handle->webrtc_flags, JANUS_ICE_HANDLE_WEBRTC_ALERT)) {
				JANUS_LOG(LOG_ERR, "[%"SCNu64"] Cannot push event (handle not available anymore or negotiation stopped)\n", ice_handle->handle_id);
				return JANUS_ERROR_HANDLE_NOT_FOUND;
			} else {
				JANUS_LOG(LOG_ERR, "[%"SCNu64"] Cannot push event (JSON error: problem with the SDP)\n", ice_handle->handle_id);
				return JANUS_ERROR_JSEP_INVALID_SDP;
			}
		}
	}
	/* Prepare JSON event */
	json_t *event = json_object();
	json_object_set_new(event, "janus", json_string("event"));
	json_object_set_new(event, "session_id", json_integer(session->session_id));
	json_object_set_new(event, "sender", json_integer(ice_handle->handle_id));
	if(transaction != NULL)
		json_object_set_new(event, "transaction", json_string(transaction));
	json_t *plugin_data = json_object();
	json_object_set_new(plugin_data, "plugin", json_string(plugin->get_package()));
	json_object_set_new(plugin_data, "data", plugin_event);
	json_object_set_new(event, "plugindata", plugin_data);
	if(jsep != NULL)
		json_object_set_new(event, "jsep", jsep);
	/* Send the event */
	JANUS_LOG(LOG_VERB, "[%"SCNu64"] Sending event to transport...\n", ice_handle->handle_id);
	janus_session_notify_event(session->session_id, event);
	
	return JANUS_OK;
}

json_t *janus_plugin_handle_sdp(janus_plugin_session *handle, janus_plugin *plugin, const char *sdp_type, const char *sdp) {
	if(handle == NULL || !janus_plugin_session_is_alive(handle) || handle->stopped || plugin == NULL || sdp_type == NULL || sdp == NULL) {
		JANUS_LOG(LOG_ERR, "Invalid arguments\n");
		return NULL;
	}
	int offer = 0;
	if(!strcasecmp(sdp_type, "offer")) {
		/* This is an offer from a plugin */
		offer = 1;
	} else if(!strcasecmp(sdp_type, "answer")) {
		/* This is an answer from a plugin */
	} else {
		/* TODO Handle other messages */
		JANUS_LOG(LOG_ERR, "Unknown type '%s'\n", sdp_type);
		return NULL;
	}
	janus_ice_handle *ice_handle = (janus_ice_handle *)handle->gateway_handle;
	//~ if(ice_handle == NULL || janus_flags_is_set(&ice_handle->webrtc_flags, JANUS_ICE_HANDLE_WEBRTC_READY)) {
	if(ice_handle == NULL) {
		JANUS_LOG(LOG_ERR, "Invalid ICE handle\n");
		return NULL;
	}
	/* Is this valid SDP? */
	int audio = 0, video = 0, data = 0, bundle = 0, rtcpmux = 0, trickle = 0;
	janus_sdp *parsed_sdp = janus_sdp_preparse(sdp, &audio, &video, &data, &bundle, &rtcpmux, &trickle);
	if(parsed_sdp == NULL) {
		JANUS_LOG(LOG_ERR, "[%"SCNu64"] Couldn't parse SDP...\n", ice_handle->handle_id);
		return NULL;
	}
	janus_sdp_free(parsed_sdp);
	gboolean updating = FALSE;
	if(offer) {
		/* We still don't have a local ICE setup */
		JANUS_LOG(LOG_VERB, "[%"SCNu64"] Audio %s been negotiated\n", ice_handle->handle_id, audio ? "has" : "has NOT");
		if(audio > 1) {
			JANUS_LOG(LOG_ERR, "[%"SCNu64"] More than one audio line? only going to negotiate one...\n", ice_handle->handle_id);
		}
		JANUS_LOG(LOG_VERB, "[%"SCNu64"] Video %s been negotiated\n", ice_handle->handle_id, video ? "has" : "has NOT");
		if(video > 1) {
			JANUS_LOG(LOG_ERR, "[%"SCNu64"] More than one video line? only going to negotiate one...\n", ice_handle->handle_id);
		}
		JANUS_LOG(LOG_VERB, "[%"SCNu64"] SCTP/DataChannels %s been negotiated\n", ice_handle->handle_id, data ? "have" : "have NOT");
		if(data > 1) {
			JANUS_LOG(LOG_ERR, "[%"SCNu64"] More than one data line? only going to negotiate one...\n", ice_handle->handle_id);
		}
#ifndef HAVE_SCTP
		if(data) {
			JANUS_LOG(LOG_WARN, "[%"SCNu64"]   -- DataChannels have been negotiated, but support for them has not been compiled...\n", ice_handle->handle_id);
		}
#endif
		/* Are we still cleaning up from a previous media session? */
		if(janus_flags_is_set(&ice_handle->webrtc_flags, JANUS_ICE_HANDLE_WEBRTC_CLEANING)) {
			JANUS_LOG(LOG_INFO, "[%"SCNu64"] Still cleaning up from a previous media session, let's wait a bit...\n", ice_handle->handle_id);
			gint64 waited = 0;
			while(janus_flags_is_set(&ice_handle->webrtc_flags, JANUS_ICE_HANDLE_WEBRTC_CLEANING)) {
				JANUS_LOG(LOG_VERB, "[%"SCNu64"] Still cleaning up from a previous media session, let's wait a bit...\n", ice_handle->handle_id);
				g_usleep(100000);
				waited += 100000;
				if(waited >= 3*G_USEC_PER_SEC) {
					JANUS_LOG(LOG_VERB, "[%"SCNu64"]   -- Waited 3 seconds, that's enough!\n", ice_handle->handle_id);
					break;
				}
			}
		}
		if(ice_handle->agent == NULL) {
			/* Process SDP in order to setup ICE locally (this is going to result in an answer from the browser) */
			if(janus_ice_setup_local(ice_handle, 0, audio, video, data, bundle, rtcpmux, trickle) < 0) {
				JANUS_LOG(LOG_ERR, "[%"SCNu64"] Error setting ICE locally\n", ice_handle->handle_id);
				return NULL;
			}
		} else {
			updating = TRUE;
			JANUS_LOG(LOG_INFO, "[%"SCNu64"] Updating existing session\n", ice_handle->handle_id);
		}
	}
	if(!updating) {
		/* Wait for candidates-done callback */
		while(ice_handle->cdone < ice_handle->streams_num) {
			if(ice_handle == NULL || janus_flags_is_set(&ice_handle->webrtc_flags, JANUS_ICE_HANDLE_WEBRTC_STOP)
					|| janus_flags_is_set(&ice_handle->webrtc_flags, JANUS_ICE_HANDLE_WEBRTC_ALERT)) {
				JANUS_LOG(LOG_WARN, "[%"SCNu64"] Handle detached or PC closed, giving up...!\n", ice_handle ? ice_handle->handle_id : 0);
				return NULL;
			}
			JANUS_LOG(LOG_VERB, "[%"SCNu64"] Waiting for candidates-done callback...\n", ice_handle->handle_id);
			g_usleep(100000);
			if(ice_handle->cdone < 0) {
				JANUS_LOG(LOG_ERR, "[%"SCNu64"] Error gathering candidates!\n", ice_handle->handle_id);
				return NULL;
			}
		}
	}
	/* Anonymize SDP */
	char *sdp_stripped = janus_sdp_anonymize(sdp);
	if(sdp_stripped == NULL) {
		/* Invalid SDP */
		JANUS_LOG(LOG_ERR, "Invalid SDP\n");
		return NULL;
	}
	/* Add our details */
	char *sdp_merged = janus_sdp_merge(ice_handle, sdp_stripped);
	if(sdp_merged == NULL) {
		/* Couldn't merge SDP */
		JANUS_LOG(LOG_ERR, "Error merging SDP\n");
		g_free(sdp_stripped);
		return NULL;
	}
	/* FIXME Any disabled m-line? */
	if(strstr(sdp_merged, "m=audio 0")) {
		JANUS_LOG(LOG_VERB, "Audio disabled via SDP\n");
		if(!janus_flags_is_set(&ice_handle->webrtc_flags, JANUS_ICE_HANDLE_WEBRTC_BUNDLE)
				|| (!video && !data)) {
			JANUS_LOG(LOG_VERB, "  -- Marking audio stream as disabled\n");
			janus_ice_stream *stream = g_hash_table_lookup(ice_handle->streams, GUINT_TO_POINTER(ice_handle->audio_id));
			if(stream)
				stream->disabled = TRUE;
		}
	}
	if(strstr(sdp_merged, "m=video 0")) {
		JANUS_LOG(LOG_VERB, "Video disabled via SDP\n");
		if(!janus_flags_is_set(&ice_handle->webrtc_flags, JANUS_ICE_HANDLE_WEBRTC_BUNDLE)
				|| (!audio && !data)) {
			JANUS_LOG(LOG_VERB, "  -- Marking video stream as disabled\n");
			janus_ice_stream *stream = NULL;
			if(!janus_flags_is_set(&ice_handle->webrtc_flags, JANUS_ICE_HANDLE_WEBRTC_BUNDLE)) {
				stream = g_hash_table_lookup(ice_handle->streams, GUINT_TO_POINTER(ice_handle->video_id));
			} else {
				gint id = ice_handle->audio_id > 0 ? ice_handle->audio_id : ice_handle->video_id;
				stream = g_hash_table_lookup(ice_handle->streams, GUINT_TO_POINTER(id));
			}
			if(stream)
				stream->disabled = TRUE;
		}
	}
	if(strstr(sdp_merged, "m=application 0 DTLS/SCTP")) {
		JANUS_LOG(LOG_VERB, "Data Channel disabled via SDP\n");
		if(!janus_flags_is_set(&ice_handle->webrtc_flags, JANUS_ICE_HANDLE_WEBRTC_BUNDLE)
				|| (!audio && !video)) {
			JANUS_LOG(LOG_VERB, "  -- Marking data channel stream as disabled\n");
			janus_ice_stream *stream = NULL;
			if(!janus_flags_is_set(&ice_handle->webrtc_flags, JANUS_ICE_HANDLE_WEBRTC_BUNDLE)) {
				stream = g_hash_table_lookup(ice_handle->streams, GUINT_TO_POINTER(ice_handle->data_id));
			} else {
				gint id = ice_handle->audio_id > 0 ? ice_handle->audio_id : (ice_handle->video_id > 0 ? ice_handle->video_id : ice_handle->data_id);
				stream = g_hash_table_lookup(ice_handle->streams, GUINT_TO_POINTER(id));
			}
			if(stream)
				stream->disabled = TRUE;
		}
	}

	if(!updating) {
		if(offer) {
			/* We set the flag to wait for an answer before handling trickle candidates */
			janus_flags_set(&ice_handle->webrtc_flags, JANUS_ICE_HANDLE_WEBRTC_PROCESSING_OFFER);
		} else {
			JANUS_LOG(LOG_INFO, "[%"SCNu64"] Done! Ready to setup remote candidates and send connectivity checks...\n", ice_handle->handle_id);
			if(janus_flags_is_set(&ice_handle->webrtc_flags, JANUS_ICE_HANDLE_WEBRTC_BUNDLE) && audio && video) {
				JANUS_LOG(LOG_VERB, "[%"SCNu64"]   -- bundle is supported by the browser, getting rid of one of the RTP/RTCP components, if any...\n", ice_handle->handle_id);
				if(audio) {
					/* Get rid of video and data, if present */
					if(ice_handle->streams && ice_handle->video_stream) {
						ice_handle->audio_stream->video_ssrc = ice_handle->video_stream->video_ssrc;
						ice_handle->audio_stream->video_ssrc_peer = ice_handle->video_stream->video_ssrc_peer;
						ice_handle->audio_stream->video_ssrc_peer_rtx = ice_handle->video_stream->video_ssrc_peer_rtx;
						janus_ice_stream_free(ice_handle->streams, ice_handle->video_stream);
					}
					ice_handle->video_stream = NULL;
					if(ice_handle->video_id > 0) {
						nice_agent_attach_recv (ice_handle->agent, ice_handle->video_id, 1, g_main_loop_get_context (ice_handle->iceloop), NULL, NULL);
						nice_agent_attach_recv (ice_handle->agent, ice_handle->video_id, 2, g_main_loop_get_context (ice_handle->iceloop), NULL, NULL);
					}
					ice_handle->video_id = 0;
					if(ice_handle->streams && ice_handle->data_stream) {
						janus_ice_stream_free(ice_handle->streams, ice_handle->data_stream);
					}
					ice_handle->data_stream = NULL;
					if(ice_handle->data_id > 0) {
						nice_agent_attach_recv (ice_handle->agent, ice_handle->data_id, 1, g_main_loop_get_context (ice_handle->iceloop), NULL, NULL);
					}
					ice_handle->data_id = 0;
				} else if(video) {
					/* Get rid of data, if present */
					if(ice_handle->streams && ice_handle->data_stream) {
						janus_ice_stream_free(ice_handle->streams, ice_handle->data_stream);
					}
					ice_handle->data_stream = NULL;
					if(ice_handle->data_id > 0) {
						nice_agent_attach_recv (ice_handle->agent, ice_handle->data_id, 1, g_main_loop_get_context (ice_handle->iceloop), NULL, NULL);
					}
					ice_handle->data_id = 0;
				}
			}
			if(janus_flags_is_set(&ice_handle->webrtc_flags, JANUS_ICE_HANDLE_WEBRTC_RTCPMUX)) {
				JANUS_LOG(LOG_VERB, "[%"SCNu64"]   -- rtcp-mux is supported by the browser, getting rid of RTCP components, if any...\n", ice_handle->handle_id);
				if(ice_handle->audio_stream && ice_handle->audio_stream->rtcp_component && ice_handle->audio_stream->components != NULL) {
					nice_agent_attach_recv (ice_handle->agent, ice_handle->audio_id, 2, g_main_loop_get_context (ice_handle->iceloop), NULL, NULL);
					janus_ice_component_free(ice_handle->audio_stream->components, ice_handle->audio_stream->rtcp_component);
					ice_handle->audio_stream->rtcp_component = NULL;
				}
				if(ice_handle->video_stream && ice_handle->video_stream->rtcp_component && ice_handle->video_stream->components != NULL) {
					nice_agent_attach_recv (ice_handle->agent, ice_handle->video_id, 2, g_main_loop_get_context (ice_handle->iceloop), NULL, NULL);
					janus_ice_component_free(ice_handle->video_stream->components, ice_handle->video_stream->rtcp_component);
					ice_handle->video_stream->rtcp_component = NULL;
				}
			}
			janus_mutex_lock(&ice_handle->mutex);
			/* Not trickling (anymore?), set remote candidates now */
			if(ice_handle->audio_id > 0) {
				janus_ice_setup_remote_candidates(ice_handle, ice_handle->audio_id, 1);
				if(!janus_flags_is_set(&ice_handle->webrtc_flags, JANUS_ICE_HANDLE_WEBRTC_RTCPMUX))	/* http://tools.ietf.org/html/rfc5761#section-5.1.3 */
					janus_ice_setup_remote_candidates(ice_handle, ice_handle->audio_id, 2);
			}
			if(ice_handle->video_id > 0) {
				janus_ice_setup_remote_candidates(ice_handle, ice_handle->video_id, 1);
				if(!janus_flags_is_set(&ice_handle->webrtc_flags, JANUS_ICE_HANDLE_WEBRTC_RTCPMUX))	/* http://tools.ietf.org/html/rfc5761#section-5.1.3 */
					janus_ice_setup_remote_candidates(ice_handle, ice_handle->video_id, 2);
			}
			if(ice_handle->data_id > 0) {
				janus_ice_setup_remote_candidates(ice_handle, ice_handle->data_id, 1);
			}
			if(janus_flags_is_set(&ice_handle->webrtc_flags, JANUS_ICE_HANDLE_WEBRTC_TRICKLE)) {
				/* Still trickling, but take note of the fact ICE has started now */
				JANUS_LOG(LOG_VERB, "Still trickling, but we can start sending connectivity checks already, now\n");
				janus_flags_set(&ice_handle->webrtc_flags, JANUS_ICE_HANDLE_WEBRTC_START);
			}
			janus_mutex_unlock(&ice_handle->mutex);
		}
	}
	
	/* Prepare JSON event */
	json_t *jsep = json_object();
	json_object_set_new(jsep, "type", json_string(sdp_type));
	json_object_set_new(jsep, "sdp", json_string(sdp_merged));
	g_free(sdp_stripped);
	//~ g_free(sdp_merged);
	ice_handle->local_sdp = sdp_merged;
	return jsep;
}

void janus_plugin_relay_rtp(janus_plugin_session *plugin_session, int video, char *buf, int len) {
	if(!plugin_session || plugin_session->stopped || buf == NULL || len < 1)
		return;
	janus_ice_handle *handle = (janus_ice_handle *)plugin_session->gateway_handle;
	if(!handle || janus_flags_is_set(&handle->webrtc_flags, JANUS_ICE_HANDLE_WEBRTC_STOP)
			|| janus_flags_is_set(&handle->webrtc_flags, JANUS_ICE_HANDLE_WEBRTC_ALERT))
		return;
	janus_ice_relay_rtp(handle, video, buf, len);
}

void janus_plugin_relay_rtcp(janus_plugin_session *plugin_session, int video, char *buf, int len) {
	if(!plugin_session || plugin_session->stopped || buf == NULL || len < 1)
		return;
	janus_ice_handle *handle = (janus_ice_handle *)plugin_session->gateway_handle;
	if(!handle || janus_flags_is_set(&handle->webrtc_flags, JANUS_ICE_HANDLE_WEBRTC_STOP)
			|| janus_flags_is_set(&handle->webrtc_flags, JANUS_ICE_HANDLE_WEBRTC_ALERT))
		return;
	janus_ice_relay_rtcp(handle, video, buf, len);
}

void janus_plugin_relay_data(janus_plugin_session *plugin_session, char *buf, int len) {
	if(!plugin_session || plugin_session->stopped || buf == NULL || len < 1)
		return;
	janus_ice_handle *handle = (janus_ice_handle *)plugin_session->gateway_handle;
	if(!handle || janus_flags_is_set(&handle->webrtc_flags, JANUS_ICE_HANDLE_WEBRTC_STOP)
			|| janus_flags_is_set(&handle->webrtc_flags, JANUS_ICE_HANDLE_WEBRTC_ALERT))
		return;
#ifdef HAVE_SCTP
	janus_ice_relay_data(handle, buf, len);
#else
	JANUS_LOG(LOG_WARN, "Asked to relay data, but Data Channels support has not been compiled...\n");
#endif
}

void janus_plugin_close_pc(janus_plugin_session *plugin_session) {
	/* A plugin asked to get rid of a PeerConnection */
	if(!plugin_session || !janus_plugin_session_is_alive(plugin_session) || plugin_session->stopped)
		return;
	janus_ice_handle *ice_handle = (janus_ice_handle *)plugin_session->gateway_handle;
	if(!ice_handle)
		return;
	if(janus_flags_is_set(&ice_handle->webrtc_flags, JANUS_ICE_HANDLE_WEBRTC_STOP)
			|| janus_flags_is_set(&ice_handle->webrtc_flags, JANUS_ICE_HANDLE_WEBRTC_ALERT))
		return;
	janus_session *session = (janus_session *)ice_handle->session;
	if(!session)
		return;
		
	JANUS_LOG(LOG_VERB, "[%"SCNu64"] Plugin asked to hangup PeerConnection: sending alert\n", ice_handle->handle_id);
	/* Send an alert on all the DTLS connections */
	janus_ice_webrtc_hangup(ice_handle);
	/* Get rid of the PeerConnection */
	if(ice_handle->iceloop) {
		gint64 waited = 0;
		while(ice_handle->iceloop && !g_main_loop_is_running(ice_handle->iceloop)) {
			JANUS_LOG(LOG_VERB, "[%"SCNu64"] ICE loop exists but is not running, waiting for it to run\n", ice_handle->handle_id);
			g_usleep (100000);
			waited += 100000;
			if(waited >= G_USEC_PER_SEC) {
				JANUS_LOG(LOG_VERB, "[%"SCNu64"]   -- Waited a second, that's enough!\n", ice_handle->handle_id);
				break;
			}
		}
		if(ice_handle->iceloop && g_main_loop_is_running(ice_handle->iceloop)) {
			JANUS_LOG(LOG_VERB, "[%"SCNu64"] Forcing ICE loop to quit (%s)\n", ice_handle->handle_id, g_main_loop_is_running(ice_handle->iceloop) ? "running" : "NOT running");
			g_main_loop_quit(ice_handle->iceloop);
			g_main_context_wakeup(ice_handle->icectx);
		}
	}
}

void janus_plugin_end_session(janus_plugin_session *plugin_session) {
	/* A plugin asked to get rid of a handle */
	if(!plugin_session || !janus_plugin_session_is_alive(plugin_session) || plugin_session->stopped)
		return;
	janus_ice_handle *ice_handle = (janus_ice_handle *)plugin_session->gateway_handle;
	if(!ice_handle)
		return;
	janus_session *session = (janus_session *)ice_handle->session;
	if(!session)
		return;
	/* Destroy the handle */
	janus_ice_handle_destroy(session, ice_handle->handle_id);
	janus_mutex_lock(&session->mutex);
	g_hash_table_remove(session->ice_handles, GUINT_TO_POINTER(ice_handle->handle_id));
	janus_mutex_unlock(&session->mutex);
}


static void janus_detect_local_ip(gchar *buf, size_t buflen) {
	JANUS_LOG(LOG_VERB, "Autodetecting local IP...\n");
	struct sockaddr_in addr;
	socklen_t len;
	int fd = socket(AF_INET, SOCK_DGRAM, 0);
	if (fd == -1)
		goto error;
	addr.sin_family = AF_INET;
	addr.sin_port = htons(1);
	inet_pton(AF_INET, "1.2.3.4", &addr.sin_addr.s_addr);
	if (connect(fd, (const struct sockaddr*) &addr, sizeof(addr)) < 0)
		goto error;
	len = sizeof(addr);
	if (getsockname(fd, (struct sockaddr*) &addr, &len) < 0)
		goto error;
	if (getnameinfo((const struct sockaddr*) &addr, sizeof(addr),
			buf, buflen,
			NULL, 0, NI_NUMERICHOST) != 0)
		goto error;
	close(fd);
	return;
error:
	if (fd != -1)
		close(fd);
	JANUS_LOG(LOG_VERB, "Couldn't find any address! using 127.0.0.1 as the local IP... (which is NOT going to work out of your machine)\n");
	g_strlcpy(buf, "127.0.0.1", buflen);
}


/* Main */
gint main(int argc, char *argv[])
{
	/* Core dumps may be disallowed by parent of this process; change that */
	struct rlimit core_limits;
	core_limits.rlim_cur = core_limits.rlim_max = RLIM_INFINITY;
	setrlimit(RLIMIT_CORE, &core_limits);

	struct gengetopt_args_info args_info;
	/* Let's call our cmdline parser */
	if(cmdline_parser(argc, argv, &args_info) != 0)
		exit(1);
	
	JANUS_PRINT("---------------------------------------------------\n");
	JANUS_PRINT("  Starting Meetecho Janus (WebRTC Gateway) v%s\n", JANUS_VERSION_STRING);
	JANUS_PRINT("---------------------------------------------------\n\n");
	
	/* Handle SIGINT (CTRL-C), SIGTERM (from service managers) */
	signal(SIGINT, janus_handle_signal);
	signal(SIGTERM, janus_handle_signal);

	/* Setup Glib */
#if !GLIB_CHECK_VERSION(2, 36, 0)
	g_type_init();
#endif
	
	/* Logging level: default is info and no timestamps */
	janus_log_level = LOG_INFO;
	janus_log_timestamps = FALSE;
	janus_log_colors = TRUE;
	if(args_info.debug_level_given) {
		if(args_info.debug_level_arg < LOG_NONE)
			args_info.debug_level_arg = 0;
		else if(args_info.debug_level_arg > LOG_MAX)
			args_info.debug_level_arg = LOG_MAX;
		janus_log_level = args_info.debug_level_arg;
	}

	/* Any configuration to open? */
	if(args_info.config_given) {
		config_file = g_strdup(args_info.config_arg);
		if(config_file == NULL) {
			JANUS_PRINT("Memory error!\n");
			exit(1);
		}
	}
	if(args_info.configs_folder_given) {
		configs_folder = g_strdup(args_info.configs_folder_arg);
		if(configs_folder == NULL) {
			JANUS_PRINT("Memory error!\n");
			exit(1);
		}
	} else {
		configs_folder = g_strdup (CONFDIR);
	}
	if(config_file == NULL) {
		char file[255];
		g_snprintf(file, 255, "%s/janus.cfg", configs_folder);
		config_file = g_strdup(file);
		if(config_file == NULL) {
			JANUS_PRINT("Memory error!\n");
			exit(1);
		}
	}
	JANUS_PRINT("Reading configuration from %s\n", config_file);
	if((config = janus_config_parse(config_file)) == NULL) {
		if(args_info.config_given) {
			/* We only give up if the configuration file was explicitly provided */
			exit(1);
		}
		JANUS_PRINT("Error reading/parsing the configuration file, going on with the defaults and the command line arguments\n");
		config = janus_config_create("janus.cfg");
		if(config == NULL) {
			/* If we can't even create an empty configuration, something's definitely wrong */
			exit(1);
		}
	}
	janus_config_print(config);
	if(args_info.debug_level_given) {
		char debug[5];
		g_snprintf(debug, 5, "%d", args_info.debug_level_arg);
		janus_config_add_item(config, "general", "debug_level", debug);
	} else {
		/* No command line directive on logging, try the configuration file */
		janus_config_item *item = janus_config_get_item_drilldown(config, "general", "debug_level");
		if(item && item->value) {
			int temp_level = atoi(item->value);
			if(temp_level == 0 && strcmp(item->value, "0")) {
				JANUS_PRINT("Invalid debug level %s (configuration), using default (info=4)\n", item->value);
			} else {
				janus_log_level = temp_level;
				if(janus_log_level < LOG_NONE)
					janus_log_level = 0;
				else if(janus_log_level > LOG_MAX)
					janus_log_level = LOG_MAX;
			}
		}
	}
	/* Any command line argument that should overwrite the configuration? */
	JANUS_PRINT("Checking command line arguments...\n");
	if(args_info.debug_timestamps_given) {
		janus_config_add_item(config, "general", "debug_timestamps", "yes");
	}
	if(args_info.disable_colors_given) {
		janus_config_add_item(config, "general", "debug_colors", "no");
	}
	if(args_info.interface_given) {
		janus_config_add_item(config, "general", "interface", args_info.interface_arg);
	}
	if(args_info.configs_folder_given) {
		janus_config_add_item(config, "general", "configs_folder", args_info.configs_folder_arg);
	}
	if(args_info.plugins_folder_given) {
		janus_config_add_item(config, "general", "plugins_folder", args_info.plugins_folder_arg);
	}
	if(args_info.apisecret_given) {
		janus_config_add_item(config, "general", "api_secret", args_info.apisecret_arg);
	}
	if(args_info.cert_pem_given) {
		janus_config_add_item(config, "certificates", "cert_pem", args_info.cert_pem_arg);
	}
	if(args_info.cert_key_given) {
		janus_config_add_item(config, "certificates", "cert_key", args_info.cert_key_arg);
	}
	if(args_info.stun_server_given) {
		/* Split in server and port (if port missing, use 3478 as default) */
		char *stunport = strrchr(args_info.stun_server_arg, ':');
		if(stunport != NULL) {
			*stunport = '\0';
			stunport++;
			janus_config_add_item(config, "nat", "stun_server", args_info.stun_server_arg);
			janus_config_add_item(config, "nat", "stun_port", stunport);
		} else {
			janus_config_add_item(config, "nat", "stun_server", args_info.stun_server_arg);
			janus_config_add_item(config, "nat", "stun_port", "3478");
		}
	}
	if(args_info.public_ip_given) {
		janus_config_add_item(config, "nat", "public_ip", args_info.public_ip_arg);
	}
	if(args_info.ice_ignore_list_given) {
		janus_config_add_item(config, "nat", "ice_ignore_list", args_info.ice_ignore_list_arg);
	}
	if(args_info.libnice_debug_given) {
		janus_config_add_item(config, "nat", "nice_debug", "true");
	}
	if(args_info.ice_lite_given) {
		janus_config_add_item(config, "nat", "ice_lite", "true");
	}
	if(args_info.ice_tcp_given) {
		janus_config_add_item(config, "nat", "ice_tcp", "true");
	}
	if(args_info.ipv6_candidates_given) {
		janus_config_add_item(config, "media", "ipv6", "true");
	}
	if(args_info.force_bundle_given) {
		janus_config_add_item(config, "media", "force-bundle", "true");
	}
	if(args_info.force_rtcp_mux_given) {
		janus_config_add_item(config, "media", "force-rtcp-mux", "true");
	}
	if(args_info.max_nack_queue_given) {
		char mnq[20];
		g_snprintf(mnq, 20, "%d", args_info.max_nack_queue_arg);
		janus_config_add_item(config, "media", "max_nack_queue", mnq);
	}
	if(args_info.rtp_port_range_given) {
		janus_config_add_item(config, "media", "rtp_port_range", args_info.rtp_port_range_arg);
	}
	janus_config_print(config);

	/* Logging/debugging */
	JANUS_PRINT("Debug/log level is %d\n", janus_log_level);
	janus_config_item *item = janus_config_get_item_drilldown(config, "general", "debug_timestamps");
	if(item && item->value)
		janus_log_timestamps = janus_is_true(item->value);
	JANUS_PRINT("Debug/log timestamps are %s\n", janus_log_timestamps ? "enabled" : "disabled");
	item = janus_config_get_item_drilldown(config, "general", "debug_colors");
	if(item && item->value)
		janus_log_colors = janus_is_true(item->value);
	JANUS_PRINT("Debug/log colors are %s\n", janus_log_colors ? "enabled" : "disabled");

	/* Any IP/interface to ignore? */
	item = janus_config_get_item_drilldown(config, "nat", "ice_ignore_list");
	if(item && item->value) {
		gchar **list = g_strsplit(item->value, ",", -1);
		gchar *index = list[0];
		if(index != NULL) {
			int i=0;
			while(index != NULL) {
				if(strlen(index) > 0) {
					JANUS_LOG(LOG_INFO, "Adding '%s' to the ICE ignore list...\n", index);
					janus_ice_ignore_interface(g_strdup(index));
				}
				i++;
				index = list[i];
			}
		}
		g_strfreev(list);
		list = NULL;
	}
	/* What is the local IP? */
	JANUS_LOG(LOG_VERB, "Selecting local IP address...\n");
	gboolean local_ip_set = FALSE;
	item = janus_config_get_item_drilldown(config, "general", "interface");
	if(item && item->value) {
		JANUS_LOG(LOG_VERB, "  -- Will try to use %s\n", item->value);
		int family;
		if (!janus_is_ip_valid(item->value, &family)) {
			JANUS_LOG(LOG_WARN, "Invalid local IP specified: %s, guessing the default...\n", item->value);
		} else {
			/* Verify that we can actually bind to that address */
			int fd = socket(family, SOCK_DGRAM, 0);
			if (fd == -1) {
				JANUS_LOG(LOG_WARN, "Error creating test socket, falling back to detecting IP address...\n");
			} else {
				int r;
				struct sockaddr_storage ss;
				socklen_t addrlen;
				memset(&ss, 0, sizeof(ss));
				if (family == AF_INET) {
					struct sockaddr_in *addr4 = (struct sockaddr_in*)&ss;
					addr4->sin_family = AF_INET;
					addr4->sin_port = 0;
					inet_pton(AF_INET, item->value, &(addr4->sin_addr.s_addr));
					addrlen = sizeof(struct sockaddr_in);
				} else {
					struct sockaddr_in6 *addr6 = (struct sockaddr_in6*)&ss;
					addr6->sin6_family = AF_INET6;
					addr6->sin6_port = 0;
					inet_pton(AF_INET6, item->value, &(addr6->sin6_addr.s6_addr));
					addrlen = sizeof(struct sockaddr_in6);
				}
				r = bind(fd, (const struct sockaddr*)&ss, addrlen);
				close(fd);
				if (r < 0) {
					JANUS_LOG(LOG_WARN, "Error setting local IP address to %s, falling back to detecting IP address...\n", item->value);
				} else {
					g_strlcpy(local_ip, item->value, sizeof(local_ip));
					local_ip_set = TRUE;
				}
			}
		}
	}
	if (!local_ip_set)
		janus_detect_local_ip(local_ip, sizeof(local_ip));
	JANUS_LOG(LOG_INFO, "Using %s as local IP...\n", local_ip);

	/* Is there any API secret to consider? */
	api_secret = NULL;
	item = janus_config_get_item_drilldown(config, "general", "api_secret");
	if(item && item->value) {
		api_secret = g_strdup(item->value);
	}
	/* Is there any API secret to consider? */
	admin_api_secret = NULL;
	item = janus_config_get_item_drilldown(config, "general", "admin_secret");
	if(item && item->value) {
		admin_api_secret = g_strdup(item->value);
	}

	/* Setup ICE stuff (e.g., checking if the provided STUN server is correct) */
	char *stun_server = NULL, *turn_server = NULL;
	uint16_t stun_port = 0, turn_port = 0;
	char *turn_type = NULL, *turn_user = NULL, *turn_pwd = NULL;
	char *turn_rest_api = NULL, *turn_rest_api_key = NULL;
	uint16_t rtp_min_port = 0, rtp_max_port = 0;
	gboolean ice_lite = FALSE, ice_tcp = FALSE, ipv6 = FALSE;
	item = janus_config_get_item_drilldown(config, "media", "ipv6");
	ipv6 = (item && item->value) ? janus_is_true(item->value) : FALSE;
	item = janus_config_get_item_drilldown(config, "media", "rtp_port_range");
	if(item && item->value) {
		/* Split in min and max port */
		char *maxport = strrchr(item->value, '-');
		if(maxport != NULL) {
			*maxport = '\0';
			maxport++;
			rtp_min_port = atoi(item->value);
			rtp_max_port = atoi(maxport);
			maxport--;
			*maxport = '-';
		}
		if(rtp_min_port > rtp_max_port) {
			int temp_port = rtp_min_port;
			rtp_min_port = rtp_max_port;
			rtp_max_port = temp_port;
		}
		if(rtp_max_port == 0)
			rtp_max_port = 65535;
		JANUS_LOG(LOG_INFO, "RTP port range: %u -- %u\n", rtp_min_port, rtp_max_port);
	}
	/* Check if we need to enable the ICE Lite mode */
	item = janus_config_get_item_drilldown(config, "nat", "ice_lite");
	ice_lite = (item && item->value) ? janus_is_true(item->value) : FALSE;
	/* Check if we need to enable ICE-TCP support (warning: still broken, for debugging only) */
	item = janus_config_get_item_drilldown(config, "nat", "ice_tcp");
	ice_tcp = (item && item->value) ? janus_is_true(item->value) : FALSE;
	/* Any STUN server to use in Janus? */
	item = janus_config_get_item_drilldown(config, "nat", "stun_server");
	if(item && item->value)
		stun_server = (char *)item->value;
	item = janus_config_get_item_drilldown(config, "nat", "stun_port");
	if(item && item->value)
		stun_port = atoi(item->value);
	/* Any TURN server to use in Janus? */
	item = janus_config_get_item_drilldown(config, "nat", "turn_server");
	if(item && item->value)
		turn_server = (char *)item->value;
	item = janus_config_get_item_drilldown(config, "nat", "turn_port");
	if(item && item->value)
		turn_port = atoi(item->value);
	item = janus_config_get_item_drilldown(config, "nat", "turn_type");
	if(item && item->value)
		turn_type = (char *)item->value;
	item = janus_config_get_item_drilldown(config, "nat", "turn_user");
	if(item && item->value)
		turn_user = (char *)item->value;
	item = janus_config_get_item_drilldown(config, "nat", "turn_pwd");
	if(item && item->value)
		turn_pwd = (char *)item->value;
	/* Check if there's any TURN REST API backend to use */
	item = janus_config_get_item_drilldown(config, "nat", "turn_rest_api");
	if(item && item->value)
		turn_rest_api = (char *)item->value;
	item = janus_config_get_item_drilldown(config, "nat", "turn_rest_api_key");
	if(item && item->value)
		turn_rest_api_key = (char *)item->value;
	/* Initialize the ICE stack now */
	janus_ice_init(ice_lite, ice_tcp, ipv6, rtp_min_port, rtp_max_port);
	if(janus_ice_set_stun_server(stun_server, stun_port) < 0) {
		JANUS_LOG(LOG_FATAL, "Invalid STUN address %s:%u\n", stun_server, stun_port);
		exit(1);
	}
	if(janus_ice_set_turn_server(turn_server, turn_port, turn_type, turn_user, turn_pwd) < 0) {
		JANUS_LOG(LOG_FATAL, "Invalid TURN address %s:%u\n", turn_server, turn_port);
		exit(1);
	}
#ifndef HAVE_LIBCURL
	if(turn_rest_api != NULL || turn_rest_api_key != NULL) {
		JANUS_LOG(LOG_WARN, "A TURN REST API backend specified in the settings, but libcurl support has not been built\n");
	}
#else
	if(janus_ice_set_turn_rest_api(turn_rest_api, turn_rest_api_key) < 0) {
		JANUS_LOG(LOG_FATAL, "Invalid TURN REST API configuration: %s (%s)\n", turn_rest_api, turn_rest_api_key);
		exit(1);
	}
#endif
	item = janus_config_get_item_drilldown(config, "nat", "nice_debug");
	if(item && item->value && janus_is_true(item->value)) {
		/* Enable libnice debugging */
		janus_ice_debugging_enable();
	}
	/* Are we going to force BUNDLE and/or rtcp-mux? */
	gboolean force_bundle = FALSE, force_rtcpmux = FALSE;
	item = janus_config_get_item_drilldown(config, "media", "force-bundle");
	force_bundle = (item && item->value) ? janus_is_true(item->value) : FALSE;
	janus_ice_force_bundle(force_bundle);
	item = janus_config_get_item_drilldown(config, "media", "force-rtcp-mux");
	force_rtcpmux = (item && item->value) ? janus_is_true(item->value) : FALSE;
	janus_ice_force_rtcpmux(force_rtcpmux);
	/* NACK related stuff */
	item = janus_config_get_item_drilldown(config, "media", "max_nack_queue");
	if(item && item->value) {
		int mnq = atoi(item->value);
		if(mnq < 0) {
			JANUS_LOG(LOG_WARN, "Ignoring max_nack_queue value as it's not a positive integer\n");
		} else {
			janus_set_max_nack_queue(mnq);
		}
	}

	/* Is there a public_ip value to be used for NAT traversal instead? */
	item = janus_config_get_item_drilldown(config, "nat", "public_ip");
	if(item && item->value) {
		if(public_ip != NULL)
			g_free(public_ip);
		public_ip = g_strdup((char *)item->value);
		if(public_ip == NULL) {
			JANUS_LOG(LOG_FATAL, "Memory error\n");
			exit(1);
		}
		JANUS_LOG(LOG_INFO, "Using %s as our public IP in SDP\n", public_ip);
	}
	
	/* Setup OpenSSL stuff */
	item = janus_config_get_item_drilldown(config, "certificates", "cert_pem");
	if(!item || !item->value) {
		JANUS_LOG(LOG_FATAL, "Missing certificate/key path, use the command line or the configuration to provide one\n");
		exit(1);
	}
	server_pem = (char *)item->value;
	server_key = (char *)item->value;
	item = janus_config_get_item_drilldown(config, "certificates", "cert_key");
	if(item && item->value)
		server_key = (char *)item->value;
	JANUS_LOG(LOG_VERB, "Using certificates:\n\t%s\n\t%s\n", server_pem, server_key);
	SSL_library_init();
	SSL_load_error_strings();
	OpenSSL_add_all_algorithms();
	/* ... and DTLS-SRTP in particular */
	if(janus_dtls_srtp_init(server_pem, server_key) < 0) {
		exit(1);
	}
	/* Check if there's any custom value for the starting MTU to use in the BIO filter */
	item = janus_config_get_item_drilldown(config, "media", "dtls_mtu");
	if(item && item->value)
		janus_dtls_bio_filter_set_mtu(atoi(item->value));

#ifdef HAVE_SCTP
	/* Initialize SCTP for DataChannels */
	if(janus_sctp_init() < 0) {
		exit(1);
	}
#else
	JANUS_LOG(LOG_WARN, "Data Channels support not compiled\n");
#endif

	/* Initialize Sofia-SDP */
	if(janus_sdp_init() < 0) {
		exit(1);
	}

	/* Load plugins */
	const char *path = PLUGINDIR;
	item = janus_config_get_item_drilldown(config, "general", "plugins_folder");
	if(item && item->value)
		path = (char *)item->value;
	JANUS_LOG(LOG_INFO, "Plugins folder: %s\n", path);
	DIR *dir = opendir(path);
	if(!dir) {
		JANUS_LOG(LOG_FATAL, "\tCouldn't access plugins folder...\n");
		exit(1);
	}
	/* Any plugin to ignore? */
	gchar **disabled_plugins = NULL;
	item = janus_config_get_item_drilldown(config, "plugins", "disable");
	if(item && item->value)
		disabled_plugins = g_strsplit(item->value, ",", -1);
	/* Open the shared objects */
	struct dirent *pluginent = NULL;
	char pluginpath[1024];
	while((pluginent = readdir(dir))) {
		int len = strlen(pluginent->d_name);
		if (len < 4) {
			continue;
		}
		if (strcasecmp(pluginent->d_name+len-strlen(SHLIB_EXT), SHLIB_EXT)) {
			continue;
		}
		/* Check if this plugins has been disabled in the configuration file */
		if(disabled_plugins != NULL) {
			gchar *index = disabled_plugins[0];
			if(index != NULL) {
				int i=0;
				gboolean skip = FALSE;
				while(index != NULL) {
					while(isspace(*index))
						index++;
					if(strlen(index) && !strcmp(index, pluginent->d_name)) {
						JANUS_LOG(LOG_WARN, "Plugin '%s' has been disabled, skipping...\n", pluginent->d_name);
						skip = TRUE;
						break;
					}
					i++;
					index = disabled_plugins[i];
				}
				if(skip)
					continue;
			}
		}
		JANUS_LOG(LOG_INFO, "Loading plugin '%s'...\n", pluginent->d_name);
		memset(pluginpath, 0, 1024);
		g_snprintf(pluginpath, 1024, "%s/%s", path, pluginent->d_name);
		void *plugin = dlopen(pluginpath, RTLD_LAZY);
		if (!plugin) {
			JANUS_LOG(LOG_ERR, "\tCouldn't load plugin '%s': %s\n", pluginent->d_name, dlerror());
		} else {
			create_p *create = (create_p*) dlsym(plugin, "create");
			const char *dlsym_error = dlerror();
			if (dlsym_error) {
				JANUS_LOG(LOG_ERR, "\tCouldn't load symbol 'create': %s\n", dlsym_error);
				continue;
			}
			janus_plugin *janus_plugin = create();
			if(!janus_plugin) {
				JANUS_LOG(LOG_ERR, "\tCouldn't use function 'create'...\n");
				continue;
			}
			/* Are all the mandatory methods and callbacks implemented? */
			if(!janus_plugin->init || !janus_plugin->destroy ||
					!janus_plugin->get_api_compatibility ||
					!janus_plugin->get_version ||
					!janus_plugin->get_version_string ||
					!janus_plugin->get_description ||
					!janus_plugin->get_package ||
					!janus_plugin->get_name ||
					!janus_plugin->create_session ||
					!janus_plugin->query_session ||
					!janus_plugin->destroy_session ||
					!janus_plugin->handle_message ||
					!janus_plugin->setup_media ||
					!janus_plugin->hangup_media) {
				JANUS_LOG(LOG_ERR, "\tMissing some mandatory methods/callbacks, skipping this plugin...\n");
				continue;
			}
			if(janus_plugin->get_api_compatibility() < JANUS_PLUGIN_API_VERSION) {
				JANUS_LOG(LOG_ERR, "The '%s' plugin was compiled against an older version of the API (%d < %d), skipping it: update it to enable it again\n",
					janus_plugin->get_package(), janus_plugin->get_api_compatibility(), JANUS_PLUGIN_API_VERSION);
				continue;
			}
			janus_plugin->init(&janus_handler_plugin, configs_folder);
			JANUS_LOG(LOG_VERB, "\tVersion: %d (%s)\n", janus_plugin->get_version(), janus_plugin->get_version_string());
			JANUS_LOG(LOG_VERB, "\t   [%s] %s\n", janus_plugin->get_package(), janus_plugin->get_name());
			JANUS_LOG(LOG_VERB, "\t   %s\n", janus_plugin->get_description());
			JANUS_LOG(LOG_VERB, "\t   Plugin API version: %d\n", janus_plugin->get_api_compatibility());
			if(!janus_plugin->incoming_rtp && !janus_plugin->incoming_rtcp && !janus_plugin->incoming_data) {
				JANUS_LOG(LOG_WARN, "The '%s' plugin doesn't implement any callback for RTP/RTCP/data... is this on purpose?\n",
					janus_plugin->get_package());
			}
			if(!janus_plugin->incoming_rtp && !janus_plugin->incoming_rtcp && janus_plugin->incoming_data) {
				JANUS_LOG(LOG_WARN, "The '%s' plugin will only handle data channels (no RTP/RTCP)... is this on purpose?\n",
					janus_plugin->get_package());
			}
			if(plugins == NULL)
				plugins = g_hash_table_new(g_str_hash, g_str_equal);
			g_hash_table_insert(plugins, (gpointer)janus_plugin->get_package(), janus_plugin);
			if(plugins_so == NULL)
				plugins_so = g_hash_table_new(g_str_hash, g_str_equal);
			g_hash_table_insert(plugins_so, (gpointer)janus_plugin->get_package(), plugin);
		}
	}
	closedir(dir);
	if(disabled_plugins != NULL)
		g_strfreev(disabled_plugins);
	disabled_plugins = NULL;

	/* Create a thread pool to handle incoming requests, no matter what the transport */
	GError *error = NULL;
	tasks = g_thread_pool_new(janus_transport_task, NULL, -1, FALSE, &error);
	if(error != NULL) {
		/* Something went wrong... */
		JANUS_LOG(LOG_FATAL, "Got error %d (%s) trying to launch the request pool task thread...\n", error->code, error->message ? error->message : "??");
		exit(1);
	}

	/* Load transports */
	path = TRANSPORTDIR;
	item = janus_config_get_item_drilldown(config, "general", "transports_folder");
	if(item && item->value)
		path = (char *)item->value;
	JANUS_LOG(LOG_INFO, "Transpor plugins folder: %s\n", path);
	dir = opendir(path);
	if(!dir) {
		JANUS_LOG(LOG_FATAL, "\tCouldn't access transport plugins folder...\n");
		exit(1);
	}
	/* Any transport to ignore? */
	gchar **disabled_transports = NULL;
	item = janus_config_get_item_drilldown(config, "transports", "disable");
	if(item && item->value)
		disabled_transports = g_strsplit(item->value, ",", -1);
	/* Open the shared objects */
	struct dirent *transportent = NULL;
	char transportpath[1024];
	while((transportent = readdir(dir))) {
		int len = strlen(transportent->d_name);
		if (len < 4) {
			continue;
		}
		if (strcasecmp(transportent->d_name+len-strlen(SHLIB_EXT), SHLIB_EXT)) {
			continue;
		}
		/* Check if this transports has been disabled in the configuration file */
		if(disabled_transports != NULL) {
			gchar *index = disabled_transports[0];
			if(index != NULL) {
				int i=0;
				gboolean skip = FALSE;
				while(index != NULL) {
					while(isspace(*index))
						index++;
					if(strlen(index) && !strcmp(index, transportent->d_name)) {
						JANUS_LOG(LOG_WARN, "Transport plugin '%s' has been disabled, skipping...\n", transportent->d_name);
						skip = TRUE;
						break;
					}
					i++;
					index = disabled_transports[i];
				}
				if(skip)
					continue;
			}
		}
		JANUS_LOG(LOG_INFO, "Loading transport plugin '%s'...\n", transportent->d_name);
		memset(transportpath, 0, 1024);
		g_snprintf(transportpath, 1024, "%s/%s", path, transportent->d_name);
		void *transport = dlopen(transportpath, RTLD_LAZY);
		if (!transport) {
			JANUS_LOG(LOG_ERR, "\tCouldn't load transport plugin '%s': %s\n", transportent->d_name, dlerror());
		} else {
			create_t *create = (create_t*) dlsym(transport, "create");
			const char *dlsym_error = dlerror();
			if (dlsym_error) {
				JANUS_LOG(LOG_ERR, "\tCouldn't load symbol 'create': %s\n", dlsym_error);
				continue;
			}
			janus_transport *janus_transport = create();
			if(!janus_transport) {
				JANUS_LOG(LOG_ERR, "\tCouldn't use function 'create'...\n");
				continue;
			}
			/* Are all the mandatory methods and callbacks implemented? */
			if(!janus_transport->init || !janus_transport->destroy ||
					!janus_transport->get_api_compatibility ||
					!janus_transport->get_version ||
					!janus_transport->get_version_string ||
					!janus_transport->get_description ||
					!janus_transport->get_package ||
					!janus_transport->get_name ||
					!janus_transport->send_message ||
					!janus_transport->session_created ||
					!janus_transport->session_over) {
				JANUS_LOG(LOG_ERR, "\tMissing some mandatory methods/callbacks, skipping this transport plugin...\n");
				continue;
			}
			if(janus_transport->get_api_compatibility() < JANUS_TRANSPORT_API_VERSION) {
				JANUS_LOG(LOG_ERR, "The '%s' transport plugin was compiled against an older version of the API (%d < %d), skipping it: update it to enable it again\n",
					janus_transport->get_package(), janus_transport->get_api_compatibility(), JANUS_TRANSPORT_API_VERSION);
				continue;
			}
			janus_transport->init(&janus_handler_transport, configs_folder);
			JANUS_LOG(LOG_VERB, "\tVersion: %d (%s)\n", janus_transport->get_version(), janus_transport->get_version_string());
			JANUS_LOG(LOG_VERB, "\t   [%s] %s\n", janus_transport->get_package(), janus_transport->get_name());
			JANUS_LOG(LOG_VERB, "\t   %s\n", janus_transport->get_description());
			JANUS_LOG(LOG_VERB, "\t   Plugin API version: %d\n", janus_transport->get_api_compatibility());
			if(transports == NULL)
				transports = g_hash_table_new(g_str_hash, g_str_equal);
			g_hash_table_insert(transports, (gpointer)janus_transport->get_package(), janus_transport);
			if(transports_so == NULL)
				transports_so = g_hash_table_new(g_str_hash, g_str_equal);
			g_hash_table_insert(transports_so, (gpointer)janus_transport->get_package(), transport);
		}
	}
	closedir(dir);
	if(disabled_transports != NULL)
		g_strfreev(disabled_transports);
	disabled_transports = NULL;

	/* Sessions */
	sessions = g_hash_table_new(NULL, NULL);
	old_sessions = g_hash_table_new(NULL, NULL);
	janus_mutex_init(&sessions_mutex);
	/* Start the sessions watchdog */
	sessions_watchdog_context = g_main_context_new();
	GMainLoop *watchdog_loop = g_main_loop_new(sessions_watchdog_context, FALSE);
	error = NULL;
	GThread *watchdog = g_thread_try_new("watchdog", &janus_sessions_watchdog, watchdog_loop, &error);
	if(error != NULL) {
		JANUS_LOG(LOG_FATAL, "Got error %d (%s) trying to start sessions watchdog...\n", error->code, error->message ? error->message : "??");
		exit(1);
	}

	while(!g_atomic_int_get(&stop)) {
		/* Loop until we have to stop */
		usleep(250000); /* A signal will cancel usleep() but not g_usleep() */
	}

	/* Done */
	JANUS_LOG(LOG_INFO, "Ending watchdog mainloop...\n");
	g_main_loop_quit(watchdog_loop);
	g_thread_join(watchdog);
	watchdog = NULL;
	g_main_loop_unref(watchdog_loop);
	g_main_context_unref(sessions_watchdog_context);

	if(config)
		janus_config_destroy(config);

	JANUS_LOG(LOG_INFO, "Closing transport plugins:\n");
	if(transports != NULL) {
		g_hash_table_foreach(transports, janus_transport_close, NULL);
		g_hash_table_destroy(transports);
	}
	if(transports_so != NULL) {
		g_hash_table_foreach(transports_so, janus_transportso_close, NULL);
		g_hash_table_destroy(transports_so);
	}
	g_thread_pool_free(tasks, FALSE, FALSE);

	JANUS_LOG(LOG_INFO, "Destroying sessions...\n");
	if(sessions != NULL)
		g_hash_table_destroy(sessions);
	if(old_sessions != NULL)
		g_hash_table_destroy(old_sessions);
	JANUS_LOG(LOG_INFO, "Freeing crypto resources...\n");
	SSL_CTX_free(janus_dtls_get_ssl_ctx());
	EVP_cleanup();
	ERR_free_strings();
	JANUS_LOG(LOG_INFO, "Cleaning SDP structures...\n");
	janus_sdp_deinit();
#ifdef HAVE_SCTP
	JANUS_LOG(LOG_INFO, "De-initializing SCTP...\n");
	janus_sctp_deinit();
#endif
	janus_ice_deinit();
	
	JANUS_LOG(LOG_INFO, "Closing plugins:\n");
	if(plugins != NULL) {
		g_hash_table_foreach(plugins, janus_plugin_close, NULL);
		g_hash_table_destroy(plugins);
	}
	if(plugins_so != NULL) {
		g_hash_table_foreach(plugins_so, janus_pluginso_close, NULL);
		g_hash_table_destroy(plugins_so);
	}

	JANUS_PRINT("Bye!\n");
	exit(0);
}<|MERGE_RESOLUTION|>--- conflicted
+++ resolved
@@ -430,7 +430,6 @@
 }
 
 
-<<<<<<< HEAD
 /* Requests management */
 janus_request *janus_request_new(janus_transport *transport, void *instance, void *request_id, gboolean admin, json_t *message) {
 	janus_request *request = (janus_request *)calloc(1, sizeof(janus_request));
@@ -440,366 +439,6 @@
 	request->admin = admin;
 	request->message = message;
 	return request;
-=======
-/* Connection notifiers */
-int janus_ws_client_connect(void *cls, const struct sockaddr *addr, socklen_t addrlen) {
-	struct sockaddr_in *sin = (struct sockaddr_in *)addr;
-	char *ip = inet_ntoa(sin->sin_addr);
-	JANUS_LOG(LOG_HUGE, "New connection on REST API: %s\n", ip);
-	/* TODO Implement access limitation based on IP addresses */
-	return MHD_YES;
-}
-
-int janus_admin_ws_client_connect(void *cls, const struct sockaddr *addr, socklen_t addrlen) {
-	struct sockaddr_in *sin = (struct sockaddr_in *)addr;
-	char *ip = inet_ntoa(sin->sin_addr);
-	JANUS_LOG(LOG_HUGE, "New connection on admin/monitor: %s\n", ip);
-	/* Any access limitation based on this IP address? */
-	if(!janus_admin_is_allowed(ip)) {
-		JANUS_LOG(LOG_ERR, "IP %s is unauthorized to connect to the admin/monitor interface\n", ip);
-		return MHD_NO;
-	}
-	return MHD_YES;
-}
-
-
-/* WebServer requests handler */
-int janus_ws_handler(void *cls, struct MHD_Connection *connection, const char *url, const char *method, const char *version, const char *upload_data, size_t *upload_data_size, void **ptr)
-{
-	char *payload = NULL;
-	struct MHD_Response *response = NULL;
-	int ret = MHD_NO;
-	gchar *session_path = NULL, *handle_path = NULL;
-	gchar **basepath = NULL, **path = NULL;
-
-	/* Is this the first round? */
-	int firstround = 0;
-	janus_http_msg *msg = (janus_http_msg *)*ptr;
-	if (msg == NULL) {
-		firstround = 1;
-		JANUS_LOG(LOG_VERB, "Got a HTTP %s request on %s...\n", method, url);
-		JANUS_LOG(LOG_DBG, " ... Just parsing headers for now...\n");
-		msg = calloc(1, sizeof(janus_http_msg));
-		if(msg == NULL) {
-			JANUS_LOG(LOG_FATAL, "Memory error!\n");
-			ret = MHD_queue_response(connection, MHD_HTTP_INTERNAL_SERVER_ERROR, response);
-			MHD_destroy_response(response);
-			goto done;
-		}
-		msg->acrh = NULL;
-		msg->acrm = NULL;
-		msg->payload = NULL;
-		msg->len = 0;
-		msg->session_id = 0;
-		*ptr = msg;
-		MHD_get_connection_values(connection, MHD_HEADER_KIND, &janus_ws_headers, msg);
-		ret = MHD_YES;
-	} else {
-		JANUS_LOG(LOG_DBG, "Processing HTTP %s request on %s...\n", method, url);
-	}
-	/* Parse request */
-	if (strcasecmp(method, "GET") && strcasecmp(method, "POST") && strcasecmp(method, "OPTIONS")) {
-		JANUS_LOG(LOG_ERR, "Unsupported method...\n");
-		response = MHD_create_response_from_data(0, NULL, MHD_NO, MHD_NO);
-		MHD_add_response_header(response, "Access-Control-Allow-Origin", "*");
-		if(msg->acrm)
-			MHD_add_response_header(response, "Access-Control-Allow-Methods", msg->acrm);
-		if(msg->acrh)
-			MHD_add_response_header(response, "Access-Control-Allow-Headers", msg->acrh);
-		ret = MHD_queue_response(connection, MHD_HTTP_NOT_IMPLEMENTED, response);
-		MHD_destroy_response(response);
-		return ret;
-	}
-	if (!strcasecmp(method, "OPTIONS")) {
-		response = MHD_create_response_from_data(0, NULL, MHD_NO, MHD_NO); 
-		MHD_add_response_header(response, "Access-Control-Allow-Origin", "*");
-		if(msg->acrm)
-			MHD_add_response_header(response, "Access-Control-Allow-Methods", msg->acrm);
-		if(msg->acrh)
-			MHD_add_response_header(response, "Access-Control-Allow-Headers", msg->acrh);
-		ret = MHD_queue_response(connection, MHD_HTTP_OK, response);
-		MHD_destroy_response(response);
-	}
-	/* Get path components */
-	if(strcasecmp(url, ws_path)) {
-		if(strlen(ws_path) > 1) {
-			basepath = g_strsplit(url, ws_path, -1);
-		} else {
-			/* The base path is the web server too itself, we process the url itself */
-			basepath = calloc(3, sizeof(char *));
-			basepath[0] = g_strdup("/");
-			basepath[1] = g_strdup(url);
-		}
-		if(basepath[0] == NULL || basepath[1] == NULL || basepath[1][0] != '/') {
-			JANUS_LOG(LOG_ERR, "Invalid url %s\n", url);
-			response = MHD_create_response_from_data(0, NULL, MHD_NO, MHD_NO);
-			MHD_add_response_header(response, "Access-Control-Allow-Origin", "*");
-			if(msg->acrm)
-				MHD_add_response_header(response, "Access-Control-Allow-Methods", msg->acrm);
-			if(msg->acrh)
-				MHD_add_response_header(response, "Access-Control-Allow-Headers", msg->acrh);
-			ret = MHD_queue_response(connection, MHD_HTTP_NOT_FOUND, response);
-			MHD_destroy_response(response);
-		}
-		if(firstround) {
-			g_strfreev(basepath);
-			return ret;
-		}
-		path = g_strsplit(basepath[1], "/", -1);
-		if(path == NULL || path[1] == NULL) {
-			JANUS_LOG(LOG_ERR, "Invalid path %s (%s)\n", basepath[1], path[1]);
-			response = MHD_create_response_from_data(0, NULL, MHD_NO, MHD_NO);
-			MHD_add_response_header(response, "Access-Control-Allow-Origin", "*");
-			if(msg->acrm)
-				MHD_add_response_header(response, "Access-Control-Allow-Methods", msg->acrm);
-			if(msg->acrh)
-				MHD_add_response_header(response, "Access-Control-Allow-Headers", msg->acrh);
-			ret = MHD_queue_response(connection, MHD_HTTP_NOT_FOUND, response);
-			MHD_destroy_response(response);
-		}
-	}
-	if(firstround)
-		return ret;
-	JANUS_LOG(LOG_DBG, " ... parsing request...\n");
-	if(path != NULL && path[1] != NULL && strlen(path[1]) > 0) {
-		session_path = g_strdup(path[1]);
-		if(session_path == NULL) {
-			JANUS_LOG(LOG_FATAL, "Memory error!\n");
-			ret = MHD_queue_response(connection, MHD_HTTP_INTERNAL_SERVER_ERROR, response);
-			MHD_destroy_response(response);
-			goto done;
-		}
-		JANUS_LOG(LOG_HUGE, "Session: %s\n", session_path);
-	}
-	if(session_path != NULL && path[2] != NULL && strlen(path[2]) > 0) {
-		handle_path = g_strdup(path[2]);
-		if(handle_path == NULL) {
-			JANUS_LOG(LOG_FATAL, "Memory error!\n");
-			ret = MHD_queue_response(connection, MHD_HTTP_INTERNAL_SERVER_ERROR, response);
-			MHD_destroy_response(response);
-			goto done;
-		}
-		JANUS_LOG(LOG_HUGE, "Handle: %s\n", handle_path);
-	}
-	if(session_path != NULL && handle_path != NULL && path[3] != NULL && strlen(path[3]) > 0) {
-		JANUS_LOG(LOG_ERR, "Too many components...\n");
-		response = MHD_create_response_from_data(0, NULL, MHD_NO, MHD_NO);
-		MHD_add_response_header(response, "Access-Control-Allow-Origin", "*");
-		if(msg->acrm)
-			MHD_add_response_header(response, "Access-Control-Allow-Methods", msg->acrm);
-		if(msg->acrh)
-			MHD_add_response_header(response, "Access-Control-Allow-Headers", msg->acrh);
-		ret = MHD_queue_response(connection, MHD_HTTP_NOT_FOUND, response);
-		MHD_destroy_response(response);
-		goto done;
-	}
-	/* Get payload, if any */
-	if(!strcasecmp(method, "POST")) {
-		JANUS_LOG(LOG_HUGE, "Processing POST data (%s) (%zu bytes)...\n", msg->contenttype, *upload_data_size);
-		if(*upload_data_size != 0) {
-			if(msg->payload == NULL)
-				msg->payload = calloc(1, *upload_data_size+1);
-			else
-				msg->payload = realloc(msg->payload, msg->len+*upload_data_size+1);
-			if(msg->payload == NULL) {
-				JANUS_LOG(LOG_FATAL, "Memory error!\n");
-				ret = MHD_queue_response(connection, MHD_HTTP_INTERNAL_SERVER_ERROR, response);
-				MHD_destroy_response(response);
-				goto done;
-			}
-			memcpy(msg->payload+msg->len, upload_data, *upload_data_size);
-			msg->len += *upload_data_size;
-			memset(msg->payload + msg->len, '\0', 1);
-			JANUS_LOG(LOG_DBG, "  -- Data we have now (%zu bytes)\n", msg->len);
-			*upload_data_size = 0;	/* Go on */
-			ret = MHD_YES;
-			goto done;
-		}
-		JANUS_LOG(LOG_DBG, "Done getting payload, we can answer\n");
-		if(msg->payload == NULL) {
-			JANUS_LOG(LOG_ERR, "No payload :-(\n");
-			ret = MHD_NO;
-			goto done;
-		}
-		payload = msg->payload;
-		JANUS_LOG(LOG_HUGE, "%s\n", payload);
-	}
-
-	/* Process the request, specifying this HTTP connection is the source */
-	janus_request_source source = {
-		.type = JANUS_SOURCE_PLAIN_HTTP,
-		.source = (void *)connection,
-		.msg = (void *)msg,
-	};
-	
-	/* Is this a generic request for info? */
-	if(session_path != NULL && !strcmp(session_path, "info")) {
-		/* The info REST endpoint, if contacted through a GET, provides information on the gateway */
-		if(strcasecmp(method, "GET")) {
-			ret = janus_process_error(&source, 0, NULL, JANUS_ERROR_USE_GET, "Use GET for the info endpoint");
-			goto done;
-		}
-		/* Send the success reply */
-		ret = janus_process_success(&source, janus_info(NULL));
-		goto done;
-	}
-	
-	/* Or maybe a long poll */
-	if(!strcasecmp(method, "GET") || !payload) {
-		guint64 session_id = session_path ? g_ascii_strtoll(session_path, NULL, 10) : 0;
-		if(session_id < 1) {
-			JANUS_LOG(LOG_ERR, "Invalid session %s\n", session_path);
-			response = MHD_create_response_from_data(0, NULL, MHD_NO, MHD_NO);
-			MHD_add_response_header(response, "Access-Control-Allow-Origin", "*");
-			if(msg->acrm)
-				MHD_add_response_header(response, "Access-Control-Allow-Methods", msg->acrm);
-			if(msg->acrh)
-				MHD_add_response_header(response, "Access-Control-Allow-Headers", msg->acrh);
-			ret = MHD_queue_response(connection, MHD_HTTP_NOT_FOUND, response);
-			MHD_destroy_response(response);
-			goto done;
-		}
-		msg->session_id = session_id;
-		if(handle_path) {
-			char *location = (char *)calloc(strlen(ws_path) + strlen(session_path) + 2, sizeof(char));
-			g_sprintf(location, "%s/%s", ws_path, session_path);
-			JANUS_LOG(LOG_ERR, "Invalid GET to %s, redirecting to %s\n", url, location);
-			response = MHD_create_response_from_data(0, NULL, MHD_NO, MHD_NO);
-			MHD_add_response_header(response, "Location", location);
-			MHD_add_response_header(response, "Access-Control-Allow-Origin", "*");
-			if(msg->acrm)
-				MHD_add_response_header(response, "Access-Control-Allow-Methods", msg->acrm);
-			if(msg->acrh)
-				MHD_add_response_header(response, "Access-Control-Allow-Headers", msg->acrh);
-			ret = MHD_queue_response(connection, 302, response);
-			MHD_destroy_response(response);
-			g_free(location);
-			goto done;
-		}
-		janus_session *session = janus_session_find(session_id);
-		if(!session) {
-			JANUS_LOG(LOG_ERR, "Couldn't find any session %"SCNu64"...\n", session_id);
-			response = MHD_create_response_from_data(0, NULL, MHD_NO, MHD_NO);
-			MHD_add_response_header(response, "Access-Control-Allow-Origin", "*");
-			if(msg->acrm)
-				MHD_add_response_header(response, "Access-Control-Allow-Methods", msg->acrm);
-			if(msg->acrh)
-				MHD_add_response_header(response, "Access-Control-Allow-Headers", msg->acrh);
-			ret = MHD_queue_response(connection, MHD_HTTP_NOT_FOUND, response);
-			MHD_destroy_response(response);
-			goto done;
-		}
-		if(ws_api_secret != NULL) {
-			/* There's an API secret, check that the client provided it */
-			const char *secret = MHD_lookup_connection_value(connection, MHD_GET_ARGUMENT_KIND, "apisecret");
-			if(!secret || !janus_strcmp_const_time(secret, ws_api_secret)) {
-				response = MHD_create_response_from_data(0, NULL, MHD_NO, MHD_NO);
-				MHD_add_response_header(response, "Access-Control-Allow-Origin", "*");
-				if(msg->acrm)
-					MHD_add_response_header(response, "Access-Control-Allow-Methods", msg->acrm);
-				if(msg->acrh)
-					MHD_add_response_header(response, "Access-Control-Allow-Headers", msg->acrh);
-				ret = MHD_queue_response(connection, MHD_HTTP_FORBIDDEN, response);
-				MHD_destroy_response(response);
-				goto done;
-			}
-		}
-		/* Update the last activity timer */
-		session->last_activity = janus_get_monotonic_time();
-		/* How many messages can we send back in a single response? (just one by default) */
-		int max_events = 1;
-		const char *maxev = MHD_lookup_connection_value(connection, MHD_GET_ARGUMENT_KIND, "maxev");
-		if(maxev != NULL) {
-			max_events = atoi(maxev);
-			if(max_events < 1) {
-				JANUS_LOG(LOG_WARN, "Invalid maxev parameter passed (%d), defaulting to 1\n", max_events);
-				max_events = 1;
-			}
-		}
-		JANUS_LOG(LOG_VERB, "Session %"SCNu64" found... returning up to %d messages\n", session->session_id, max_events);
-		/* Handle GET, taking the first message from the list */
-		janus_http_event *event = g_async_queue_try_pop(session->messages);
-		if(event != NULL) {
-			if(max_events == 1) {
-				/* Return just this message and leave */
-				ret = janus_process_success(&source, event->payload);
-			} else {
-				/* The application is willing to receive more events at the same time, anything to report? */
-				json_t *list = json_array();
-				json_error_t error;
-				if(event->payload) {
-					json_t *ev = json_loads(event->payload, 0, &error);
-					if(ev && json_is_object(ev))	/* FIXME Should we fail if this is not valid JSON? */
-						json_array_append_new(list, ev);
-					g_free(event->payload);
-					event->payload = NULL;
-				}
-				g_free(event);
-				event = NULL;
-				int events = 1;
-				while(events < max_events) {
-					event = g_async_queue_try_pop(session->messages);
-					if(event == NULL)
-						break;
-					if(event->payload) {
-						json_t *ev = json_loads(event->payload, 0, &error);
-						if(ev && json_is_object(ev))	/* FIXME Should we fail if this is not valid JSON? */
-							json_array_append_new(list, ev);
-						g_free(event->payload);
-						event->payload = NULL;
-					}
-					g_free(event);
-					event = NULL;
-					events++;
-				}
-				/* Return the array of messages and leave */
-				char *event_text = json_dumps(list, JSON_INDENT(3) | JSON_PRESERVE_ORDER);
-				json_decref(list);
-				ret = janus_process_success(&source, event_text);
-			}
-		} else {
-			/* Still no message, wait */
-			ret = janus_ws_notifier(&source, max_events);
-		}
-		goto done;
-	}
-	
-	/* Parse the JSON payload */
-	json_error_t error;
-	json_t *root = json_loads(payload, 0, &error);
-	if(!root) {
-		ret = janus_process_error(&source, 0, NULL, JANUS_ERROR_INVALID_JSON, "JSON error: on line %d: %s", error.line, error.text);
-		goto done;
-	}
-	if(!json_is_object(root)) {
-		ret = janus_process_error(&source, 0, NULL, JANUS_ERROR_INVALID_JSON_OBJECT, "JSON error: not an object");
-		json_decref(root);
-		goto done;
-	}
-	/* Check if we have session and handle identifiers */
-	guint64 session_id = session_path ? g_ascii_strtoll(session_path, NULL, 10) : 0;
-	guint64 handle_id = handle_path ? g_ascii_strtoll(handle_path, NULL, 10) : 0;
-	if(session_id > 0)
-		json_object_set_new(root, "session_id", json_integer(session_id));
-	if(handle_id > 0)
-		json_object_set_new(root, "handle_id", json_integer(handle_id));
-	ret = janus_process_incoming_request(&source, root);
-
-done:
-	g_strfreev(basepath);
-	g_strfreev(path);
-	g_free(session_path);
-	g_free(handle_path);
-	return ret;
-}
-
-janus_request_source *janus_request_source_new(int type, void *source, void *msg) {
-	janus_request_source *req_source = (janus_request_source *)calloc(1, sizeof(janus_request_source));
-	req_source->type = type;
-	req_source->source = source;
-	req_source->msg = msg;
-	return req_source;
->>>>>>> 3c5413c3
 }
 
 void janus_request_destroy(janus_request *request) {
@@ -1720,230 +1359,10 @@
 }
 
 /* Admin/monitor WebServer requests handler */
-<<<<<<< HEAD
 int janus_process_incoming_admin_request(janus_request *request) {
 	int ret = -1;
 	if(request == NULL) {
 		JANUS_LOG(LOG_ERR, "Missing request or payload to process, giving up...\n");
-=======
-int janus_admin_ws_handler(void *cls, struct MHD_Connection *connection, const char *url, const char *method, const char *version, const char *upload_data, size_t *upload_data_size, void **ptr)
-{
-	char *payload = NULL;
-	struct MHD_Response *response = NULL;
-	int ret = MHD_NO;
-	gchar *session_path = NULL, *handle_path = NULL;
-	gchar **basepath = NULL, **path = NULL;
-
-	/* Is this the first round? */
-	int firstround = 0;
-	janus_http_msg *msg = (janus_http_msg *)*ptr;
-	if (msg == NULL) {
-		firstround = 1;
-		JANUS_LOG(LOG_VERB, "Got an admin/monitor HTTP %s request on %s...\n", method, url);
-		JANUS_LOG(LOG_DBG, " ... Just parsing headers for now...\n");
-		msg = calloc(1, sizeof(janus_http_msg));
-		if(msg == NULL) {
-			JANUS_LOG(LOG_FATAL, "Memory error!\n");
-			ret = MHD_queue_response(connection, MHD_HTTP_INTERNAL_SERVER_ERROR, response);
-			MHD_destroy_response(response);
-			goto done;
-		}
-		msg->acrh = NULL;
-		msg->acrm = NULL;
-		msg->payload = NULL;
-		msg->len = 0;
-		msg->session_id = 0;
-		*ptr = msg;
-		MHD_get_connection_values(connection, MHD_HEADER_KIND, &janus_ws_headers, msg);
-		ret = MHD_YES;
-	}
-	/* Parse request */
-	if (strcasecmp(method, "GET") && strcasecmp(method, "POST") && strcasecmp(method, "OPTIONS")) {
-		JANUS_LOG(LOG_ERR, "Unsupported method...\n");
-		response = MHD_create_response_from_data(0, NULL, MHD_NO, MHD_NO);
-		MHD_add_response_header(response, "Access-Control-Allow-Origin", "*");
-		if(msg->acrm)
-			MHD_add_response_header(response, "Access-Control-Allow-Methods", msg->acrm);
-		if(msg->acrh)
-			MHD_add_response_header(response, "Access-Control-Allow-Headers", msg->acrh);
-		ret = MHD_queue_response(connection, MHD_HTTP_NOT_IMPLEMENTED, response);
-		MHD_destroy_response(response);
-		return ret;
-	}
-	if (!strcasecmp(method, "OPTIONS")) {
-		response = MHD_create_response_from_data(0, NULL, MHD_NO, MHD_NO); 
-		MHD_add_response_header(response, "Access-Control-Allow-Origin", "*");
-		if(msg->acrm)
-			MHD_add_response_header(response, "Access-Control-Allow-Methods", msg->acrm);
-		if(msg->acrh)
-			MHD_add_response_header(response, "Access-Control-Allow-Headers", msg->acrh);
-		ret = MHD_queue_response(connection, MHD_HTTP_OK, response);
-		MHD_destroy_response(response);
-	}
-	/* Get path components */
-	if(strcasecmp(url, admin_ws_path)) {
-		if(strlen(admin_ws_path) > 1) {
-			basepath = g_strsplit(url, admin_ws_path, -1);
-		} else {
-			/* The base path is the web server too itself, we process the url itself */
-			basepath = calloc(3, sizeof(char *));
-			basepath[0] = g_strdup("/");
-			basepath[1] = g_strdup(url);
-		}
-		if(basepath[0] == NULL || basepath[1] == NULL || basepath[1][0] != '/') {
-			JANUS_LOG(LOG_ERR, "Invalid url %s\n", url);
-			response = MHD_create_response_from_data(0, NULL, MHD_NO, MHD_NO);
-			MHD_add_response_header(response, "Access-Control-Allow-Origin", "*");
-			if(msg->acrm)
-				MHD_add_response_header(response, "Access-Control-Allow-Methods", msg->acrm);
-			if(msg->acrh)
-				MHD_add_response_header(response, "Access-Control-Allow-Headers", msg->acrh);
-			ret = MHD_queue_response(connection, MHD_HTTP_NOT_FOUND, response);
-			MHD_destroy_response(response);
-		}
-		if(firstround) {
-			g_strfreev(basepath);
-			return ret;
-		}
-		path = g_strsplit(basepath[1], "/", -1);
-		if(path == NULL || path[1] == NULL) {
-			JANUS_LOG(LOG_ERR, "Invalid path %s (%s)\n", basepath[1], path[1]);
-			response = MHD_create_response_from_data(0, NULL, MHD_NO, MHD_NO);
-			MHD_add_response_header(response, "Access-Control-Allow-Origin", "*");
-			if(msg->acrm)
-				MHD_add_response_header(response, "Access-Control-Allow-Methods", msg->acrm);
-			if(msg->acrh)
-				MHD_add_response_header(response, "Access-Control-Allow-Headers", msg->acrh);
-			ret = MHD_queue_response(connection, MHD_HTTP_NOT_FOUND, response);
-			MHD_destroy_response(response);
-		}
-	}
-	if(firstround)
-		return ret;
-	JANUS_LOG(LOG_DBG, " ... parsing request...\n");
-	if(path != NULL && path[1] != NULL && strlen(path[1]) > 0) {
-		session_path = g_strdup(path[1]);
-		if(session_path == NULL) {
-			JANUS_LOG(LOG_FATAL, "Memory error!\n");
-			ret = MHD_queue_response(connection, MHD_HTTP_INTERNAL_SERVER_ERROR, response);
-			MHD_destroy_response(response);
-			goto done;
-		}
-		JANUS_LOG(LOG_HUGE, "Session: %s\n", session_path);
-	}
-	if(session_path != NULL && path[2] != NULL && strlen(path[2]) > 0) {
-		handle_path = g_strdup(path[2]);
-		if(handle_path == NULL) {
-			JANUS_LOG(LOG_FATAL, "Memory error!\n");
-			ret = MHD_queue_response(connection, MHD_HTTP_INTERNAL_SERVER_ERROR, response);
-			MHD_destroy_response(response);
-			goto done;
-		}
-		JANUS_LOG(LOG_HUGE, "Handle: %s\n", handle_path);
-	}
-	if(session_path != NULL && handle_path != NULL && path[3] != NULL && strlen(path[3]) > 0) {
-		JANUS_LOG(LOG_ERR, "Too many components...\n");
-		response = MHD_create_response_from_data(0, NULL, MHD_NO, MHD_NO);
-		MHD_add_response_header(response, "Access-Control-Allow-Origin", "*");
-		if(msg->acrm)
-			MHD_add_response_header(response, "Access-Control-Allow-Methods", msg->acrm);
-		if(msg->acrh)
-			MHD_add_response_header(response, "Access-Control-Allow-Headers", msg->acrh);
-		ret = MHD_queue_response(connection, MHD_HTTP_NOT_FOUND, response);
-		MHD_destroy_response(response);
-		goto done;
-	}
-	/* Get payload, if any */
-	if(!strcasecmp(method, "POST")) {
-		JANUS_LOG(LOG_HUGE, "Processing POST data (%s) (%zu bytes)...\n", msg->contenttype, *upload_data_size);
-		if(*upload_data_size != 0) {
-			if(msg->payload == NULL)
-				msg->payload = calloc(1, *upload_data_size+1);
-			else
-				msg->payload = realloc(msg->payload, msg->len+*upload_data_size+1);
-			if(msg->payload == NULL) {
-				JANUS_LOG(LOG_FATAL, "Memory error!\n");
-				ret = MHD_queue_response(connection, MHD_HTTP_INTERNAL_SERVER_ERROR, response);
-				MHD_destroy_response(response);
-				goto done;
-			}
-			memcpy(msg->payload+msg->len, upload_data, *upload_data_size);
-			msg->len += *upload_data_size;
-			memset(msg->payload + msg->len, '\0', 1);
-			JANUS_LOG(LOG_DBG, "  -- Data we have now (%zu bytes)\n", msg->len);
-			*upload_data_size = 0;	/* Go on */
-			ret = MHD_YES;
-			goto done;
-		}
-		JANUS_LOG(LOG_DBG, "Done getting payload, we can answer\n");
-		if(msg->payload == NULL) {
-			JANUS_LOG(LOG_ERR, "No payload :-(\n");
-			ret = MHD_NO;
-			goto done;
-		}
-		payload = msg->payload;
-		JANUS_LOG(LOG_HUGE, "%s\n", payload);
-	}
-
-	/* Process the request, specifying this HTTP connection is the source */
-	janus_request_source source = {
-		.type = JANUS_SOURCE_PLAIN_HTTP,
-		.source = (void *)connection,
-		.msg = (void *)msg,
-	};
-	
-	/* Is this a generic request for info? */
-	if(session_path != NULL && !strcmp(session_path, "info")) {
-		/* The info REST endpoint, if contacted through a GET, provides information on the gateway */
-		if(strcasecmp(method, "GET")) {
-			ret = janus_process_error(&source, 0, NULL, JANUS_ERROR_USE_GET, "Use GET for the info endpoint");
-			goto done;
-		}
-		/* Send the success reply */
-		ret = janus_process_success(&source, janus_info(NULL));
-		goto done;
-	}
-	
-	/* Without a payload we don't know what to do */
-	if(!payload) {
-		ret = janus_process_error(&source, 0, NULL, JANUS_ERROR_INVALID_JSON, "Request payload missing");
-		goto done;
-	}
-	
-	/* Parse the JSON payload */
-	json_error_t error;
-	json_t *root = json_loads(payload, 0, &error);
-	if(!root) {
-		ret = janus_process_error(&source, 0, NULL, JANUS_ERROR_INVALID_JSON, "JSON error: on line %d: %s", error.line, error.text);
-		goto done;
-	}
-	if(!json_is_object(root)) {
-		ret = janus_process_error(&source, 0, NULL, JANUS_ERROR_INVALID_JSON_OBJECT, "JSON error: not an object");
-		json_decref(root);
-		goto done;
-	}
-	/* Check if we have session and handle identifiers */
-	guint64 session_id = session_path ? g_ascii_strtoll(session_path, NULL, 10) : 0;
-	guint64 handle_id = handle_path ? g_ascii_strtoll(handle_path, NULL, 10) : 0;
-	if(session_id > 0)
-		json_object_set_new(root, "session_id", json_integer(session_id));
-	if(handle_id > 0)
-		json_object_set_new(root, "handle_id", json_integer(handle_id));
-	ret = janus_process_incoming_admin_request(&source, root);
-
-done:
-	g_strfreev(basepath);
-	g_strfreev(path);
-	g_free(session_path);
-	g_free(handle_path);
-	return ret;
-}
-
-int janus_process_incoming_admin_request(janus_request_source *source, json_t *root) {
-	int ret = MHD_NO;
-	if(source == NULL || root == NULL) {
-		JANUS_LOG(LOG_ERR, "Missing source or payload to process, giving up...\n");
->>>>>>> 3c5413c3
 		return ret;
 	}
 	json_t *root = request->message;
@@ -3084,7 +2503,7 @@
 	if(args_info.disable_colors_given) {
 		janus_config_add_item(config, "general", "debug_colors", "no");
 	}
-	if(args_info.interface_given) {
+ 	if(args_info.interface_given) {
 		janus_config_add_item(config, "general", "interface", args_info.interface_arg);
 	}
 	if(args_info.configs_folder_given) {
